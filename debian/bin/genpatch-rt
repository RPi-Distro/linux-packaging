#!/usr/bin/python3

<<<<<<< HEAD
import argparse
import codecs
=======
>>>>>>> 823707a1
import io
import os
import os.path
import re
import shutil
import subprocess
import tempfile


def main(source, version, verify_signature):
    patch_dir = 'debian/patches-rt'
    series_name = 'series'
    old_series = set()
    new_series = set()

    try:
        with open(os.path.join(patch_dir, series_name), 'r') as series_fh:
            for line in series_fh:
                name = line.strip()
                if name != '' and name[0] != '#':
                    old_series.add(name)
    except FileNotFoundError:
        pass

    with open(os.path.join(patch_dir, series_name), 'w') as series_fh:
        # Add Origin to all patch headers.
        def add_patch(name, source_patch, origin):
            path = os.path.join(patch_dir, name)
            try:
                os.unlink(path)
            except FileNotFoundError:
                pass
            with open(path, 'w') as patch:
                in_header = True
                for line in source_patch:
                    if in_header and re.match(r'^(\n|[^\w\s]|Index:)', line):
                        patch.write('Origin: %s\n' % origin)
                        if line != '\n':
                            patch.write('\n')
                        in_header = False
                    patch.write(line)
            new_series.add(name)

        if os.path.isdir(os.path.join(source, '.git')):
            # Export rebased branch from stable-rt git as patch series
            up_ver = re.sub(r'-rt\d+$', '', version)
            env = os.environ.copy()
            env['GIT_DIR'] = os.path.join(source, '.git')
            env['DEBIAN_KERNEL_KEYRING'] = 'rt-signing-key.pgp'

            if verify_signature:
                # Validate tag signature
                gpg_wrapper = os.path.join(os.getcwd(),
                                           "debian/bin/git-tag-gpg-wrapper")
                verify_proc = subprocess.Popen(
                    ['git', '-c', 'gpg.program=%s' % gpg_wrapper,
                     'tag', '-v', 'v%s-rebase' % version],
                    env=env)
                if verify_proc.wait():
                    raise RuntimeError("GPG tag verification failed")

            args = ['git', 'format-patch',
                    'v%s..v%s-rebase' % (up_ver, version)]
            format_proc = subprocess.Popen(args,
                                           cwd=patch_dir,
                                           env=env, stdout=subprocess.PIPE)
            with io.open(format_proc.stdout.fileno(), encoding='utf-8') \
                 as pipe:
                for line in pipe:
                    name = line.strip('\n')
                    with open(os.path.join(patch_dir, name)) as source_patch:
                        patch_from = source_patch.readline()
                        match = re.match(r'From ([0-9a-f]{40}) ', patch_from)
                        assert match
                        origin = ('https://git.kernel.org/cgit/linux/kernel/'
                                  'git/rt/linux-stable-rt.git/commit?id=%s' %
                                  match.group(1))
                        add_patch(name, source_patch, origin)
                        series_fh.write(line)

        else:
            # Get version and upstream version
            if version is None:
                match = re.search(r'(?:^|/)patches-(.+)\.tar\.[gx]z$', source)
                assert match, 'no version specified or found in filename'
                version = match.group(1)
            match = re.match(r'^(\d+\.\d+)(?:\.\d+|-rc\d+)?-rt\d+$', version)
            assert match, 'could not parse version string'
            up_ver = match.group(1)

<<<<<<< HEAD
            if verify_signature:
                # Expect an accompanying signature, and validate it
                source_sig = re.sub(r'.[gx]z$', '.sign', source)
                unxz_proc = subprocess.Popen(['xzcat', source],
                                             stdout=subprocess.PIPE)
                verify_output = subprocess.check_output(
                    ['gpgv', '--status-fd', '1',
                     '--keyring', 'debian/upstream/rt-signing-key.pgp',
                     '--ignore-time-conflict', source_sig, '-'],
                    stdin=unxz_proc.stdout)
                if unxz_proc.wait() or \
                   not re.search(r'^\[GNUPG:\]\s+VALIDSIG\s',
                                 codecs.decode(verify_output),
                                 re.MULTILINE):
                    os.write(2, verify_output)  # bytes not str!
                    raise RuntimeError("GPG signature verification failed")
=======
            # Expect an accompanying signature, and validate it
            source_sig = re.sub(r'.[gx]z$', '.sign', source)
            unxz_proc = subprocess.Popen(['xzcat', source],
                                         stdout=subprocess.PIPE)
            verify_output = subprocess.check_output(
                ['gpgv', '--status-fd', '1',
                 '--keyring', 'debian/upstream/rt-signing-key.pgp',
                 '--ignore-time-conflict', source_sig, '-'],
                stdin=unxz_proc.stdout,
                text=True)
            if unxz_proc.wait() or \
               not re.search(r'^\[GNUPG:\]\s+VALIDSIG\s',
                             verify_output, re.MULTILINE):
                sys.stderr.write(verify_output)
                raise RuntimeError("GPG signature verification failed")
>>>>>>> 823707a1

            temp_dir = tempfile.mkdtemp(prefix='rt-genpatch', dir='debian')
            try:
                # Unpack tarball
                subprocess.check_call(['tar', '-C', temp_dir, '-xaf', source])
                source_dir = os.path.join(temp_dir, 'patches')
                assert os.path.isdir(source_dir), \
                    'tarball does not contain patches directory'

                # Copy patch series
                origin = ('https://www.kernel.org/pub/linux/kernel/projects/'
                          'rt/%s/older/patches-%s.tar.xz' %
                          (up_ver, version))
                with open(os.path.join(source_dir, 'series'), 'r') \
                     as source_series_fh:
                    for line in source_series_fh:
                        name = line.strip()
                        if name != '' and name[0] != '#':
                            with open(os.path.join(source_dir, name)) \
                                 as source_patch:
                                add_patch(name, source_patch, origin)
                        series_fh.write(line)
            finally:
                shutil.rmtree(temp_dir)

    for name in new_series:
        if name in old_series:
            old_series.remove(name)
        else:
            print('Added patch', os.path.join(patch_dir, name))

    for name in old_series:
        print('Obsoleted patch', os.path.join(patch_dir, name))


if __name__ == '__main__':
    parser = argparse.ArgumentParser(
        description='Generate or update the rt featureset patch series')
    parser.add_argument(
        'source', metavar='SOURCE', type=str,
        help='tarball of patches or git repo containing the given RT-VERSION')
    parser.add_argument(
        'version', metavar='RT-VERSION', type=str, nargs='?',
        help='rt kernel version (optional for tarballs)')
    parser.add_argument(
        '--verify-signature', action=argparse.BooleanOptionalAction,
        default=True,
        help='verify signature on tarball (detached in .sign file) or git tag')
    args = parser.parse_args()
    main(args.source, args.version, args.verify_signature)<|MERGE_RESOLUTION|>--- conflicted
+++ resolved
@@ -1,16 +1,13 @@
 #!/usr/bin/python3
 
-<<<<<<< HEAD
 import argparse
-import codecs
-=======
->>>>>>> 823707a1
 import io
 import os
 import os.path
 import re
 import shutil
 import subprocess
+import sys
 import tempfile
 
 
@@ -95,7 +92,6 @@
             assert match, 'could not parse version string'
             up_ver = match.group(1)
 
-<<<<<<< HEAD
             if verify_signature:
                 # Expect an accompanying signature, and validate it
                 source_sig = re.sub(r'.[gx]z$', '.sign', source)
@@ -105,30 +101,13 @@
                     ['gpgv', '--status-fd', '1',
                      '--keyring', 'debian/upstream/rt-signing-key.pgp',
                      '--ignore-time-conflict', source_sig, '-'],
-                    stdin=unxz_proc.stdout)
+                    stdin=unxz_proc.stdout,
+                    text=True)
                 if unxz_proc.wait() or \
                    not re.search(r'^\[GNUPG:\]\s+VALIDSIG\s',
-                                 codecs.decode(verify_output),
-                                 re.MULTILINE):
-                    os.write(2, verify_output)  # bytes not str!
+                                 verify_output, re.MULTILINE):
+                    sys.stderr.write(verify_output)
                     raise RuntimeError("GPG signature verification failed")
-=======
-            # Expect an accompanying signature, and validate it
-            source_sig = re.sub(r'.[gx]z$', '.sign', source)
-            unxz_proc = subprocess.Popen(['xzcat', source],
-                                         stdout=subprocess.PIPE)
-            verify_output = subprocess.check_output(
-                ['gpgv', '--status-fd', '1',
-                 '--keyring', 'debian/upstream/rt-signing-key.pgp',
-                 '--ignore-time-conflict', source_sig, '-'],
-                stdin=unxz_proc.stdout,
-                text=True)
-            if unxz_proc.wait() or \
-               not re.search(r'^\[GNUPG:\]\s+VALIDSIG\s',
-                             verify_output, re.MULTILINE):
-                sys.stderr.write(verify_output)
-                raise RuntimeError("GPG signature verification failed")
->>>>>>> 823707a1
 
             temp_dir = tempfile.mkdtemp(prefix='rt-genpatch', dir='debian')
             try:
