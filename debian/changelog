--- conflicted
+++ resolved
@@ -1,4 +1,3 @@
-<<<<<<< HEAD
 linux (5.8~rc7-1~exp1) UNRELEASED; urgency=medium
 
   * New upstream release candidate
@@ -44,7 +43,7 @@
   * usb: Enable APPLE_MFI_FASTCHARGE as a module
 
  -- Yves-Alexis Perez <corsac@debian.org>  Wed, 24 Jun 2020 21:58:24 +0200
-=======
+
 linux (5.7.10-1) unstable; urgency=medium
 
   * New upstream stable update:
@@ -775,7 +774,6 @@
   * [sh4] Add patch to implement __get_user_u64()
 
  -- Salvatore Bonaccorso <carnil@debian.org>  Sun, 26 Jul 2020 08:40:40 +0200
->>>>>>> 51974d95
 
 linux (5.7.6-1) unstable; urgency=medium
 
