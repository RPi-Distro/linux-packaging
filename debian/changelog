<<<<<<< HEAD
linux (5.5.4-1~exp1) UNRELEASED; urgency=medium

  * New upstream release: https://kernelnewbies.org/Linux_5.5
  * New upstream stable update:
    https://www.kernel.org/pub/linux/kernel/v5.x/ChangeLog-5.5.1
    https://www.kernel.org/pub/linux/kernel/v5.x/ChangeLog-5.5.2
    https://www.kernel.org/pub/linux/kernel/v5.x/ChangeLog-5.5.3
    https://www.kernel.org/pub/linux/kernel/v5.x/ChangeLog-5.5.4

  [ Ben Hutchings ]
  * aufs: Update support patchset to aufs5.x-rcN 20200120; no functional
    change
  * net: Enable NET_SWITCHDEV; disable on armel/marvell (Closes: #949863)
  * [armhf] net/ethernet/ti: Enable TI_CPSW_SWITCHDEV as module; enable TI_CPTS
  * wireless: Enable regulatory.db direct loading:
    - Drop "wireless: Disable regulatory.db direct loading"
    - linux-image: Add Breaks: relation with old wireless-regdb versions
    - Regenerate my wireless-regdb certificate with expected attributes
  * [x86] Drop "Add a SysRq option to lift kernel lockdown" (Closes: #947021)
    - This patch allowed remotely disabling lockdown using usbip
    - Lockdown can be disabled by running "mokutil --disable-validation",
      rebooting, and confirming the change when prompted

  [ Aurelien Jarno ]
  * [riscv64] Enable SECCOMP.

  [ Romain Perier ]
  * [arm64] Enable BCMGENET
  * [arm64] Fix CONFIG_INFINIBAND_HNS_HIP06 and CONFIG_INFINIBAND_HNS_HIP08
    from tristate to boolean

 -- Ben Hutchings <ben@decadent.org.uk>  Mon, 20 Jan 2020 01:00:04 +0000

linux (5.5~rc5-1~exp1) experimental; urgency=medium

  * New upstream release candidate

  [ Romain Perier ]
  * [rt] Disable until it is updated for 5.5 or later
  * [mips*] Remove obsolete patch
    MIPS-Loongson-3-Add-Loongson-LS3A-RS780E-1-way-machi.patch
  * Retrieve the new aufs5 patches from the upstream tree, with an update in
    aufs5-standalone.patch (see its header).
  * Refreshed patches:
    - debian/dfsg/vs6624-disable.patch
    - bugfix/all/firmware_class-log-every-success-and-failure.patch
    - bugfix/all/
      radeon-amdgpu-firmware-is-required-for-drm-and-kms-on-r600-onward.patch
    - bugfix/all/disable-some-marvell-phys.patch
    - features/all/
      security-perf-allow-further-restriction-of-perf_event_open.patch
    - features/x86/x86-make-x32-syscall-support-conditional.patch
    - bugfix/all/fs-add-module_softdep-declarations-for-hard-coded-cr.patch
    - features/all/lockdown/
      efi-add-an-efi_secure_boot-flag-to-indicate-secure-b.patch

  [ Ben Hutchings ]
  * udeb: Add f2fs-modules package
  * linux-kbuild: Stop building pnmtologo
  * linux-kbuild: Add new file to Makefile for kconfig

 -- Ben Hutchings <ben@decadent.org.uk>  Mon, 06 Jan 2020 04:26:45 +0000
=======
linux (5.4.19-1) unstable; urgency=medium

  * New upstream stable update:
    https://www.kernel.org/pub/linux/kernel/v5.x/ChangeLog-5.4.14
    - [arm64,armhf] soc: amlogic: meson-ee-pwrc: propagate PD provider
      registration errors
    - [arm64,armhf] soc: amlogic: meson-ee-pwrc: propagate errors from
      pm_genpd_init()
    - [armhf] bus: ti-sysc: Fix iterating over clocks
    - clk: Don't try to enable critical clocks if prepare failed
    - [armhf] ASoC: stm32: sai: fix possible circular locking
    - [armhf] ASoC: stm32: dfsdm: fix 16 bits record
    - [armhf] OMAP2+: Fix ti_sysc_find_one_clockdomain to check for
      to_clk_hw_omap
    - [armhf] dts: imx6q-dhcom: Fix SGTL5000 VDDIO regulator connection
    - [x86] ASoC: Intel: bytcht_es8316: Fix Irbis NB41 netbook quirk
    - ALSA: dice: fix fallback from protocol extension into limited
      functionality
    - ALSA: seq: Fix racy access for queue timer in proc read
    - ALSA: firewire-tascam: fix corruption due to spin lock without
      restoration in SoftIRQ context
    - ALSA: usb-audio: fix sync-ep altsetting sanity check
    - [arm64] dts: allwinner: a64: olinuxino: Fix SDIO supply regulator
    - [arm64] dts: allwinner: a64: olinuxino: Fix eMMC supply regulator
    - [armhf] clk: sunxi-ng: r40: Allow setting parent rate for external clock
      outputs
    - block: fix an integer overflow in logical block size
    - fuse: fix fuse_send_readpages() in the syncronous read case
    - io_uring: only allow submit from owning task
    - [armhf] dts: am571x-idk: Fix gpios property to have the correct gpio
      number
    - [armel] davinci: select CONFIG_RESET_CONTROLLER
    - perf: Correctly handle failed perf_get_aux_event()
    - iio: buffer: align the size of scan bytes to size of the largest element
    - USB: serial: simple: Add Motorola Solutions TETRA MTP3xxx and MTP85xx
    - USB: serial: option: Add support for Quectel RM500Q
    - USB: serial: opticon: fix control-message timeouts
    - USB: serial: option: add support for Quectel RM500Q in QDL mode
    - USB: serial: suppress driver bind attributes
    - USB: serial: ch341: handle unbound port at reset_resume
    - USB: serial: io_edgeport: handle unbound ports on URB completion
    - USB: serial: io_edgeport: add missing active-port sanity check
    - USB: serial: keyspan: handle unbound ports
    - USB: serial: quatech2: handle unbound ports
    - [x86] staging: comedi: ni_routes: fix null dereference in
      ni_find_route_source()
    - [x86] staging: comedi: ni_routes: allow partial routing information
    - [x86] scsi: fnic: fix invalid stack access
    - scsi: mptfusion: Fix double fetch bug in ioctl
    - ptrace: reintroduce usage of subjective credentials in ptrace_has_cap()
    - [armhf] mtd: rawnand: gpmi: Fix suspend/resume problem
    - [armhf] mtd: rawnand: gpmi: Restore nfc timing setup after
      suspend/resume
    - usb: core: hub: Improved device recognition on remote wakeup
    - cpu/SMT: Fix x86 link error without CONFIG_SYSFS
    - [x86] CPU/AMD: Ensure clearing of SME/SEV features is maintained
    - locking/rwsem: Fix kernel crash when spinning on RWSEM_OWNER_UNKNOWN
    - [x86] perf/x86/intel/uncore: Fix missing marker for
      snr_uncore_imc_freerunning_events
    - [amd64] x86/efistub: Disable paging at mixed mode entry
    - [s390x] zcrypt: Fix CCA cipher key gen with clear key value function
    - [x86] scsi: storvsc: Correctly set number of hardware queues for IDE
      disk
    - mtd: spi-nor: Fix selection of 4-byte addressing opcodes on Spansion
    - [x86] efi/earlycon: Fix write-combine mapping on x86
    - [s390x] setup: Fix secure ipl message
    - [armhf] clk: samsung: exynos5420: Keep top G3D clocks enabled
    - perf hists: Fix variable name's inconsistency in hists__for_each() macro
    - locking/lockdep: Fix buffer overrun problem in stack_trace[]
    - perf report: Fix incorrectly added dimensions as switch perf data file
    - mm/shmem.c: thp, shmem: fix conflict of above-47bit hint address and PMD
      alignment
    - mm/huge_memory.c: thp: fix conflict of above-47bit hint address and PMD
      alignment
    - mm: memcg/slab: fix percpu slab vmstats flushing
    - mm: memcg/slab: call flush_memcg_workqueue() only if memcg workqueue is
      valid
    - mm, debug_pagealloc: don't rely on static keys too early
    - btrfs: rework arguments of btrfs_unlink_subvol
    - btrfs: fix invalid removal of root ref
    - btrfs: do not delete mismatched root refs
    - btrfs: relocation: fix reloc_root lifespan and access
    - btrfs: fix memory leak in qgroup accounting
    - btrfs: check rw_devices, not num_devices for balance
    - Btrfs: always copy scrub arguments back to user space
    - mm/memory_hotplug: don't free usage map when removing a re-added early
      section
    - mm/page-writeback.c: avoid potential division by zero in
      wb_min_max_ratio()
    - mm: khugepaged: add trace status description for SCAN_PAGE_HAS_PRIVATE
    - [armhf] dts: imx6sx-sdb: Remove incorrect power supply assignment
    - [armhf] dts: imx6sl-evk: Remove incorrect power supply assignment
    - [armhf] dts: imx6sll-evk: Remove incorrect power supply assignment
    - [armhf] dts: imx6q-icore-mipi: Use 1.5 version of i.Core MX6DL
    - [arm64,armhf] net: stmmac: 16KB buffer must be 16 byte aligned
    - [arm64,armhf] net: stmmac: Enable 16KB buffer size
    - [arm*] reset: Fix {of,devm}_reset_control_array_get kerneldoc return
      types
    - tipc: fix potential hanging after b/rcast changing
    - tipc: fix retrans failure due to wrong destination
    - block: Fix the type of 'sts' in bsg_queue_rq()
    - bpf: Fix incorrect verifier simulation of ARSH under ALU32
    - bpf: Sockmap/tls, during free we may call tcp_bpf_unhash() in loop
    - bpf: Sockmap, ensure sock lock held during tear down
    - bpf: Sockmap/tls, push write_space updates through ulp updates
    - bpf: Sockmap, skmsg helper overestimates push, pull, and pop bounds
    - bpf: Sockmap/tls, msg_push_data may leave end mark in place
    - bpf: Sockmap/tls, tls_sw can create a plaintext buf > encrypt buf
    - bpf: Sockmap/tls, skmsg can have wrapped skmsg that needs extra chaining
    - bpf: Sockmap/tls, fix pop data with SK_DROP return code
    - [arm64,armhf] i2c: tegra: Fix suspending in active runtime PM state
    - [arm64,armhf] i2c: tegra: Properly disable runtime PM on driver's probe
      error
    - cfg80211: fix deadlocks in autodisconnect work
    - cfg80211: fix memory leak in nl80211_probe_mesh_link
    - cfg80211: fix memory leak in cfg80211_cqm_rssi_update
    - cfg80211: fix page refcount issue in A-MSDU decap
    - bpf/sockmap: Read psock ingress_msg before sk_receive_queue
    - netfilter: fix a use-after-free in mtype_destroy()
    - netfilter: arp_tables: init netns pointer in xt_tgdtor_param struct
    - netfilter: nat: fix ICMP header corruption on ICMP errors
    - netfilter: nft_tunnel: fix null-attribute check
    - netfilter: nft_tunnel: ERSPAN_VERSION must not be null
    - netfilter: nf_tables: remove WARN and add NLA_STRING upper limits
    - netfilter: nf_tables: store transaction list locally while requesting
      module
    - netfilter: nf_tables: fix flowtable list del corruption
    - NFC: pn533: fix bulk-message timeout
    - net: bpf: Don't leak time wait and request sockets
    - bpftool: Fix printing incorrect pointer in btf_dump_ptr
    - batman-adv: Fix DAT candidate selection on little endian systems
    - macvlan: use skb_reset_mac_header() in macvlan_queue_xmit()
    - [x86] hv_netvsc: Fix memory leak when removing rndis device
    - net: avoid updating qdisc_xmit_lock_key in netdev_update_lockdep_key()
    - [arm64] net: hns3: pad the short frame before sending to the hardware
    - [arm64] net: hns: fix soft lockup when there is not enough memory
    - net: phy: dp83867: Set FORCE_LINK_GOOD to default after reset
    - net/sched: act_ife: initalize ife->metalist earlier
    - net: usb: lan78xx: limit size of local TSO packets
    - ptp: free ptp device pin descriptors properly
    - r8152: add missing endpoint sanity check
    - tcp: fix marked lost packets not being retransmitted
    - bnxt_en: Fix NTUPLE firmware command failures.
    - bnxt_en: Fix ipv6 RFS filter matching logic.
    - bnxt_en: Do not treat DSN (Digital Serial Number) read failure as fatal.
    - net: sched: act_ctinfo: fix memory leak
    - [armhf] net: dsa: bcm_sf2: Configure IMP port for 2Gb/sec
    - i40e: prevent memory leak in i40e_setup_macvlans (CVE-2019-19043)
    - drm/amdgpu: allow direct upload save restore list for raven2
    - [arm64,armhf] net: stmmac: tc: Do not setup flower filtering if RSS is
      enabled
    - devlink: Wait longer before warning about unset port type
    - xen/blkfront: Adjust indentation in xlvbd_alloc_gendisk
    - tcp: refine rule to allow EPOLLOUT generation under mem pressure
    - [arm64] dts: meson-gxl-s905x-khadas-vim: fix gpio-keys-polled node
    - cfg80211: check for set_wiphy_params
    - tick/sched: Annotate lockless access to last_jiffies_update
    - [armhf] dts: imx6ul-kontron-n6310-s: Disable the snvs-poweroff driver
    - mtd: cfi_cmdset_0002: only check errors when ready in
      cfi_check_err_status()
    - mtd: cfi_cmdset_0002: fix delayed error detection on HyperFlash
    - reiserfs: fix handling of -EOPNOTSUPP in reiserfs_for_each_xattr
    - scsi: esas2r: unlock on error in esas2r_nvram_read_direct()
    - [arm64] scsi: hisi_sas: Don't create debugfs dump folder twice
    - [arm64] scsi: hisi_sas: Set the BIST init value before enabling BIST
    - scsi: qla4xxx: fix double free bug
    - scsi: bnx2i: fix potential use after free
    - scsi: target: core: Fix a pr_debug() argument
    - scsi: lpfc: fix: Coverity: lpfc_get_scsi_buf_s3(): Null pointer
      dereferences
    - [arm64] scsi: hisi_sas: Return directly if init hardware failed
    - scsi: scsi_transport_sas: Fix memory leak when removing devices
    - scsi: qla2xxx: Fix qla2x00_request_irqs() for MSI
    - scsi: qla2xxx: fix rports not being mark as lost in sync fabric scan
    - scsi: core: scsi_trace: Use get_unaligned_be*()
    - scsi: lpfc: Fix list corruption detected in lpfc_put_sgl_per_hdwq
    - scsi: lpfc: Fix hdwq sgl locks and irq handling
    - scsi: lpfc: Fix a kernel warning triggered by lpfc_get_sgl_per_hdwq()
    - rtw88: fix potential read outside array boundary
    - perf probe: Fix wrong address verification
    - perf script: Allow --time with --reltime
    - perf script: Fix --reltime with --time
    - scsi: lpfc: use hdwq assigned cpu for allocation
    https://www.kernel.org/pub/linux/kernel/v5.x/ChangeLog-5.4.15
    - [x86] drm/i915: Fix pid leak with banned clients
    - libbpf: Fix compatibility for kernels without need_wakeup
    - libbpf: Fix memory leak/double free issue
    - libbpf: Fix potential overflow issue
    - libbpf: Fix another potential overflow issue in bpf_prog_linfo
    - libbpf: Make btf__resolve_size logic always check size error condition
    - bpf: Force .BTF section start to zero when dumping from vmlinux
    - [armhf] OMAP2+: Add missing put_device() call in omapdss_init_of()
    - xfs: Sanity check flags of Q_XQUOTARM call
    - [armhf] i2c: stm32f7: rework slave_id allocation
    - [armhf] i2c: i2c-stm32f7: fix 10-bits check in slave free id search loop
    - [x86] mfd: intel-lpss: Add default I2C device properties for Gemini Lake
    - SUNRPC: Fix svcauth_gss_proxy_init()
    - SUNRPC: Fix backchannel latency metrics
    - [powerpc*] security: Fix debugfs data leak on 32-bit
    - [powerpc*] pseries: Enable support for ibm,drc-info property
    - tipc: reduce sensitive to retransmit failures
    - tipc: update mon's self addr when node addr generated
    - tipc: fix potential memory leak in __tipc_sendmsg()
    - tipc: fix wrong socket reference counter after tipc_sk_timeout() returns
    - tipc: fix wrong timeout input for tipc_wait_for_cond()
    - [arm64,armhf] net/mlx5e: Fix free peer_flow when refcount is 0
    - net: phy: broadcom: Fix RGMII delays configuration for BCM54210E
    - [armhf] phy: ti: gmii-sel: fix mac tx internal delay for rgmii-rxid
    - mt7601u: fix bbp version check in mt7601u_wait_bbp_ready
    - ice: fix stack leakage
    - [s390x] pkey: fix memory leak within _copy_apqns_from_user()
    - nfsd: depend on CRYPTO_MD5 for legacy client tracking
    - [armhf] crypto: sun4i-ss - fix big endian issues
    - perf map: No need to adjust the long name of modules
    - [arm64,armhf] soc/tegra: pmc: Fix crashes for hierarchical interrupts
    - watchdog: sprd: Fix the incorrect pointer getting from driver data
    - ipmi: Fix memory leak in __ipmi_bmc_register (CVE-2019-19046)
    - sched/core: Further clarify sched_class::set_next_task()
    - gpiolib: No need to call gpiochip_remove_pin_ranges() twice
    - rtw88: fix beaconing mode rsvd_page memory violation issue
    - rtw88: fix error handling when setup efuse info
    - [arm64,armhf] drm/panfrost: Add missing check for pfdev->regulator
    - drm/amdgpu: remove excess function parameter description
    - [armhf] hwrng: omap3-rom - Fix missing clock by probing with device tree
    - [arm64,armhf] drm/rockchip: Round up _before_ giving to the clock
      framework
    - software node: Get reference to parent swnode in get_parent op
    - [arm64] net: netsec: Correct dma sync for XDP_TX frames
    - ACPI: platform: Unregister stale platform devices
    - [arm64,armhf] pwm: sun4i: Fix incorrect calculation of duty_cycle/period
    - libbpf: Don't use kernel-side u32 type in xsk.c
    - scsi: ufs: delete redundant function ufshcd_def_desc_sizes()
    - net: openvswitch: don't unlock mutex when changing the user_features
      fails
    - [x86] hv_netvsc: flag software created hash value
    - rt2800: remove errornous duplicate condition
    - net: neigh: use long type to store jiffies delta
    - packet: fix data-race in fanout_flow_is_huge()
    - [armhf] i2c: stm32f7: report dma error during probe
    - [arm64] tee: optee: Fix dynamic shm pool allocations
    - [arm64] tee: optee: fix device enumeration error handling
    - workqueue: Add RCU annotation for pwq list walk
    - SUNRPC: Fix another issue with MIC buffer space
    - sched/cpufreq: Move the cfs_rq_util_change() call to
      cpufreq_update_util()
    - mt76: mt76u: rely on usb_interface instead of usb_dev
    - dma-direct: don't check swiotlb=force in dma_direct_map_resource
    - afs: Remove set but not used variables 'before', 'after'
    - [armhf] dmaengine: ti: edma: fix missed failure handling
    - drm/radeon: fix bad DMA from INTERRUPT_CNTL2
    - xdp: Fix cleanup on map free for devmap_hash map type
    - block: fix memleak of bio integrity data
    - [s390x] qeth: fix dangling IO buffers after halt/clear
    - net-sysfs: Call dev_hold always in netdev_queue_add_kobject
    - [arm64,armhf] phy/rockchip: inno-hdmi: round clock rate down to closest
      1000 Hz
    - [arm64] optee: Fix multi page dynamic shm pool alloc
    https://www.kernel.org/pub/linux/kernel/v5.x/ChangeLog-5.4.16
    - can, slip: Protect tty->disc_data in write_wakeup and close with RCU
    - firestream: fix memory leaks
    - gtp: make sure only SOCK_DGRAM UDP sockets are accepted
    - ipv6: sr: remove SKB_GSO_IPXIP6 on End.D* actions
    - net: cxgb3_main: Add CAP_NET_ADMIN check to CHELSIO_GET_MEM
    - net: ip6_gre: fix moving ip6gre between namespaces
    - net, ip6_tunnel: fix namespaces move
    - net, ip_tunnel: fix namespaces move
    - net: rtnetlink: validate IFLA_MTU attribute in rtnl_create_link()
    - net_sched: fix datalen for ematch
    - net_sched: use validated TCA_KIND attribute in tc_new_tfilter()
    - net-sysfs: Fix reference count leak
    - net: usb: lan78xx: Add .ndo_features_check
    - Revert "udp: do rmem bulk free even if the rx sk queue is empty"
    - tcp_bbr: improve arithmetic division in bbr_update_bw()
    - tcp: do not leave dangling pointers in tp->highest_sack
    - tun: add mutex_unlock() call and napi.skb clearing in tun_get_user()
    - airo: Fix possible info leak in AIROOLDIOCTL/SIOCDEVPRIVATE
    - airo: Add missing CAP_NET_ADMIN check in AIROOLDIOCTL/SIOCDEVPRIVATE
    - fou: Fix IPv6 netlink policy
    - net: Fix packet reordering caused by GRO and listified RX cooperation
    - [arm64,armhf] net/mlx5: Fix lowest FDB pool size
    - [arm64,armhf] net/mlx5: Update the list of the PCI supported devices
    - [arm64,armhf] net/mlx5: DR, Enable counter on non-fwd-dest objects
    - [arm64,armhf] net/mlx5: E-Switch, Prevent ingress rate configuration of
      uplink rep
    - [arm64,armhf] net/mlx5: DR, use non preemptible call to get the current
      cpu number
    - ipv4: Detect rollover in specific fib table dump
    - Revert "io_uring: only allow submit from owning task"
    - afs: Fix characters allowed into cell names
    - hwmon: (adt7475) Make volt2reg return same reg as reg2volt input
    - hwmon: (core) Do not use device managed functions for memory allocations
    - ceph: hold extra reference to r_parent over life of request
    - PCI: Mark AMD Navi14 GPU rev 0xc5 ATS as broken
    - [arm64,armhf] drm/panfrost: Add the panfrost_gem_mapping concept
    - [x86] drm/i915: Align engine->uabi_class/instance with i915_drm.h
    - PM: hibernate: fix crashes with init_on_free=1
    - tracing: trigger: Replace unneeded RCU-list traversals
    - tracing/uprobe: Fix double perf_event linking on multiprobe uprobe
    - tracing: Do not set trace clock if tracefs lockdown is in effect
    - tracing: Fix histogram code when expression has same var as value
    - [powerpc*] xive: Discard ESB load value when interrupt is invalid
    - Revert "iwlwifi: mvm: fix scan config command size"
    - iwlwifi: mvm: don't send the IWL_MVM_RXQ_NSSN_SYNC notif to Rx queues
    - XArray: Fix infinite loop with entry at ULONG_MAX
    - XArray: Fix xa_find_after with multi-index entries
    - XArray: Fix xas_find returning too many entries
    - [x86] pinctrl: sunrisepoint: Add missing Interrupt Status register
      offset
    - [amd64] iommu/vt-d: Call __dmar_remove_one_dev_info with valid pointer
    - Input: keyspan-remote - fix control-message timeouts
    - [x86] Revert "Input: synaptics-rmi4 - don't increment rmiaddr for SMBus
      transfers"
    - [arm64,armhf] mmc: tegra: fix SDR50 tuning override
    - mmc: sdhci: fix minimum clock rate for v3 controller
    - Input: sur40 - fix interface sanity checks
    - Input: gtco - fix endpoint sanity check
    - Input: aiptek - fix endpoint sanity check
    - Input: pegasus_notetaker - fix endpoint sanity check
    - Input: sun4i-ts - add a check for devm_thermal_zone_of_sensor_register
    - netfilter: nft_osf: add missing check for DREG attribute
    - [amd64] iommu/amd: Fix IOMMU perf counter clobbering during init
    - readdir: make user_access_begin() use the real access range
    - leds: gpio: Fix uninitialized gpio label for fwnode based probe
    - hwmon: (nct7802) Fix voltage limits to wrong registers
    - hwmon: (nct7802) Fix non-working alarm on voltages
    - scsi: RDMA/isert: Fix a recently introduced regression related to logout
    - tracing: xen: Ordered comparison of function pointers
    - iwlwifi: mvm: fix SKB leak on invalid queue
    - iwlwifi: mvm: fix potential SKB leak on TXQ TX
    - [x86] drm/i915/userptr: fix size calculation
    - xfrm: support output_mark for offload ESP packets
    - net, sk_msg: Don't check if sock is locked when tearing down psock
    - do_last(): fetch directory ->i_mode and ->i_uid before it's too late
      (CVE-2020-8428)
    - readdir: be more conservative with directory entry names
    - libertas: Fix two buffer overflows at parsing bss descriptor
      (CVE-2019-14896 CVE-2019-14897)
    - media: v4l2-ioctl.c: zero reserved fields for S/TRY_FMT
    - netfilter: ipset: use bitmap infrastructure completely
    - netfilter: nf_tables: add __nft_chain_type_get()
    - netfilter: nf_tables: autoload modules from the abort path
    https://www.kernel.org/pub/linux/kernel/v5.x/ChangeLog-5.4.17
    - Bluetooth: btusb: fix non-atomic allocation in completion handler
    - orinoco_usb: fix interface sanity check
    - rsi_91x_usb: fix interface sanity check
    - usb: dwc3: pci: add ID for the Intel Comet Lake -V variant
    - [arm64,armhf] usb: host: xhci-tegra: set MODULE_FIRMWARE for tegra186
    - USB: serial: ir-usb: add missing endpoint sanity check
    - USB: serial: ir-usb: fix link-speed handling
    - USB: serial: ir-usb: fix IrLAP framing
    - [arm64,armhf] usb: dwc3: turn off VBUS when leaving host mode
    - [x86] usb: typec: fusb302: fix "op-sink-microwatt" default that was in
      mW
    - [x86] staging: vt6656: correct packet types for CTS protect, mode.
    - [x86] staging: vt6656: use NULLFUCTION stack on mac80211
    - [x86] staging: vt6656: Fix false Tx excessive retries reporting.
    - [arm64,armel] serial: 8250_bcm2835aux: Fix line mismatch on driver
      unbind
    - [armhf] serial: imx: fix a race condition in receive path
    - debugfs: Return -EPERM when locked down
    - component: do not dereference opaque pointer in debugfs
    - [arm*] binder: fix log spam for existing debugfs file creation.
    - [x86] mei: me: add comet point (lake) H device ids
    - crypto: chelsio - fix writing tfm flags to wrong place
    - CIFS: Fix task struct use-after-free on reconnect
    - cifs: set correct max-buffer-size for smb2_ioctl_init()
    - cifs: Fix memory allocation in __smb2_handle_cancelled_cmd()
    - ath9k: fix storage endpoint lookup
    - brcmfmac: fix interface sanity check
    - rtl8xxxu: fix interface sanity check
    - zd1211rw: fix storage endpoint lookup
    - net_sched: ematch: reject invalid TCF_EM_SIMPLE
    - net_sched: fix ops->bind_class() implementations
    - net_sched: walk through all child classes in tc_bind_tclass()
    - [arm64] net: socionext: fix possible user-after-free in
      netsec_process_rx
    - [arm64] net: socionext: fix xdp_result initialization in
      netsec_process_rx
    - udp: segment looped gso packets correctly
    - net: include struct nhmsg size in nh nlmsg size
    - rxrpc: Fix use-after-free in rxrpc_receive_data()
    - HID: multitouch: Add LG MELF0410 I2C touchscreen support
    - HID: Add quirk for Xin-Mo Dual Controller
    - HID: ite: Add USB id match for Acer SW5-012 keyboard dock
    - HID: asus: Ignore Asus vendor-page usage-code 0xff events
    - HID: Add quirk for incorrect input length on Lenovo Y720
    - HID: intel-ish-hid: ipc: add CMP device id
    - HID: wacom: Recognize new MobileStudio Pro PID
    - [x86] ASoC: SOF: fix fault at driver unload after failed probe
    - [x86] ASoC: SOF: Intel: hda: hda-dai: fix oops on hda_link .hw_free
    - drivers/hid/hid-multitouch.c: fix a possible null pointer access.
    - phy: qcom-qmp: Increase PHY ready timeout
    - [x86] ASoC: topology: Prevent use-after-free in
      snd_soc_get_pcm_runtime()
    - HID: intel-ish-hid: ipc: Add Tiger Lake PCI device ID
    - [arm64] watchdog: max77620_wdt: fix potential build errors
    - [armel,armhf] watchdog: orion: fix platform_get_irq() complaints
    - drivers/net/b44: Change to non-atomic bit operations on pwol_mask
    - [i386] net: wan: sdla: Fix cast from pointer to integer of different
      size
    - [arm64] gpio: max77620: Add missing dependency on GPIOLIB_IRQCHIP
    - [arm64] iommu/dma: fix variable 'cookie' set but not used
    - [arm64,armhf] stmmac: debugfs entry name is not be changed when udev
      rename device name.
    - atm: eni: fix uninitialized variable warning
    - HID: steam: Fix input device disappearing
    - [x86] ASoC: Intel: cht_bsw_rt5645: Add quirk for boards using
      pmc_plt_clk_0
    - drm/amdgpu/SRIOV: add navi12 pci id for SRIOV (v2)
    - libbpf: Fix BTF-defined map's __type macro handling of arrays
    - [x86] platform/x86: dell-laptop: disable kbd backlight on Inspiron 10xx
    - PCI: Add DMA alias quirk for Intel VCA NTB
    - media: dvbsky: add support for eyeTV Geniatech T2 lite
    - [armhf] bus: ti-sysc: Handle mstandby quirk and use it for musb
    - [armhf] bus: ti-sysc: Use swsup quirks also for am335x musb
    - [amd64,armhf] spi: pxa2xx: Add support for Intel Comet Lake-H
    - [amd64] iommu/amd: Support multiple PCI DMA aliases in device table
    - [amd64] iommu/amd: Support multiple PCI DMA aliases in IRQ Remapping
    - perf/imx_ddr: Add enhanced AXI ID filter support
    - [x86] mfd: intel-lpss: Add Intel Comet Lake PCH-H PCI IDs
    - mmc: sdhci-pci: Quirk for AMD SDHC Device 0x7906
    - mmc: sdhci-pci: Add support for Intel JSL
    - [armhf] bus: ti-sysc: Add module enable quirk for audio AESS
    - usb-storage: Disable UAS on JMicron SATA enclosure
    - ALSA: hda/realtek - Move some alc236 pintbls to fallback table
    - Bluetooth: Allow combination of BDADDR_PROPERTY and INVALID_BDADDR
      quirks
    - Bluetooth: btbcm: Use the BDADDR_PROPERTY quirk
    - [armhf] bus: ti-sysc: Fix missing force mstandby quirk handling
    - rsi: fix use-after-free on failed probe and unbind
    - rsi: fix use-after-free on probe errors
    - rsi: fix memory leak on failed URB submission
    - rsi: fix non-atomic allocation in completion handler
    - crypto: af_alg - Use bh_lock_sock in sk_destruct
    - [powerpc*] crypto: vmx - reject xts inputs that are too short
    - crypto: pcrypt - Fix user-after-free on module unload
    - [arm64] KVM: Write arch.mdcr_el2 changes since last vcpu_load on VHE
    https://www.kernel.org/pub/linux/kernel/v5.x/ChangeLog-5.4.18
    - vfs: fix do_last() regression
    - cifs: fix soft mounts hanging in the reconnect code
    - e1000e: Drop unnecessary __E1000_DOWN bit twiddling
    - e1000e: Revert "e1000e: Make watchdog use delayed work"
    - gfs2: Another gfs2_find_jhead fix
    - perf c2c: Fix return type for histogram sorting comparision functions
    - PM / devfreq: Add new name attribute for sysfs
    - mm/mempolicy.c: fix out of bounds write in mpol_parse_str()
    - reiserfs: Fix memory leak of journal device string
    - media: digitv: don't continue if remote control state can't be read
    - media: af9005: uninitialized variable printked
    - media: vp7045: do not read uninitialized values if usb transfer fails
    - media: gspca: zero usb_buf
    - media: dvb-usb/dvb-usb-urb.c: initialize actlen to 0
    - tomoyo: Use atomic_t for statistics counter
    - ttyprintk: fix a potential deadlock in interrupt context issue
    - Bluetooth: Fix race condition in hci_release_sock()
    - cgroup: Prevent double killing of css when enabling threaded cgroup
    - [armhf] clk: sunxi-ng: v3s: Fix incorrect number of hw_clks.
    - [arm64] dts: meson-sm1-sei610: add gpio bluetooth interrupt
    - [armhf] dts: sun8i: a83t: Correct USB3503 GPIOs polarity
    - [armhf] dts: am57xx-beagle-x15/am57xx-idk: Remove "gpios" for endpoint
      dt nodes
    - rseq: Unregister rseq for clone CLONE_VM
    - [arm64,armhf] clk: sunxi-ng: sun8i-r: Fix divider on APB0 clock
    - [arm64] clk: sunxi-ng: h6-r: Fix AR100/R_APB2 parent order
    - mac80211: mesh: restrict airtime metric to peered established plinks
    - [armhf] clk: mmp2: Fix the order of timer mux parents
    - ASoC: rt5640: Fix NULL dereference on module unload
    - [s390x] zcrypt: move ap device reset from bus to driver code
    - i40e: Fix virtchnl_queue_select bitmap validation
    - ixgbevf: Remove limit of 10 entries for unicast filter list
    - ixgbe: Fix calculation of queue with VFs and flow director on interface
      flap
    - igb: Fix SGMII SFP module discovery for 100FX/LX.
    - iavf: remove current MAC address filter on VF reset
    - [x86] platform/x86: GPD pocket fan: Allow somewhat lower/higher
      temperature limits
    - [x86] platform/x86: intel_pmc_core: update Comet Lake platform driver
    - [x86] ASoC: SOF: Intel: fix HDA codec driver probe with multiple
      controllers
    - [x86] ASoC: hdac_hda: Fix error in driver removal after failed probe
    - qmi_wwan: Add support for Quectel RM500Q
    - [hppa/parisc] Use proper printk format for resource_size_t
    - wireless: fix enabling channel 12 for custom regulatory domain
    - cfg80211: Fix radar event during another phy CAC
    - mac80211: Fix TKIP replay protection immediately after key setup
    - [x86] perf/x86/intel/uncore: Add PCI ID of IMC for Xeon E3 V5 Family
    - [x86] perf/x86/intel/uncore: Remove PCIe3 unit for SNR
    - XArray: Fix xas_pause at ULONG_MAX
    - iwlwifi: pcie: allocate smaller dev_cmd for TX headers
    - iwlwifi: Don't ignore the cap field upon mcc update
    - iwlwifi: dbg: force stop the debug monitor HW
    - Input: evdev - convert kzalloc()/vzalloc() to kvzalloc()
    - vti[6]: fix packet tx through bpf_redirect()
    - xfrm interface: fix packet tx through bpf_redirect()
    - xfrm: interface: do not confirm neighbor when do pmtu update
    - [x86] scsi: fnic: do not queue commands during fwreset
    - [armhf] 8955/1: virt: Relax arch timer version check during early boot
    - r8152: get default setting of WOL before initializing
    - r8152: disable U2P3 for RTL8153B
    - r8152: Disable PLA MCU clock speed down
    - r8152: disable test IO for RTL8153B
    - r8152: avoid the MCU to clear the lanwake
    - r8152: disable DelayPhyPwrChg
    - qlcnic: Fix CPU soft lockup while collecting firmware dump
    - seq_tab_next() should increase position index
    - l2t_seq_next should increase position index
    - netfilter: conntrack: sctp: use distinct states for new SCTP connections
    - netfilter: nf_tables_offload: fix check the chain offload flag
    - net: Fix skb->csum update in inet_proto_csum_replace16().
    - btrfs: do not zero f_bavail if we have available space
    - flow_dissector: Fix to use new variables for port ranges in bpf hook
    - dm thin: fix use-after-free in metadata_pre_commit_callback
    - perf report: Fix no libunwind compiled warning break s390 issue
    - mm/migrate.c: also overwrite error when it is bigger than zero
    - [x86] ASoC: topology: fix soc_tplg_fe_link_create() - link->dobj
      initialization order
    - Revert "rsi: fix potential null dereference in rsi_probe()"
    - tracing/uprobe: Fix to make trace_uprobe_filter alignment safe
    https://www.kernel.org/pub/linux/kernel/v5.x/ChangeLog-5.4.19
    - bnxt_en: Move devlink_register before registering netdev
    - gtp: use __GFP_NOWARN to avoid memalloc warning
    - l2tp: Allow duplicate session creation with UDP
    - net_sched: fix an OOB access in cls_tcindex
    - [arm64,armhf] net: stmmac: Delete txtimer in suspend()
    - bnxt_en: Fix TC queue mapping.
    - rxrpc: Fix use-after-free in rxrpc_put_local()
    - rxrpc: Fix insufficient receive notification generation
    - rxrpc: Fix missing active use pinning of rxrpc_local object
    - rxrpc: Fix NULL pointer deref due to call->conn being cleared on
      disconnect
    - tcp: clear tp->total_retrans in tcp_disconnect()
    - tcp: clear tp->delivered in tcp_disconnect()
    - tcp: clear tp->data_segs{in|out} in tcp_disconnect()
    - tcp: clear tp->segs_{in|out} in tcp_disconnect()
    - bnxt_en: Fix logic that disables Bus Master during firmware reset.
    - media: uvcvideo: Avoid cyclic entity chains due to malformed USB
      descriptors
    - netfilter: ipset: fix suspicious RCU usage in find_set_and_id
    - ipc/msg.c: consolidate all xxxctl_down() functions
    - tracing/kprobes: Have uname use __get_str() in print_fmt
    - tracing: Fix sched switch start/stop refcount racy updates
    - rcu: Use *_ONCE() to protect lockless ->expmask accesses
    - rcu: Avoid data-race in rcu_gp_fqs_check_wake()
    - srcu: Apply *_ONCE() to ->srcu_last_gp_end
    - rcu: Use READ_ONCE() for ->expmask in rcu_read_unlock_special()
    - nvmet: Fix error print message at nvmet_install_queue function
    - nvmet: Fix controller use after free
    - Bluetooth: btusb: fix memory leak on fw
    - Bluetooth: btusb: Disable runtime suspend on Realtek devices
    - brcmfmac: Fix memory leak in brcmf_usbdev_qinit
    - [arm64,armhf] usb: dwc3: gadget: Check END_TRANSFER completion
    - [arm64,armhf] usb: dwc3: gadget: Delay starting transfer
    - usb: gadget: f_fs: set req->num_sgs as 0 for non-sg transfer
    - usb: gadget: legacy: set max_speed to super-speed
    - usb: gadget: f_ncm: Use atomic_t to track in-flight request
    - usb: gadget: f_ecm: Use atomic_t to track in-flight request
    - ALSA: usb-audio: Fix endianess in descriptor validation
    - ALSA: usb-audio: Annotate endianess in Scarlett gen2 quirk
    - ALSA: dummy: Fix PCM format loop in proc output
    - memcg: fix a crash in wb_workfn when a device disappears
    - mm/sparse.c: reset section's mem_map when fully deactivated
    - mmc: sdhci-pci: Make function amd_sdhci_reset static
    - utimes: Clamp the timestamps in notify_change()
    - mm/memory_hotplug: fix remove_memory() lockdep splat
    - mm: thp: don't need care deferred split queue in memcg charge move path
    - mm: move_pages: report the number of non-attempted pages
    - media/v4l2-core: set pages dirty upon releasing DMA buffers
    - media: v4l2-core: compat: ignore native command codes
    - media: v4l2-rect.h: fix v4l2_rect_map_inside() top/left adjustments
    - irqdomain: Fix a memory leak in irq_domain_push_irq()
    - [x86] cpu: Update cached HLE state on write to TSX_CTRL_CPUID_CLEAR
    - ALSA: hda: Apply aligned MMIO access only conditionally
    - ALSA: hda: Add Clevo W65_67SB the power_save blacklist
    - ALSA: hda: Add JasperLake PCI ID and codec vid
    - [arm64] acpi: fix DAIF manipulation with pNMI
    - [arm64] KVM: Correct PSTATE on exception entry
    - [arm64,armhf] KVM: Correct CPSR on exception entry
    - [arm64,armhf] KVM: Correct AArch32 SPSR on exception entry
    - [arm64] KVM: Only sign-extend MMIO up to register width
    - [s390x] mm: fix dynamic pagetable upgrade for hugetlbfs
    - [powerpc*] xmon: don't access ASDR in VMs
    - [powerpc*] pseries: Advance pfn if section is not present in
      lmb_is_removable()
    - tracing: Fix now invalid var_ref_vals assumption in trace action
    - [arm64,armhf] PCI: tegra: Fix return value check of
      pm_runtime_get_sync()
    - mmc: spi: Toggle SPI polarity, do not hardcode it
    - [x86] ACPI: video: Do not export a non working backlight interface on
      MSI MS-7721 boards
    - ACPI / battery: Deal with design or full capacity being reported as -1
    - ACPI / battery: Use design-cap for capacity calculations if full-cap is
      not available
    - ACPI / battery: Deal better with neither design nor full capacity not
      being reported
    - alarmtimer: Unregister wakeup source when module get fails
    - fscrypt: don't print name of busy file when removing key
    - ubifs: don't trigger assertion on invalid no-key filename
    - ubifs: Fix wrong memory allocation
    - ubifs: Fix FS_IOC_SETFLAGS unexpectedly clearing encrypt flag
    - ubifs: Fix deadlock in concurrent bulk-read and writepage
    - [x86] ASoC: SOF: core: free trace on errors
    - [x86] hv_balloon: Balloon up according to request page number
    - mfd: axp20x: Mark AXP20X_VBUS_IPSOUT_MGMT as volatile
    - nvmem: core: fix memory abort in cleanup path
    - crypto: api - Check spawn->alg under lock in crypto_drop_spawn
    - padata: Remove broken queue flushing
    - fs: allow deduplication of eof block into the end of the destination
      file
    - erofs: fix out-of-bound read for shifted uncompressed block
    - scsi: megaraid_sas: Do not initiate OCR if controller is not in ready
      state
    - scsi: qla2xxx: Fix mtcp dump collection failure
    - cpupower: Revert library ABI changes from commit ae2917093fb60bdc1ed3e
    - [arm64,armhf] power: supply: axp20x_ac_power: Fix reporting online
      status
    - ovl: fix wrong WARN_ON() in ovl_cache_update_ino()
    - ovl: fix lseek overflow on 32bit
    - f2fs: choose hardlimit when softlimit is larger than hardlimit in
      f2fs_statfs_project()
    - f2fs: fix miscounted block limit in f2fs_statfs_project()
    - f2fs: code cleanup for f2fs_statfs_project()
    - f2fs: fix dcache lookup of !casefolded directories
    - f2fs: fix race conditions in ->d_compare() and ->d_hash()
    - PM: core: Fix handling of devices deleted during system-wide resume
    - cpufreq: Avoid creating excessively large stack frames
    - [armel,armhf] dma-api: fix max_pfn off-by-one error in __dma_supported()
    - dm zoned: support zone sizes smaller than 128MiB
    - dm space map common: fix to ensure new block isn't already in use
    - dm writecache: fix incorrect flush sequence when doing SSD mode commit
    - dm crypt: fix GFP flags passed to skcipher_request_alloc()
    - dm crypt: fix benbi IV constructor crash if used in authenticated mode
    - dm thin metadata: use pool locking at end of dm_pool_metadata_close
    - dm: fix potential for q->make_request_fn NULL pointer
    - scsi: qla2xxx: Fix stuck login session using prli_pend_timer
    - [x86] ASoC: SOF: Introduce state machine for FW boot
    - [x86] ASoC: SOF: core: release resources on errors in probe_continue
    - tracing: Annotate ftrace_graph_hash pointer with __rcu
    - tracing: Annotate ftrace_graph_notrace_hash pointer with __rcu
    - ftrace: Add comment to why rcu_dereference_sched() is open coded
    - ftrace: Protect ftrace_graph_hash with ftrace_sync
    - crypto: pcrypt - Avoid deadlock by using per-instance padata queues
    - btrfs: fix improper setting of scanned for range cyclic write cache
      pages
    - btrfs: Handle another split brain scenario with metadata uuid feature
    - [riscv64] bpf: Fix broken BPF tail calls
    - bpf, devmap: Pass lockdep expression to RCU lists
    - libbpf: Fix realloc usage in bpf_core_find_cands
    - crypto: api - fix unexpectedly getting generic implementation
    - [arm64] crypto: hisilicon - Use the offset fields in sqe to avoid need
      to split scatterlists
    - [x86] crypto: ccp - set max RSA modulus size for v3 platform devices as
      well
    - [arm64] crypto: arm64/ghash-neon - bump priority to 150
    - crypto: pcrypt - Do not clear MAY_SLEEP flag in original request
    - crypto: api - Fix race condition in crypto_spawn_alg
    - [powerpc*] futex: Fix incorrect user access blocking
    - scsi: qla2xxx: Fix unbound NVME response length
    - NFS: Fix memory leaks and corruption in readdir
    - NFS: Directory page cache pages need to be locked when read
    - nfsd: fix filecache lookup
    - jbd2_seq_info_next should increase position index
    - ext4: fix deadlock allocating crypto bounce page from mempool
    - ext4: fix race conditions in ->d_compare() and ->d_hash()
    - Btrfs: fix missing hole after hole punching and fsync when using
      NO_HOLES
    - Btrfs: make deduplication with range including the last block work
    - Btrfs: fix infinite loop during fsync after rename operations
    - btrfs: set trans->drity in btrfs_commit_transaction
    - btrfs: drop log root for dropped roots
    - Btrfs: fix race between adding and putting tree mod seq elements and
      nodes
    - btrfs: flush write bio if we loop in extent_write_cache_pages
    - btrfs: Correctly handle empty trees in find_first_clear_extent_bit
    - [armhf] tegra: Enable PLLP bypass during Tegra124 LP1
    - iwlwifi: don't throw error when trying to remove IGTK
    - mwifiex: fix unbalanced locking in mwifiex_process_country_ie()
    - sunrpc: expiry_time should be seconds not timeval
    - gfs2: fix gfs2_find_jhead that returns uninitialized jhead with seq 0
    - gfs2: move setting current->backing_dev_info
    - gfs2: fix O_SYNC write handling
    - drm/rect: Avoid division by zero
    - media: iguanair: fix endpoint sanity check
    - media: rc: ensure lirc is initialized before registering input device
    - xen/balloon: Support xend-based toolstack take two
    - watchdog: fix UAF in reboot notifier handling in watchdog core code
    - bcache: add readahead cache policy options via sysfs interface
    - eventfd: track eventfd_signal() recursion depth
    - aio: prevent potential eventfd recursion on poll
    - [x86] KVM: Refactor picdev_write() to prevent Spectre-v1/L1TF attacks
    - [x86] KVM: Refactor prefix decoding to prevent Spectre-v1/L1TF attacks
    - [x86] KVM: Protect pmu_intel.c from Spectre-v1/L1TF attacks
    - [x86] KVM: Protect DR-based index computations from Spectre-v1/L1TF
      attacks
    - [x86] KVM: Protect kvm_lapic_reg_write() from Spectre-v1/L1TF attacks
    - [x86] KVM: Protect kvm_hv_msr_[get|set]_crash_data() from
      Spectre-v1/L1TF attacks
    - [x86] KVM: Protect ioapic_write_indirect() from Spectre-v1/L1TF attacks
    - [x86] KVM: Protect MSR-based index computations in pmu.h from
      Spectre-v1/L1TF attacks
    - [x86] KVM: Protect ioapic_read_indirect() from Spectre-v1/L1TF attacks
    - [x86] KVM: Protect MSR-based index computations from Spectre-v1/L1TF
      attacks in x86.c
    - [x86] KVM: Protect x86_decode_insn from Spectre-v1/L1TF attacks
    - [x86] KVM: Protect MSR-based index computations in
      fixed_msr_to_seg_unit() from Spectre-v1/L1TF attacks
    - [x86] KVM: Fix potential put_fpu() w/o load_fpu() on MPX platform
    - [powerpc*] KVM: PPC: Book3S HV: Uninit vCPU if vcore creation fails
    - [powerpc*] KVM: PPC: Book3S PR: Free shared page if mmu initialization
      fails
    - [x86] kvm/svm: PKU not currently supported
    - [x86] kvm: Be careful not to clear KVM_VCPU_FLUSH_TLB bit
      (CVE-2019-3016)
    - [x86] kvm: Introduce kvm_(un)map_gfn() (CVE-2019-3016)
    - [x86] KVM: Make sure KVM_VCPU_FLUSH_TLB flag is not missed
      (CVE-2019-3016)
    - [x86] kvm: Cache gfn to pfn translation (CVE-2019-3016)
    - [x86] KVM: Clean up host's steal time structure (CVE-2019-3016)
    - [x86] KVM: VMX: Add non-canonical check on writes to RTIT address MSRs
    - [x86] KVM: Don't let userspace set host-reserved cr4 bits
    - [x86] KVM: Free wbinvd_dirty_mask if vCPU creation fails
    - [x86] KVM: Handle TIF_NEED_FPU_LOAD in kvm_{load,put}_guest_fpu()
    - [x86] KVM: Ensure guest's FPU state is loaded when accessing for
      emulation
    - [x86] KVM: Revert "KVM: X86: Fix fpu state crash in kvm guest"
    - [s390x] KVM: do not clobber registers during guest reset/store status
    - ocfs2: fix oops when writing cloned file
    - mm/page_alloc.c: fix uninitialized memmaps on a partially populated last
      section
    - mm/mmu_gather: invalidate TLB correctly on batch allocation failure and
      flush
    - [arm64,armhf] clk: tegra: Mark fuse clock as critical
    - virtio-balloon: initialize all vq callbacks
    - virtio-pci: check name when counting MSI-X vectors
    - fix up iter on short count in fuse_direct_io()
    - broken ping to ipv6 linklocal addresses on debian buster
    - percpu: Separate decrypted varaibles anytime encryption can be enabled
    - scsi: qla2xxx: Fix the endianness of the qla82xx_get_fw_size() return
      type
    - scsi: csiostor: Adjust indentation in csio_device_reset
    - scsi: qla4xxx: Adjust indentation in qla4xxx_mem_free
    - scsi: ufs: Recheck bkops level if bkops is disabled
    - mtd: spi-nor: Split mt25qu512a (n25q512a) entry into two
    - [arm64] phy: qualcomm: Adjust indentation in read_poll_timeout
    - ext2: Adjust indentation in ext2_fill_super
    - [arm64] drm: msm: mdp4: Adjust indentation in mdp4_dsi_encoder_enable
    - [x86] NFC: pn544: Adjust indentation in pn544_hci_check_presence
    - ppp: Adjust indentation into ppp_async_input
    - [armhf] net: smc911x: Adjust indentation in smc911x_phy_configure
    - net: tulip: Adjust indentation in {dmfe, uli526x}_init_module
    - IB/mlx5: Fix outstanding_pi index for GSI qps
    - IB/core: Fix ODP get user pages flow
    - nfsd: fix delay timer on 32-bit architectures
    - nfsd: fix jiffies/time_t mixup in LRU list
    - nfsd: Return the correct number of bytes written to the file
    - virtio-balloon: Fix memory leak when unloading while hinting is in
      progress
    - virtio_balloon: Fix memory leaks on errors in virtballoon_probe()
    - ubifs: Fix memory leak from c->sup_node
    - regulator: core: Add regulator_is_equal() helper
    - [armhf] ASoC: sgtl5000: Fix VDDA and VDDIO comparison
    - bonding/alb: properly access headers in bond_alb_xmit()
    - devlink: report 0 after hitting end in region read
    - [armhf] net: dsa: b53: Always use dev->vlan_enabled in
      b53_configure_vlan()
    - [armhf] net: dsa: bcm_sf2: Only 7278 supports 2Gb/sec IMP port
    - [arm64,armhf] net: mvneta: move rx_dropped and rx_errors in per-cpu
      stats
    - net_sched: fix a resource leak in tcindex_set_parms()
    - [arm64] net: stmmac: fix a possible endless loop
    - [arm64,riscv64] net: macb: Remove unnecessary alignment check for TSO
    - [arm64,riscv64] net: macb: Limit maximum GEM TX length in TSO
    - ipv6/addrconf: fix potential NULL deref in inet6_set_link_af()
    - qed: Fix timestamping issue for L2 unicast ptp packets.
    - drop_monitor: Do not cancel uninitialized work item
    - net/mlx5: Fix deadlock in fs_core
    - net/mlx5: Deprecate usage of generic TLS HW capability bit
    - [x86] ASoC: Intel: skl_hda_dsp_common: Fix global-out-of-bounds bug
    - [x86] timer: Don't skip PIT setup when APIC is disabled or in legacy
      mode
    - btrfs: use bool argument in free_root_pointers()
    - btrfs: free block groups after free'ing fs trees
    - drm/dp_mst: Remove VCPI while disabling topology mgr
    - [x86] KVM: x86/mmu: Apply max PA check for MMIO sptes to 32-bit KVM
    - [x86] KVM: x86: use CPUID to locate host page table reserved bits
    - [x86] KVM: x86: Use gpa_t for cr2/gpa to fix TDP support on 32-bit KVM
    - [x86] KVM: x86: fix overlap between SPTE_MMIO_MASK and generation
    - [x86] KVM: nVMX: vmread should not set rflags to specify success in case
      of #PF
    - KVM: Use vcpu-specific gva->hva translation when querying host page size
    - KVM: Play nice with read-only memslots when querying host page size
    - cifs: fail i/o on soft mounts if sessionsetup errors out
    - [x86] apic/msi: Plug non-maskable MSI affinity race
    - clocksource: Prevent double add_timer_on() for watchdog_timer
    - perf/core: Fix mlock accounting in perf_mmap()
    - rxrpc: Fix service call disconnection

  [ Aurelien Jarno ]
  * [mips*/malta] Enable POWER_RESET_PIIX4_POWEROFF.

  [ Salvatore Bonaccorso ]
  * [rt] Update to 5.4.13-rt6
  * [rt] Update to 5.4.13-rt7
  * [rt] Update to 5.4.17-rt8
  * [rt] Update to 5.4.17-rt9
  * Bump ABI to 4.
  * Revert "cpupower: Revert library ABI changes from commit
    ae2917093fb60bdc1ed3e"

  [ Ben Hutchings ]
  * linux-perf: Build with CORESIGHT=1 (thanks to Wookey) (Closes: #924673)

  [ Steve McIntyre ]
  * [arm64] Include the Hisilicon Hibmc drm driver in fb-modules
    Closes: #944546)

 -- Salvatore Bonaccorso <carnil@debian.org>  Thu, 13 Feb 2020 06:14:49 +0100

linux (5.4.13-1) unstable; urgency=medium

  * New upstream stable update:
    https://www.kernel.org/pub/linux/kernel/v5.x/ChangeLog-5.4.9
    - nvme_fc: add module to ops template to allow module references
    - nvme-fc: fix double-free scenarios on hw queues
    - drm/amdgpu: add check before enabling/disabling broadcast mode
    - drm/amdgpu: add header line for power profile on Arcturus
    - drm/amdgpu: add cache flush workaround to gfx8 emit_fence
    - nvme/pci: Fix write and poll queue types
    - nvme/pci: Fix read queue count
    - [armhf] iio: st_accel: Fix unused variable warning
    - PM / devfreq: Fix devfreq_notifier_call returning errno
    - PM / devfreq: Set scaling_max_freq to max on OPP notifier error
    - PM / devfreq: Don't fail devfreq_dev_release if not in list
    - afs: Fix afs_find_server lookups for ipv4 peers
    - afs: Fix SELinux setting security label on /afs
    - RDMA/cma: add missed unregister_pernet_subsys in init failure
    - rxe: correctly calculate iCRC for unaligned payloads
    - scsi: lpfc: Fix memory leak on lpfc_bsg_write_ebuf_set func
    - scsi: qla2xxx: Use explicit LOGO in target mode
    - scsi: qla2xxx: Drop superfluous INIT_WORK of del_work
    - scsi: qla2xxx: Don't call qlt_async_event twice
    - scsi: qla2xxx: Fix PLOGI payload and ELS IOCB dump length
    - scsi: qla2xxx: Configure local loop for N2N target
    - scsi: qla2xxx: Send Notify ACK after N2N PLOGI
    - scsi: qla2xxx: Don't defer relogin unconditonally
    - scsi: qla2xxx: Ignore PORT UPDATE after N2N PLOGI
    - scsi: iscsi: qla4xxx: fix double free in probe
    - scsi: libsas: stop discovering if oob mode is disconnected
      (CVE-2019-19965)
    - scsi: iscsi: Avoid potential deadlock in iscsi_if_rx func
    - [x86] staging/wlan-ng: add CRC32 dependency in Kconfig
    - drm/nouveau: Move the declaration of struct nouveau_conn_atom up a bit
    - drm/nouveau: Fix drm-core using atomic code-paths on pre-nv50 hardware
    - drm/nouveau/kms/nv50-: fix panel scaling
    - usb: gadget: fix wrong endpoint desc
    - net: make socket read/write_iter() honor IOCB_NOWAIT
    - afs: Fix mountpoint parsing
    - afs: Fix creation calls in the dynamic root to fail with EOPNOTSUPP
    - raid5: need to set STRIPE_HANDLE for batch head
    - md: raid1: check rdev before reference in raid1_sync_request func
    - [s390x] cpum_sf: Adjust sampling interval to avoid hitting sample limits
    - [s390x] cpum_sf: Avoid SBD overflow condition in irq handler
    - RDMA/counter: Prevent auto-binding a QP which are not tracked with res
    - IB/mlx4: Follow mirror sequence of device add during device removal
    - IB/mlx5: Fix steering rule of drop and count
    - xen-blkback: prevent premature module unload
    - xen/balloon: fix ballooned page accounting without hotplug enabled
    - PM / hibernate: memory_bm_find_bit(): Tighten node optimisation
    - ALSA: hda/realtek - Add Bass Speaker and fixed dac for bass speaker
    - ALSA: hda/realtek - Enable the bass speaker of ASUS UX431FLC
    - PCI: Add a helper to check Power Resource Requirements _PR3 existence
    - ALSA: hda: Allow HDA to be runtime suspended when dGPU is not bound to a
      driver
    - PCI: Fix missing inline for pci_pr3_present()
    - ALSA: hda - fixup for the bass speaker on Lenovo Carbon X1 7th gen
    - tcp: fix data-race in tcp_recvmsg()
    - shmem: pin the file in shmem_fault() if mmap_sem is dropped
    - taskstats: fix data-race
    - ALSA: hda - Downgrade error message for single-cmd fallback
    - netfilter: nft_tproxy: Fix port selector on Big Endian
    - block: add bio_truncate to fix guard_bio_eod
    - mm: drop mmap_sem before calling balance_dirty_pages() in write fault
    - ALSA: ice1724: Fix sleep-in-atomic in Infrasonic Quartet support code
    - ALSA: usb-audio: fix set_format altsetting sanity check
    - ALSA: usb-audio: set the interface format after resume on Dell WD19
    - ALSA: hda - Apply sync-write workaround to old Intel platforms, too
    - ALSA: hda/realtek - Add headset Mic no shutup for ALC283
    - [arm64,armhf] drm/sun4i: hdmi: Remove duplicate cleanup calls
    - [mips*] BPF: Disable MIPS32 eBPF JIT
    - [mips*] BPF: eBPF JIT: check for MIPS ISA compliance in Kconfig
    - [mips*] Avoid VDSO ABI breakage due to global register variable
    - media: pulse8-cec: fix lost cec_transmit_attempt_done() call
    - media: cec: CEC 2.0-only bcast messages were ignored
    - media: cec: avoid decrementing transmit_queue_sz if it is 0
    - media: cec: check 'transmit_in_progress', not 'transmitting'
    - mm/memory_hotplug: shrink zones when offlining memory
    - mm/zsmalloc.c: fix the migrated zspage statistics.
    - memcg: account security cred as well to kmemcg
    - mm: move_pages: return valid node id in status if the page is already on
      the target node
    - mm/oom: fix pgtables units mismatch in Killed process message
    - ocfs2: fix the crash due to call ocfs2_get_dlm_debug once less
    - [x86,arm64] pstore/ram: Write new dumps to start of recycled zones
    - [x86,arm64] pstore/ram: Fix error-path memory leak in
      persistent_ram_new() callers
    - locks: print unsigned ino in /proc/locks
    - seccomp: Check that seccomp_notif is zeroed out by the user
    - Btrfs: fix infinite loop during nocow writeback due to race
    - compat_ioctl: block: handle Persistent Reservations
    - compat_ioctl: block: handle BLKREPORTZONE/BLKRESETZONE
    - compat_ioctl: block: handle BLKGETZONESZ/BLKGETNRZONES
    - bpf: Fix precision tracking for unbounded scalars
    - ata: libahci_platform: Export again ahci_platform_<en/dis>able_phys()
    - libata: Fix retrieving of active qcs
    - gpiolib: fix up emulated open drain outputs
    - [riscv64] clocksource: riscv: add notrace to riscv_sched_clock
    - [riscv64] ftrace: correct the condition logic in function graph tracer
    - tracing: Fix lock inversion in trace_event_enable_tgid_record()
    - tracing: Avoid memory leak in process_system_preds()
    - tracing: Have the histogram compare functions convert to u64 first
    - tracing: Fix endianness bug in histogram trigger
    - io_uring: use current task creds instead of allocating a new one
    - mm/gup: fix memory leak in __gup_benchmark_ioctl
    - apparmor: fix aa_xattrs_match() may sleep while holding a RCU lock
    - dmaengine: virt-dma: Fix access after free in vchan_complete()
    - [i386] ALSA: cs4236: fix error return comparison of an unsigned integer
    - ALSA: pcm: Yet another missing check of non-cached buffer type
    - ALSA: firewire-motu: Correct a typo in the clock proc string
    - scsi: lpfc: Fix rpi release when deleting vport
    - exit: panic before exit_mm() on global init exit
    - [arm64] Revert support for execute-only user mappings
    - ftrace: Avoid potential division by zero in function profiler
    - [arm64] drm/msm: include linux/sched/task.h
    - PM / devfreq: Check NULL governor in available_governors_show
    - sunrpc: fix crash when cache_head become valid before update
    - nfsd4: fix up replay_matches_cache()
    - [powerpc*] Chunk calls to flush_dcache_range in arch_*_memory
    - [x86,arm64] HID: i2c-hid: Reset ALPS touchpads on resume
    - net/sched: annotate lockless accesses to qdisc->empty
    - kernel/module.c: wakeup processes in module_wq on module unload
    - ACPI: sysfs: Change ACPI_MASKABLE_GPE_MAX to 0x100
    - perf callchain: Fix segfault in thread__resolve_callchain_sample()
    - [amd64] iommu/vt-d: Remove incorrect PSI capability check
    - cifs: Fix potential softlockups while refreshing DFS cache
    - xfs: don't check for AG deadlock for realtime files in bunmapi
    - [x86] platform/x86: pmc_atom: Add Siemens CONNECT X300 to
      critclk_systems DMI table
    - netfilter: nf_queue: enqueue skbs with NULL dst
    - [arm64,armhf] regulator: axp20x: Fix axp20x_set_ramp_delay
    - [arm64,armhf] regulator: axp20x: Fix AXP22x ELDO2 regulator enable
      bitmask
    - [powerpc*] mm: Mark get_slice_psize() & slice_addr_is_low() as notrace
    - Bluetooth: btusb: fix PM leak in error case of setup
    - Bluetooth: delete a stray unlock
    - Bluetooth: Fix memory leak in hci_connect_le_scan
    - [arm64] dts: meson-gxl-s905x-khadas-vim: fix uart_A bluetooth node
    - [arm64] dts: meson-gxm-khadas-vim2: fix uart_A bluetooth node
    - media: flexcop-usb: ensure -EIO is returned on error condition
    - media: usb: fix memory leak in af9005_identify_state (CVE-2019-18809)
    - [arm64] dts: meson: odroid-c2: Disable usb_otg bus to avoid power failed
      warning
    - [arm64] tty: serial: msm_serial: Fix lockup for sysrq and oops
    - cifs: Fix lookup of root ses in DFS referral cache
    - fs: cifs: Fix atime update check vs mtime
    - fix compat handling of FICLONERANGE, FIDEDUPERANGE and FS_IOC_FIEMAP
    - ath9k_htc: Modify byte order for an error message
    - ath9k_htc: Discard undersized packets
    - [x86] drm/i915/execlists: Fix annotation for decoupling virtual request
    - xfs: periodically yield scrub threads to the scheduler
    - net: add annotations on hh->hh_len lockless accesses
    - ubifs: ubifs_tnc_start_commit: Fix OOB in layout_in_gaps
    - btrfs: get rid of unique workqueue helper functions
    - Btrfs: only associate the locked page with one async_chunk struct
    - [s390x] smp: fix physical to logical CPU map for SMT
    - mm/sparse.c: mark populate_section_memmap as __meminit
    - xen/blkback: Avoid unmapping unmapped grant pages
    - lib/ubsan: don't serialize UBSAN report
    - [x86] perf/x86/intel/bts: Fix the use of page_private()
    - net: annotate lockless accesses to sk->sk_pacing_shift
    - mm/hugetlb: defer freeing of huge pages if in non-task context
    https://www.kernel.org/pub/linux/kernel/v5.x/ChangeLog-5.4.10
    - [powerpc*] pmem: Fix kernel crash due to wrong range value usage in
      flush_dcache_range
    https://www.kernel.org/pub/linux/kernel/v5.x/ChangeLog-5.4.11
    - bpf: Fix passing modified ctx to ld/abs/ind instruction
    - [x86] ASoC: rt5682: fix i2c arbitration lost issue
    - spi: pxa2xx: Add support for Intel Jasper Lake
    - regulator: fix use after free issue
    - ASoC: max98090: fix possible race conditions
    - gpio: Handle counting of Freescale chipselects
    - netfilter: ctnetlink: netns exit must wait for callbacks
    - [x86] intel: Disable HPET on Intel Ice Lake platforms
    - netfilter: nf_tables_offload: Check for the NETDEV_UNREGISTER event
    - mwifiex: Fix heap overflow in mmwifiex_process_tdls_action_frame()
      (CVE-2019-14901)
    - regulator: core: fix regulator_register() error paths to properly
      release rdev
    - [x86] efi: Update e820 with reserved EFI boot services data to fix kexec
      breakage
    - [x86] ASoC: Intel: bytcr_rt5640: Update quirk for Teclast X89
    - efi/gop: Return EFI_NOT_FOUND if there are no usable GOPs
    - efi/gop: Return EFI_SUCCESS if a usable GOP was found
    - efi/gop: Fix memory leak in __gop_query32/64()
    - [x86,arm64] efi/earlycon: Remap entire framebuffer after page
      initialization
    - netfilter: uapi: Avoid undefined left-shift in xt_sctp.h
    - netfilter: nft_set_rbtree: bogus lookup/get on consecutive elements in
      named sets
    - netfilter: nf_tables: validate NFT_SET_ELEM_INTERVAL_END
    - netfilter: nf_tables: validate NFT_DATA_VALUE after nft_data_init()
    - netfilter: nf_tables: skip module reference count bump on object updates
    - netfilter: nf_tables_offload: return EOPNOTSUPP if rule specifies no
      actions
    - [arm64] spi: spi-cavium-thunderx: Add missing pci_release_regions()
    - [arm*] reset: Do not register resource data for missing resets
    - [x86] ASoC: topology: Check return value for snd_soc_add_dai_link()
    - [x86] ASoC: topology: Check return value for soc_tplg_pcm_create()
    - [x86] ASoC: SOF: loader: snd_sof_fw_parse_ext_data log warning on
      unknown header
    - [x86] ASoC: SOF: Intel: split cht and byt debug window sizes
    - [armhf] dts: am335x-sancloud-bbe: fix phy mode
    - [riscv64] bpf, riscv: Limit to 33 tail calls
    - [mips64el,mipsel] bpf, mips: Limit to 33 tail calls
    - perf header: Fix false warning when there are no duplicate cache entries
    - [armhf] spi: spi-ti-qspi: Fix a bug when accessing non default CS
    - [armhf] bus: ti-sysc: Fix missing reset delay handling
    - clk: walk orphan list on clock provider registration
    - mac80211: fix TID field in monitor mode transmit
    - cfg80211: fix double-free after changing network namespace
    - pinctrl: pinmux: fix a possible null pointer in
      pinmux_can_be_used_for_gpio
    - [powerpc*] Ensure that swiotlb buffer is allocated from low memory
    - btrfs: Fix error messages in qgroup_rescan_init
    - Btrfs: fix cloning range with a hole when using the NO_HOLES feature
    - [powerpc*] vcpu: Assume dedicated processors as non-preempt
    - [powerpc*] spinlocks: Include correct header for static key
    - btrfs: handle error in btrfs_cache_block_group
    - Btrfs: fix hole extent items with a zero size after range cloning
    - [powerpc*] ocxl: Fix potential memory leak on context creation
    - bpf: Clear skb->tstamp in bpf_redirect when necessary
    - bnx2x: Do not handle requests from VFs after parity
    - bnx2x: Fix logic to get total no. of PFs per engine
    - cxgb4: Fix kernel panic while accessing sge_info
    - net: usb: lan78xx: Fix error message format specifier
    - [hppa/parisc] add missing __init annotation
    - rfkill: Fix incorrect check to avoid NULL pointer dereference
    - staging: axis-fifo: add unspecified HAS_IOMEM dependency
    - [arm*] iommu/iova: Init the struct iova to fix the possible memleak
    - [x86] perf/x86: Fix potential out-of-bounds access
    - [x86] perf/x86/intel: Fix PT PMI handling
    - sched/psi: Fix sampling error and rare div0 crashes with cgroups and
      high uptime
    - psi: Fix a division error in psi poll()
    - [x86] usb: typec: fusb302: Fix an undefined reference to
      'extcon_get_state'
    - block: end bio with BLK_STS_AGAIN in case of non-mq devs and REQ_NOWAIT
    - fs: avoid softlockups in s_inodes iterators
    - fs: call fsnotify_sb_delete after evict_inodes
    - [arm64] iommu/dma: Relax locking in iommu_dma_prepare_msi()
    - io_uring: don't wait when under-submitting
    - clk: Move clk_core_reparent_orphans() under CONFIG_OF
    - [arm64,armhf] net: stmmac: Determine earlier the size of RX buffer
    - [arm64,armhf] net: stmmac: Do not accept invalid MTU values
    - [arm64,armhf] net: stmmac: xgmac: Clear previous RX buffer size
    - [arm64,armhf] net: stmmac: RX buffer size must be 16 byte aligned
    - [arm64,armhf] net: stmmac: Always arm TX Timer at end of transmission
      start
    - xsk: Add rcu_read_lock around the XSK wakeup
    - net/mlx5e: Fix concurrency issues between config flow and XSK
    - net/i40e: Fix concurrency issues between config flow and XSK
    - net/ixgbe: Fix concurrency issues between config flow and XSK
    - [arm64] cpu_errata: Add Hisilicon TSV110 to spectre-v2 safe list
    - block: Fix a lockdep complaint triggered by request queue flushing
    - [s390x] dasd/cio: Interpret ccw_device_get_mdc return value correctly
    - [s390x] dasd: fix memleak in path handling error case
    - block: fix memleak when __blk_rq_map_user_iov() is failed
    - sbitmap: only queue kyber's wait callback if not already active
    - [s390x] qeth: handle error due to unsupported transport mode
    - [s390x] qeth: fix promiscuous mode after reset
    - [s390x] qeth: don't return -ENOTSUPP to userspace
    - llc2: Fix return statement of llc_stat_ev_rx_null_dsap_xid_c (and
      _test_c)
    - [x86] hv_netvsc: Fix unwanted rx_table reset
    - gtp: fix bad unlock balance in gtp_encap_enable_socket
    - macvlan: do not assume mac_header is set in macvlan_broadcast()
    - [arm64,armhf] net: dsa: mv88e6xxx: Preserve priority when setting CPU
      port.
    - [armhf] net: freescale: fec: Fix ethtool -d runtime PM
    - [arm64,armhf] net: stmmac: dwmac-sun8i: Allow all RGMII modes
    - [arm64,armhf] net: stmmac: dwmac-sunxi: Allow all RGMII modes
    - [arm64,armhf] net: stmmac: Fixed link does not need MDIO Bus
    - net: usb: lan78xx: fix possible skb leak
    - pkt_sched: fq: do not accept silly TCA_FQ_QUANTUM
    - sch_cake: avoid possible divide by zero in cake_enqueue()
    - sctp: free cmd->obj.chunk for the unprocessed SCTP_CMD_REPLY
    - tcp: fix "old stuff" D-SACK causing SACK to be treated as D-SACK
    - vxlan: fix tos value before xmit
    - net: sch_prio: When ungrafting, replace with FIFO
    - vlan: fix memory leak in vlan_dev_set_egress_priority
    - vlan: vlan_changelink() should propagate errors
    - [arm64,riscv64] macb: Don't unregister clks unconditionally
    - net/mlx5: Move devlink registration before interfaces load
    - [arm64,armhf] net: dsa: mv88e6xxx: force cmode write on 6141/6341
    - net/mlx5e: Always print health reporter message to dmesg
    - net/mlx5: DR, No need for atomic refcount for internal SW steering
      resources
    - net/mlx5e: Fix hairpin RSS table size
    - net/mlx5: DR, Init lists that are used in rule's member
    - [arm64,armhf] usb: dwc3: gadget: Fix request complete check
    - USB: core: fix check for duplicate endpoints
    - USB: serial: option: add Telit ME910G1 0x110a composition
    - usb: missing parentheses in USE_NEW_SCHEME
    https://www.kernel.org/pub/linux/kernel/v5.x/ChangeLog-5.4.12
    - chardev: Avoid potential use-after-free in 'chrdev_open()'
    - i2c: fix bus recovery stop mode timing
    - [x86] powercap: intel_rapl: add NULL pointer check to
      rapl_mmio_cpu_online()
    - [arm64,armhf] usb: chipidea: host: Disable port power only if previously
      enabled
    - ALSA: usb-audio: Apply the sample rate quirk for Bose Companion 5
    - ALSA: hda/realtek - Add new codec supported for ALCS1200A
    - ALSA: hda/realtek - Set EAPD control to default for ALC222
    - ALSA: hda/realtek - Add quirk for the bass speaker on Lenovo Yoga X1 7th
      gen
    - tpm: Revert "tpm_tis: reserve chip for duration of tpm_tis_core_init"
    - tpm: Revert "tpm_tis_core: Set TPM_CHIP_FLAG_IRQ before probing for
      interrupts"
    - tpm: Revert "tpm_tis_core: Turn on the TPM before probing IRQ's"
    - tpm: Handle negative priv->response_len in tpm_common_read()
    - [arm64,armhf] rtc: sun6i: Add support for RTC clocks on R40
    - kernel/trace: Fix do not unregister tracepoints when register
      sched_migrate_task fail
    - tracing: Have stack tracer compile when MCOUNT_INSN_SIZE is not defined
    - tracing: Change offset type to s32 in preempt/irq tracepoints
    - HID: Fix slab-out-of-bounds read in hid_field_extract
    - HID: uhid: Fix returning EPOLLOUT from uhid_char_poll
    - HID: hidraw: Fix returning EPOLLOUT from hidraw_poll
    - HID: hid-input: clear unmapped usages
    - Input: add safety guards to input_set_keycode()
    - [x86] drm/i915: Add Wa_1408615072 and Wa_1407596294 to icl,ehl
    - [arm64,armhf] drm/sun4i: tcon: Set RGB DCLK min. divider based on
      hardware model
    - drm/fb-helper: Round up bits_per_pixel if possible
    - drm/dp_mst: correct the shifting in DP_REMOTE_I2C_READ
    - [x86] drm/i915: Add Wa_1407352427:icl,ehl
    - [x86] drm/i915/gt: Mark up virtual engine uabi_instance
    - [amd64] IB/hfi1: Adjust flow PSN with the correct resync_psn
    - can: kvaser_usb: fix interface sanity check
    - can: gs_usb: gs_usb_probe(): use descriptors of current altsetting
    - gpiolib: acpi: Turn dmi_system_id table into a generic quirk table
    - gpiolib: acpi: Add honor_wakeup module-option + quirk mechanism
    - pstore/ram: Regularize prz label allocation lifetime
    - [x86] staging: vt6656: set usb_set_intfdata on driver fail.
    - [x86] staging: vt6656: Fix non zero logical return of, usb_control_msg
    - USB: serial: option: add ZLP support for 0x1bc7/0x9010
    - [arm64,armhf] usb: musb: fix idling for suspend after disconnect
      interrupt
    - [arm64,armhf] usb: musb: Disable pullup at init
    - [arm64,armhf] usb: musb: dma: Correct parameter passed to IRQ handler
    - [x86] staging: comedi: adv_pci1710: fix AI channels 16-31 for PCI-1713
    - [x86] staging: vt6656: correct return of vnt_init_registers.
    - [x86] staging: vt6656: limit reg output to block size
    - staging: rtl8188eu: Add device code for TP-Link TL-WN727N v5.21
    - serdev: Don't claim unsupported ACPI serial devices
    - [amd64] iommu/vt-d: Fix adding non-PCI devices to Intel IOMMU
    - tty: link tty and port before configuring it as console
    - tty: always relink the port
    - [arm64] Move __ARCH_WANT_SYS_CLONE3 definition to uapi headers
    - [arm64] Implement copy_thread_tls
    - [arm*] Implement copy_thread_tls
    - [hppa/parisc] Implement copy_thread_tls
    - [riscv64] Implement copy_thread_tls
    - clone3: ensure copy_thread_tls is implemented
    - um: Implement copy_thread_tls
    - [x86] staging: vt6656: remove bool from vnt_radio_power_on ret
    - mwifiex: fix possible heap overflow in mwifiex_process_country_ie()
      (CVE-2019-14895)
    - mwifiex: pcie: Fix memory leak in mwifiex_pcie_alloc_cmdrsp_buf
      (CVE-2019-19056)
    - rpmsg: char: release allocated memory (CVE-2019-19053)
    - scsi: bfa: release allocated memory in case of error (CVE-2019-19066)
    - rtl8xxxu: prevent leaking urb (CVE-2019-19068)
    - ath10k: fix memory leak (CVE-2019-19078)
    - HID: hiddev: fix mess in hiddev_open()
    - USB: Fix: Don't skip endpoint descriptors with maxpacket=0
    - netfilter: arp_tables: init netns pointer in xt_tgchk_param struct
    - netfilter: conntrack: dccp, sctp: handle null timeout argument
    - netfilter: ipset: avoid null deref when IPSET_ATTR_LINENO is present
    - [x86] drm/i915/gen9: Clear residual context state on context switch
      (CVE-2019-14615)
    https://www.kernel.org/pub/linux/kernel/v5.x/ChangeLog-5.4.13
    - HID: hidraw, uhid: Always report EPOLLOUT
    - [amd64] IB/hfi1: Don't cancel unused work item
    - [armhf] mtd: rawnand: stm32_fmc2: avoid to lock the CPU bus
    - [arm*] 2c: bcm2835: Store pointer to bus clock
    - ASoC: soc-core: Set dpcm_playback / dpcm_capture
    - [armhf] ASoC: stm32: spdifrx: fix inconsistent lock state
    - [armhf] ASoC: stm32: spdifrx: fix race condition in irq handler
    - [armhf] ASoC: stm32: spdifrx: fix input pin state management
    - netfilter: nft_flow_offload: fix underflow in flowtable reference
      counter
    - [armhf] mtd: onenand: omap2: Pass correct flags for prep_dma_memcpy
    - [arm64] gpio: zynq: Fix for bug in zynq_gpio_restore_context API
    - [arm64,armhf] pinctrl: meson: Fix wrong shift value when get
      drive-strength
    - [amd64] iommu/vt-d: Unlink device if failed to add to group
    - iommu: Remove device link to group on failure
    - bpf: cgroup: prevent out-of-order release of cgroup bpf
    - fs: move guard_bio_eod() after bio_set_op_attrs
    - scsi: mpt3sas: Fix double free in attach error handling
    - gpio: Fix error message on out-of-range GPIO in lookup table
    - [arm64,armhf] PM / devfreq: tegra: Add COMMON_CLK dependency
    - [arm64,armhf] drm/tegra: Fix ordering of cleanup code
    - [s390x] qeth: fix qdio teardown after early init error
    - [s390x] qeth: fix false reporting of VNIC CHAR config failure
    - [s390x] qeth: Fix vnicc_is_in_use if rx_bcast not set
    - [s390x] qeth: vnicc Fix init to default
    - [s390x] qeth: fix initialization on old HW
    - scsi: smartpqi: Update attribute name to `driver_version`
    - afs: Fix missing cell comparison in afs_test_super()
    - [x86] syscalls/x86: Wire up COMPAT_SYSCALL_DEFINE0
    - [x86] syscalls/x86: Use COMPAT_SYSCALL_DEFINE0 for IA32 (rt_)sigreturn
    - [x86] syscalls/x86: Use the correct function type for sys_ni_syscall
    - [x86] syscalls/x86: Fix function types in COND_SYSCALL
    - btrfs: simplify inode locking for RWF_NOWAIT
    - netfilter: nf_tables_offload: release flow_rule on error from commit
      path
    - netfilter: nft_meta: use 64-bit time arithmetic
    - [arm64] RDMA/hns: Prevent undefined behavior in
      hns_roce_set_user_sq_size()
    - [arm64] RDMA/hns: remove a redundant le16_to_cpu
    - [arm64] RDMA/hns: Modify return value of restrack functions
    - RDMA/counter: Prevent QP counter manual binding in auto mode
    - [arm64] RDMA/hns: Release qp resources when failed to destroy qp
    - xprtrdma: Add unique trace points for posting Local Invalidate WRs
    - xprtrdma: Connection becomes unstable after a reconnect
    - xprtrdma: Fix MR list handling
    - xprtrdma: Close window between waking RPC senders and posting Receives
    - [arm64] RDMA/hns: Fix to support 64K page for srq
    - [arm64] RDMA/hns: Bugfix for qpc/cqc timer configuration
    - RDMA/mlx5: Return proper error value
    - RDMA/srpt: Report the SCSI residual to the initiator
    - uaccess: Add non-pagefault user-space write function
    - bpf: Make use of probe_user_write in probe write helper
    - bpf: skmsg, fix potential psock NULL pointer dereference
    - libbpf: Fix Makefile' libbpf symbol mismatch diagnostic
    - afs: Fix use-after-loss-of-ref
    - afs: Fix afs_lookup() to not clobber the version on a new dentry
    - keys: Fix request_key() cache
    - scsi: enclosure: Fix stale device oops with hot replug
    - scsi: sd: Clear sdkp->protection_type if disk is reformatted without PI
    - [x86] platform/x86: asus-wmi: Fix keyboard brightness cannot be set to 0
    - [x86] platform/x86: GPD pocket fan: Use default values when wrong
      modparams are given
    - Documentation/ABI: Fix documentation inconsistency for mlxreg-io sysfs
      interfaces
    - Documentation/ABI: Add missed attribute for mlxreg-io sysfs interfaces
    - xprtrdma: Fix create_qp crash on device unload
    - xprtrdma: Fix completion wait during device removal
    - xprtrdma: Fix oops in Receive handler after device removal
    - dm: add dm-clone to the documentation index
    - scsi: ufs: Give an unique ID to each ufs-bsg
    - [arm64] crypto: cavium/nitrox - fix firmware assignment to AE cores
    - crypto: virtio - implement missing support for output IVs
    - crypto: algif_skcipher - Use chunksize instead of blocksize
    - [i386] crypto: geode-aes - convert to skcipher API and make thread-safe
    - NFSv2: Fix a typo in encode_sattr()
    - nfsd: Fix cld_net->cn_tfm initialization
    - nfsd: v4 support requires CRYPTO_SHA256
    - NFSv4.x: Handle bad/dead sessions correctly in nfs41_sequence_process()
    - NFSv4.x: Drop the slot if nfs4_delegreturn_prepare waits for
      layoutreturn
    - mei: fix modalias documentation
    - [armhf] clk: samsung: exynos5420: Preserve CPU clocks configuration
      during suspend/resume
    - clk: Fix memory leak in clk_unregister()
    - [arm64,armhf] dmaengine: dw: platform: Mark 'hclk' clock optional
    - [armhf] clk: imx: pll14xx: Fix quick switch of S/K parameter
    - rsi: fix potential null dereference in rsi_probe()
    - affs: fix a memory leak in affs_remount
    - [armhf] pinctl: ti: iodelay: fix error checking on
      pinctrl_count_index_with_args call
    - [x86] pinctrl: lewisburg: Update pin list according to v1.1v6
    - PCI: pciehp: Do not disable interrupt twice on suspend
    - Revert "drm/virtio: switch virtio_gpu_wait_ioctl() to gem helper."
    - drm/amdgpu: cleanup creating BOs at fixed location
    - drm/amdgpu/discovery: reserve discovery data at the top of VRAM
    - scsi: sd: enable compat ioctls for sed-opal
    - gfs2: add compat_ioctl support
    - af_unix: add compat_ioctl support
    - compat_ioctl: handle SIOCOUTQNSD
    - [arm64] PCI: aardvark: Use LTSSM state to build link training flag
    - [arm64] PCI: aardvark: Fix PCI_EXP_RTCTL register configuration
    - [arm64,armhf] PCI: dwc: Fix find_next_bit() usage
    - PCI: Fix missing bridge dma_ranges resource list cleanup
    - PCI/PM: Clear PCIe PME Status even for legacy power management
    - PCI/PTM: Remove spurious "d" from granularity message
    - [powerpc*] powernv: Disable native PCIe port management
    - [mips64el,mipsel] Loongson: Fix return value of loongson_hwmon_init
    - [armhf] tty: serial: imx: use the sg count from dma_map_sg
    - [i386] tty: serial: pch_uart: correct usage of dma_unmap_sg
    - ARM: 8943/1: Fix topology setup in case of CPU hotplug for
      CONFIG_SCHED_MC
    - Revert "ubifs: Fix memory leak bug in alloc_ubifs_info() error path"
    - ubifs: Fixed missed le64_to_cpu() in journal
    - ubifs: do_kill_orphans: Fix a memory leak bug
    - mtd: spi-nor: fix silent truncation in spi_nor_read()
    - mtd: spi-nor: fix silent truncation in spi_nor_read_raw()
    - [arm64,armhf] spi: pxa2xx: Set controller->max_transfer_size in dma mode
    - iwlwifi: mvm: consider ieee80211 station max amsdu value
    - rtlwifi: Remove unnecessary NULL check in rtl_regd_init
    - iwlwifi: mvm: fix support for single antenna diversity
    - sch_cake: Add missing NLA policy entry TCA_CAKE_SPLIT_GSO
    - f2fs: fix potential overflow
    - NFSD fixing possible null pointer derefering in copy offload
    - scsi: libcxgbi: fix NULL pointer dereference in cxgbi_device_destroy()
    - scsi: target/iblock: Fix protection error with blocks greater than 512B
    - [riscv64] export flush_icache_all to modules
    - [mips64el,mipsel] cacheinfo: report shared CPU map
    - [mips64el,mipsel] Fix gettimeofday() in the vdso library
    - tomoyo: Suppress RCU warning at list_for_each_entry_rcu().
    - [arm64] drm/arm/mali: make malidp_mw_connector_helper_funcs static
    - rxrpc: Unlock new call in rxrpc_new_incoming_call() rather than the
      caller
    - rxrpc: Don't take call->user_mutex in rxrpc_new_incoming_call()
    - rxrpc: Fix missing security check on incoming calls
    - [arm64] dmaengine: k3dma: Avoid null pointer traversal
    - [s390x] qeth: lock the card while changing its hsuid
    - [amd64] ioat: ioat_alloc_ring() failure handling.
    - drm/amdgpu: enable gfxoff for raven1 refresh
    - ocfs2: call journal flush to mark journal as empty after journal
      recovery when mount

  [ Salvatore Bonaccorso ]
  * signing_templates/rules.real: Include modules.builtin.modinfo file in
    image (Closes: #948427)
  * [rt] Drop "lib/ubsan: Don't seralize UBSAN report"
  * nvme: Ignore ABI changes
  * Drop "ARM: dts: bcm283x: Fix critical trip point"
  * Drop "tracing: Do not create directories if lockdown is in affect"
  * Drop "libtraceevent: Fix lib installation with O="
  * Drop "libtraceevent: Copy pkg-config file to output folder when using O="
  * Refresh "libbpf: fix readelf output parsing on powerpc with recent
    binutils"
  * Refresh "x86: Make x32 syscall support conditional on a kernel parameter"
  * Bump ABI to 3.

  [ Ben Hutchings ]
  * f2fs: Fix crypto softdep: it uses crc32, not crc32c

 -- Salvatore Bonaccorso <carnil@debian.org>  Sun, 19 Jan 2020 10:22:58 +0100
>>>>>>> 739ba64a

linux (5.4.8-1) unstable; urgency=medium

  * New upstream stable update:
    https://www.kernel.org/pub/linux/kernel/v5.x/ChangeLog-5.4.7
    - af_packet: set defaule value for tmo
    - [amd64] fjes: fix missed check in fjes_acpi_add
    - mod_devicetable: fix PHY module format
    - net: dst: Force 4-byte alignment of dst_metrics
    - [arm64] net: hisilicon: Fix a BUG trigered by wrong bytes_compl
    - net: phy: ensure that phy IDs are correctly typed
    - net: qlogic: Fix error paths in ql_alloc_large_buffers()
    - net-sysfs: Call dev_hold always in rx_queue_add_kobject
    - net: usb: lan78xx: Fix suspend/resume PHY register access error
    - [arm64,armhf] nfp: flower: fix stats id allocation
    - qede: Disable hardware gro when xdp prog is installed
    - qede: Fix multicast mac configuration
    - sctp: fix memleak on err handling of stream initialization
    - sctp: fully initialize v4 addr in some functions
    - neighbour: remove neigh_cleanup() method
    - bonding: fix bond_neigh_init()
    - net: ena: fix default tx interrupt moderation interval
    - net: ena: fix issues in setting interrupt moderation params in ethtool
    - [armhf] net: ethernet: ti: davinci_cpdma: fix warning "device driver
      frees DMA memory with different size"
    - [arm64,armhf] net: stmmac: platform: Fix MDIO init for platforms without
      PHY
    - [armhf] net: dsa: b53: Fix egress flooding settings
    - btrfs: don't double lock the subvol_sem for rename exchange
    - btrfs: do not call synchronize_srcu() in inode_tree_del
    - Btrfs: make tree checker detect checksum items with overlapping ranges
    - btrfs: return error pointer from alloc_test_extent_buffer
    - Btrfs: fix missing data checksums after replaying a log tree
    - btrfs: send: remove WARN_ON for readonly mount
    - btrfs: abort transaction after failed inode updates in create_subvol
    - btrfs: skip log replay on orphaned roots
    - btrfs: do not leak reloc root if we fail to read the fs root
    - btrfs: handle ENOENT in btrfs_uuid_tree_iterate
    - Btrfs: fix removal logic of the tree mod log that leads to
      use-after-free issues
    - ALSA: pcm: Avoid possible info leaks from PCM stream buffers
    - ALSA: hda/ca0132 - Keep power on during processing DSP response
    - ALSA: hda/ca0132 - Avoid endless loop
    - ALSA: hda/ca0132 - Fix work handling in delayed HP detection
    - [arm*] drm/vc4/vc4_hdmi: fill in connector info
    - drm/virtio: switch virtio_gpu_wait_ioctl() to gem helper.
    - drm: mst: Fix query_payload ack reply struct
    - [arm64,armhf] drm/panel: Add missing drm_panel_init() in panel drivers
    - [armhf] drm: exynos: exynos_hdmi: use cec_notifier_conn_(un)register
    - drm: Use EOPNOTSUPP, not ENOTSUPP
    - drm/amdgpu/sriov: add ring_stop before ring_create in psp v11 code
    - drm/amdgpu: grab the id mgr lock while accessing passid_mapping
    - drm/ttm: return -EBUSY on pipelining with no_gpu_wait (v2)
    - ath10k: add cleanup in ath10k_sta_state()
    - ath10k: Check if station exists before forwarding tx airtime report
    - spi: Add call to spi_slave_abort() function when spidev driver is
      released
    - [arm64] drm/meson: vclk: use the correct G12A frac max value
    - [x86] staging: rtl8192u: fix multiple memory leaks on error path
    - staging: rtl8188eu: fix possible null dereference
    - rtlwifi: prevent memory leak in rtl_usb_probe (CVE-2019-19063)
    - libertas: fix a potential NULL pointer dereference
    - ath10k: fix backtrace on coredump
    - IB/iser: bound protection_sg size by data_sg size
    - [armhf] spi: gpio: prevent memory leak in spi_gpio_probe
    - media: max2175: Fix build error without CONFIG_REGMAP_I2C
    - [arm64] media: venus: core: Fix msm8996 frequency table
    - ath10k: fix offchannel tx failure when no ath10k_mac_tx_frm_has_freq
    - pinctrl: devicetree: Avoid taking direct reference to device name string
    - [armhf] drm/sun4i: dsi: Fix TCON DRQ set bits
    - [arm64] media: venus: Fix occasionally failures to suspend
    - rtw88: fix NSS of hw_cap
    - [armhf] hwrng: omap3-rom - Call clk_disable_unprepare() on exit only if
      not idled
    - media: flexcop-usb: fix NULL-ptr deref in flexcop_usb_transfer_init()
    - [arm64,armhf] drm/bridge: dw-hdmi: Refuse DDC/CI transfers on the
      internal I2C controller
    - mwifiex: pcie: Fix memory leak in mwifiex_pcie_init_evt_ring
      (CVE-2019-19057)
    - drm/drm_vblank: Change EINVAL by the correct errno
    - libbpf: Fix struct end padding in btf_dump
    - libbpf: Fix passing uninitialized bytes to setsockopt
    - net/smc: increase device refcount for added link group
    - team: call RCU read lock when walking the port_list
    - media: cx88: Fix some error handling path in 'cx8800_initdev()'
    - [arm64] crypto: inside-secure - Fix a maybe-uninitialized warning
    - [arm64] crypto: aegis128/simd - build 32-bit ARM for v8 architecture
      explicitly
    - [x86] ASoC: SOF: enable sync_write in hdac_bus
    - [armhf] media: ti-vpe: vpe: Fix Motion Vector vpdma stride
    - [armhf] media: ti-vpe: vpe: fix a v4l2-compliance warning about invalid
      pixel format
    - [armhf] media: ti-vpe: vpe: fix a v4l2-compliance failure about frame
      sequence number
    - [armhf] media: ti-vpe: vpe: Make sure YUYV is set as default format
    - [armhf] media: ti-vpe: vpe: fix a v4l2-compliance failure causing a
      kernel panic
    - [armhf] media: ti-vpe: vpe: ensure buffers are cleaned up properly in
      abort cases
    - [armhf] media: ti-vpe: vpe: fix a v4l2-compliance failure about invalid
      sizeimage
    - [x86] syscalls/x86: Use the correct function type in SYSCALL_DEFINE0
    - [x86] mm: Use the correct function type for native_set_fixmap()
    - ath10k: Correct error handling of dma_map_single()
    - rtw88: coex: Set 4 slot mode for A2DP
    - [arm64,armhf] drm/bridge: dw-hdmi: Restore audio when setting a mode
    - perf vendor events arm64: Fix Hisi hip08 DDRC PMU eventname
    - usb: usbfs: Suppress problematic bind and unbind uevents.
    - Bluetooth: btusb: avoid unused function warning
    - Bluetooth: missed cpu_to_le16 conversion in hci_init4_req
    - Bluetooth: Workaround directed advertising bug in Broadcom controllers
    - Bluetooth: hci_core: fix init for HCI_USER_CHANNEL
    - bpf/stackmap: Fix deadlock with rq_lock in bpf_get_stack()
    - [x86] mce: Lower throttling MCE messages' priority to warning
    - [arm64] net: hns3: log and clear hardware error after reset complete
    - [arm64] RDMA/hns: Fix wrong parameters when initial mtt of srq->idx_que
    - [x86] drm/gma500: fix memory disclosures due to uninitialized bytes
    - ASoC: soc-pcm: fixup dpcm_prune_paths() loop continue
    - rtl8xxxu: fix RTL8723BU connection failure issue after warm reboot
    - ipmi: Don't allow device module unload when in use
    - [x86] ioapic: Prevent inconsistent state when moving an interrupt
    - media: cedrus: Fix undefined shift with a SHIFT_AND_MASK_BITS macro
    - drm/nouveau: Don't grab runtime PM refs for HPD IRQs
    - md: no longer compare spare disk superblock events in super_load
    - md/bitmap: avoid race window between md_bitmap_resize and
      bitmap_file_clear_bit
    - drm: Don't free jobs in wait_event_interruptible()
    - EDAC/amd64: Set grain per DIMM
    - [arm64] psci: Reduce the waiting time for cpu_psci_cpu_kill()
    - i40e: initialize ITRN registers with correct values
    - i40e: Wrong 'Advertised FEC modes' after set FEC to AUTO
    - net: phy: dp83867: enable robust auto-mdix
    - [arm64,armhf] drm/tegra: sor: Use correct SOR index on Tegra210
    - regulator: core: Release coupled_rdevs on regulator_init_coupling()
      error
    - ubsan, x86: Annotate and allow __ubsan_handle_shift_out_of_bounds() in
      uaccess regions
    - ACPI: button: Add DMI quirk for Medion Akoya E2215T
    - RDMA/qedr: Fix memory leak in user qp and mr
    - [arm64] RDMA/hns: Fix memory leak on 'context' on error return path
    - RDMA/qedr: Fix srqs xarray initialization
    - RDMA/core: Set DMA parameters correctly
    - [arm64,armhf] gpu: host1x: Allocate gather copy for host1x
    - [arm64,armhf] net: dsa: LAN9303: select REGMAP when LAN9303 enable
    - [arm64] phy: qcom-usb-hs: Fix extcon double register after power cycle
    - [s390x] time: ensure get_clock_monotonic() returns monotonic values
    - [s390x] add error handling to perf_callchain_kernel
    - [s390x] mm: add mm_pxd_folded() checks to pxd_free()
    - [arm64] net: hns3: add struct netdev_queue debug info for TX timeout
    - libata: Ensure ata_port probe has completed before detach
    - loop: fix no-unmap write-zeroes request behavior
    - [arm64,armhf] net/mlx5e: Verify that rule has at least one fwd/drop
      action
    - ALSA: bebob: expand sleep just after breaking connections for protocol
      version 1
    - libbpf: Fix error handling in bpf_map__reuse_fd()
    - Bluetooth: Fix advertising duplicated flags
    - ALSA: pcm: Fix missing check of the new non-cached buffer type
    - [riscv64] spi: sifive: disable clk when probe fails and remove
    - pinctrl: amd: fix __iomem annotation in amd_gpio_irq_handler()
    - ixgbe: protect TX timestamping from API misuse
    - media: rcar_drif: fix a memory disclosure (CVE-2019-18786)
    - media: v4l2-core: fix touch support in v4l_g_fmt
    - nvme: introduce "Command Aborted By host" status code
    - nvmem: core: fix nvmem_cell_write inline function
    - ASoC: SOF: topology: set trigger order for FE DAI link
    - media: vivid: media_device_cleanup was called too early
    - bnx2x: Fix PF-VF communication over multi-cos queues.
    - ALSA: timer: Limit max amount of slave instances
    - RDMA/core: Fix return code when modify_port isn't supported
    - [arm64] drm: msm: a6xx: fix debug bus register configuration
    - rtlwifi: fix memory leak in rtl92c_set_fw_rsvdpagepkt()
    - perf probe: Fix to find range-only function instance
    - perf cs-etm: Fix definition of macro TO_CS_QUEUE_NR
    - perf probe: Fix to list probe event with correct line number
    - perf jevents: Fix resource leak in process_mapfile() and main()
    - perf probe: Walk function lines in lexical blocks
    - perf probe: Fix to probe an inline function which has no entry pc
    - perf probe: Fix to show ranges of variables in functions without
      entry_pc
    - perf probe: Fix to show inlined function callsite without entry_pc
    - perf probe: Fix to probe a function which has no entry pc
    - perf tools: Fix cross compile for ARM64
    - perf tools: Splice events onto evlist even on error
    - ice: Check for null pointer dereference when setting rings
    - perf parse: If pmu configuration fails free terms
    - perf probe: Skip overlapped location on searching variables
    - net: avoid potential false sharing in neighbor related code
    - perf probe: Return a better scope DIE if there is no best scope
    - perf probe: Fix to show calling lines of inlined functions
    - perf probe: Skip end-of-sequence and non statement lines
    - perf probe: Filter out instances except for inlined subroutine and
      subprogram
    - libbpf: Fix negative FD close() in xsk_setup_xdp_prog()
    - [s390x] bpf: Use kvcalloc for addrs array
    - cgroup: freezer: don't change task and cgroups status unnecessarily
    - ath10k: fix get invalid tx rate for Mesh metric
    - media: pvrusb2: Fix oops on tear-down when radio support is not present
    - ice: delay less
    - media: cedrus: Use helpers to access capture queue
    - [arm64,armhf] spi: pxa2xx: Add missed security checks
    - ASoC: rt5677: Mark reg RT5677_PWR_ANLG2 as volatile
    - iio: dac: ad5446: Add support for new AD5600 DAC
    - [x86] ASoC: Intel: kbl_rt5663_rt5514_max98927: Add dmic format
      constraint
    - r8169: respect EEE user setting when restarting network
    - [s390x] disassembler: don't hide instruction addresses
    - [armhf] net: ethernet: ti: Add dependency for TI_DAVINCI_EMAC
    - nvme: Discard workaround for non-conformant devices
    - parport: load lowlevel driver if ports not found
    - bcache: fix static checker warning in bcache_device_free()
    - cpufreq: Register drivers only after CPU devices have been registered
    - [x86] crash: Add a forward declaration of struct kimage
    - tracing: use kvcalloc for tgid_map array allocation
    - tracing/kprobe: Check whether the non-suffixed symbol is notrace
    - bcache: fix deadlock in bcache_allocator
    - iwlwifi: mvm: fix unaligned read of rx_pkt_status
    - regulator: core: Let boot-on regulators be powered off
    - [arm64] spi: tegra20-slink: add missed clk_unprepare
    - tun: fix data-race in gro_normal_list()
    - xhci-pci: Allow host runtime PM as default also for Intel Ice Lake xHCI
    - crypto: virtio - deal with unsupported input sizes
    - btrfs: don't prematurely free work in end_workqueue_fn()
    - btrfs: don't prematurely free work in run_ordered_work()
    - sched/uclamp: Fix overzealous type replacement
    - perf/core: Fix the mlock accounting, again
    - bnxt_en: Return proper error code for non-existent NVM variable
    - net: phy: avoid matching all-ones clause 45 PHY IDs
    - [x86] ASoC: Intel: bytcr_rt5640: Update quirk for Acer Switch 10 SW5-012
      2-in-1
    - [x86] insn: Add some Intel instructions to the opcode map
    - brcmfmac: remove monitor interface when detaching
    - perf session: Fix decompression of PERF_RECORD_COMPRESSED records
    - perf probe: Fix to show function entry line as probe-able
    - [s390x] crypto: Fix unsigned variable compared with zero
    - [s390x] kasan: support memcpy_real with TRACE_IRQFLAGS
    - bnxt_en: Improve RX buffer error handling.
    - iwlwifi: check kasprintf() return value
    - ASoC: soc-pcm: check symmetry before hw_params
    - [armhf] net: ethernet: ti: ale: clean ale tbl on init and intf restart
    - [s390x] cpumf: Adjust registration of s390 PMU device drivers
    - [armhf] crypto: sun4i-ss - Fix 64-bit size_t warnings
    - [armhf] crypto: sun4i-ss - Fix 64-bit size_t warnings on sun4i-ss-hash.c
    - mac80211: consider QoS Null frames for STA_NULLFUNC_ACKED
    - libtraceevent: Fix memory leakage in copy_filter_type
    - ice: Only disable VF state when freeing each VF resources
    - ice: Fix setting coalesce to handle DCB configuration
    - net: phy: initialise phydev speed and duplex sanely
    - tools, bpf: Fix build for 'make -s tools/bpf O=<dir>'
    - bpf: Provide better register bounds after jmp32 instructions
    - net: wireless: intel: iwlwifi: fix GRO_NORMAL packet stalling
    - btrfs: don't prematurely free work in reada_start_machine_worker()
    - btrfs: don't prematurely free work in scrub_missing_raid56_worker()
    - Revert "mmc: sdhci: Fix incorrect switch to HS mode"
    - tpm_tis: reserve chip for duration of tpm_tis_core_init
    - tpm: fix invalid locking in NONBLOCKING mode
    - iommu: fix KASAN use-after-free in iommu_insert_resv_region
    - iommu: set group default domain before creating direct mappings
    - iommu/vt-d: Fix dmar pte read access not set error
    - iommu/vt-d: Set ISA bridge reserved region as relaxable
    - iommu/vt-d: Allocate reserved region for ISA with correct permission
    - [armhf] can: flexcan: fix possible deadlock and out-of-order reception
      after wakeup
    - [armhf] can: flexcan: poll MCR_LPM_ACK instead of GPR ACK for stop mode
      acknowledgment
    - can: kvaser_usb: kvaser_usb_leaf: Fix some info-leaks to USB devices
      (CVE-2019-19947)
    - usb: xhci: Fix build warning seen with CONFIG_PM=n
    - ath10k: Revert "ath10k: add cleanup in ath10k_sta_state()"
    - md: avoid invalid memory access for array sb->dev_roles
    - [s390x] ftrace: fix endless recursion in function_graph tracer
    - [armhf] can: flexcan: add low power enter/exit acknowledgment helper
    - usbip: Fix receive error in vhci-hcd when using scatter-gather
    - usbip: Fix error path of vhci_recv_ret_submit()
    - cpufreq: Avoid leaving stale IRQ work items during CPU offline
    - mm: vmscan: protect shrinker idr replace with CONFIG_MEMCG
    - [x86] intel_th: pci: Add Comet Lake PCH-V support
    - [x86] intel_th: pci: Add Elkhart Lake SOC support
    - [x86] intel_th: Fix freeing IRQs
    - [x86] intel_th: msu: Fix window switching without windows
    - [x86] platform/x86: hp-wmi: Make buffer for HPWMI_FEATURE2_QUERY 128
      bytes
    - [x86] staging: comedi: gsc_hpdi: check dma_alloc_coherent() return value
    - [x86] pinctrl: baytrail: Really serialize all register accesses
    - ext4: fix ext4_empty_dir() for directories with holes (CVE-2019-19037)
    - ext4: check for directory entries too close to block end
    - ext4: unlock on error in ext4_expand_extra_isize()
    - ext4: validate the debug_want_extra_isize mount option at parse time
    - [powerpc*] KVM: PPC: Book3S HV: Fix regression on big endian hosts
    - [x86] kvm: x86: Host feature SSBD doesn't imply guest feature
      SPEC_CTRL_SSBD
    - [x86] kvm: x86: Host feature SSBD doesn't imply guest feature AMD_SSBD
    - [arm64,armhf] KVM: arm/arm64: Properly handle faulting of device
      mappings
    - [arm64] KVM: arm64: Ensure 'params' is initialised when looking up sys
      register
    - [x86] intel: Disable HPET on Intel Coffee Lake H platforms
    - [x86] MCE/AMD: Do not use rdmsr_safe_on_cpu() in smca_configure()
    - [x86] MCE/AMD: Allow Reserved types to be overwritten in smca_banks[]
    - [x86] mce: Fix possibly incorrect severity calculation on AMD
    - [powerpc*] irq: fix stack overflow verification
    - [powerpc*] ocxl: Fix concurrent AFU open and device removal
    - [arm64] mmc: sdhci-msm: Correct the offset and value for DDR_CONFIG
      register
    - mmc: sdhci: Update the tuning failed messages to pr_debug level
    - mmc: sdhci: Workaround broken command queuing on Intel GLK
    - mmc: sdhci: Add a quirk for broken command queuing
    - nbd: fix shutdown and recv work deadlock v2
    - iwlwifi: pcie: move power gating workaround earlier in the flow
    https://www.kernel.org/pub/linux/kernel/v5.x/ChangeLog-5.4.8
    - Revert "MIPS: futex: Restore \n after sync instructions"
    - Revert "MIPS: futex: Emit Loongson3 sync workarounds within asm"
    - scsi: lpfc: Fix spinlock_irq issues in lpfc_els_flush_cmd()
    - scsi: lpfc: Fix discovery failures when target device connectivity
      bounces
    - scsi: mpt3sas: Fix clear pending bit in ioctl status
    - scsi: lpfc: Fix locking on mailbox command completion
    - scsi: mpt3sas: Reject NVMe Encap cmnds to unsupported HBA
    - [armhf] gpio: mxc: Only get the second IRQ when there is more than one
      IRQ
    - scsi: lpfc: Fix list corruption in lpfc_sli_get_iocbq
    - Input: atmel_mxt_ts - disable IRQ across suspend
    - f2fs: fix to update time in lazytime mode
    - [x86] platform/x86: peaq-wmi: switch to using polled mode of input
      devices
    - [arm64,armhf] iommu: rockchip: Free domain on .domain_free
    - [arm64,armhf] iommu/tegra-smmu: Fix page tables in > 4 GiB memory
    - scsi: target: compare full CHAP_A Algorithm strings
    - scsi: lpfc: Fix hardlockup in lpfc_abort_handler
    - scsi: lpfc: Fix SLI3 hba in loop mode not discovering devices
    - scsi: csiostor: Don't enable IRQs too early
    - [arm64] scsi: hisi_sas: Replace in_softirq() check in
      hisi_sas_task_exec()
    - [arm64] scsi: hisi_sas: Delete the debugfs folder of hisi_sas when the
      probe fails
    - [powerpc*] pseries: Mark accumulate_stolen_time() as notrace
    - [powerpc*] pseries: Don't fail hash page table insert for bolted mapping
    - dma-mapping: Add vmap checks to dma_map_single()
    - dma-mapping: fix handling of dma-ranges for reserved memory (again)
    - clocksource/drivers/timer-of: Use unique device name instead of timer
    - [powerpc*] security/book3s64: Report L1TF status in sysfs
    - [powerpc*] book3s64/hash: Add cond_resched to avoid soft lockup warning
    - ext4: update direct I/O read lock pattern for IOCB_NOWAIT
    - ext4: iomap that extends beyond EOF should be marked dirty
    - jbd2: Fix statistics for the number of logged blocks
    - scsi: tracing: Fix handling of TRANSFER LENGTH == 0 for READ(6) and
      WRITE(6)
    - scsi: lpfc: Fix unexpected error messages during RSCN handling
    - scsi: lpfc: Fix duplicate unreg_rpi error in port offline flow
    - f2fs: fix to update dir's i_pino during cross_rename
    - [arm64] clk: qcom: smd: Add missing pnoc clock
    - [arm64] clk: qcom: Allow constant ratio freq tables for rcg
    - clk: clk-gpio: propagate rate change to parent
    - dma-direct: check for overflows on 32 bit DMA addresses
    - fs/quota: handle overflows of sysctl fs.quota.* and report as unsigned
      long
    - [arm64] iommu/arm-smmu-v3: Don't display an error when IRQ lines are
      missing
    - [armhf] i2c: stm32f7: fix & reorder remove & probe error handling
    - iomap: fix return value of iomap_dio_bio_actor on 32bit systems
    - scsi: lpfc: fix: Coverity: lpfc_cmpl_els_rsp(): Null pointer
      dereferences
    - [m68k] scsi: zorro_esp: Limit DMA transfers to 65536 bytes (except on
      Fastlane)
    - [powerpc*] PCI: rpaphp: Fix up pointer to first drc-info entry
    - scsi: ufs: fix potential bug which ends in system hang
    - [powerpc*] PCI: rpaphp: Don't rely on firmware feature to imply drc-info
      support
    - [powerpc*] PCI: rpaphp: Annotate and correctly byte swap DRC properties
    - [powerpc*] PCI: rpaphp: Correctly match ibm, my-drc-index to drc-name
      when using drc-info
    - [powerpc*] security: Fix wrong message when RFI Flush is disable
    - [powerpc*] eeh: differentiate duplicate detection message
    - [powerpc*] book3s/mm: Update Oops message to print the correct
      translation in use
    - bcache: at least try to shrink 1 node in bch_mca_scan()
    - HID: quirks: Add quirk for HP MSU1465 PIXART OEM mouse
    - HID: logitech-hidpp: Silence intermittent get_battery_capacity errors
    - HID: i2c-hid: fix no irq after reset on raydium 3118
    - [armhf] 8937/1: spectre-v2: remove Brahma-B53 from hardening
    - libnvdimm/btt: fix variable 'rc' set but not used
    - HID: Improve Windows Precision Touchpad detection.
    - HID: rmi: Check that the RMI_STARTED bit is set before unregistering the
      RMI transport device
    - watchdog: prevent deferral of watchdogd wakeup on RT
    - watchdog: Fix the race between the release of watchdog_core_data and
      cdev
    - scsi: pm80xx: Fix for SATA device discovery
    - scsi: ufs: Fix error handing during hibern8 enter
    - scsi: scsi_debug: num_tgts must be >= 0
    - scsi: target: core: Release SPC-2 reservations when closing a session
    - scsi: ufs: Fix up auto hibern8 enablement
    - scsi: iscsi: Don't send data to unbound connection
    - scsi: target: iscsi: Wait for all commands to finish before freeing a
      session
    - f2fs: Fix deadlock in f2fs_gc() context during atomic files handling
    - [x86] Drivers: hv: vmbus: Fix crash handler reset of Hyper-V synic
    - apparmor: fix unsigned len comparison with less than zero
    - drm/amdgpu: Call find_vma under mmap_sem
    - cifs: Fix use-after-free bug in cifs_reconnect()
    - io_uring: io_allocate_scq_urings() should return a sane state
    - cdrom: respect device capabilities during opening action
    - cifs: move cifsFileInfo_put logic into a work-queue
    - perf diff: Use llabs() with 64-bit values
    - perf script: Fix brstackinsn for AUXTRACE
    - perf regs: Make perf_reg_name() return "unknown" instead of NULL
    - [s390x] zcrypt: handle new reply code FILTERED_BY_HYPERVISOR
    - [s390x] unwind: filter out unreliable bogus %r14
    - [s390x] cpum_sf: Check for SDBT and SDB consistency
    - ocfs2: fix passing zero to 'PTR_ERR' warning
    - [s390x] disable preemption when switching to nodat stack with
      CALL_ON_STACK
    - mm/hugetlbfs: fix error handling when setting up mounts
    - kernel: sysctl: make drop_caches write-only
    - userfaultfd: require CAP_SYS_PTRACE for UFFD_FEATURE_EVENT_FORK
    - sctp: fix err handling of stream initialization
    - md: make sure desc_nr less than MD_SB_DISKS
    - Revert "iwlwifi: assign directly to iwl_trans->cfg in QuZ detection"
    - netfilter: ebtables: compat: reject all padding in matches/watchers
    - 6pack,mkiss: fix possible deadlock
    - [powerpc*] Fix __clear_user() with KUAP enabled
    - net/smc: add fallback check to connect()
    - netfilter: bridge: make sure to pull arp header in br_nf_forward_arp()
    - inetpeer: fix data-race in inet_putpeer / inet_putpeer
    - net: add a READ_ONCE() in skb_peek_tail()
    - net: icmp: fix data-race in cmp_global_allow()
    - hrtimer: Annotate lockless access to timer->state
    - tomoyo: Don't use nifty names on sockets.
    - uaccess: disallow > INT_MAX copy sizes
    - drm: limit to INT_MAX in create_blob ioctl
    - xfs: fix mount failure crash on invalid iclog memory access
    - cxgb4/cxgb4vf: fix flow control display for auto negotiation
    - [armhf] net: dsa: bcm_sf2: Fix IP fragment location and behavior
    - net/mlxfw: Fix out-of-memory error in mfa2 flash burning
    - net: phy: aquantia: add suspend / resume ops for AQR105
    - net/sched: act_mirred: Pull mac prior redir to non mac_header_xmit
      device
    - net/sched: add delete_empty() to filters and use it in cls_flower
    - net_sched: sch_fq: properly set sk->sk_pacing_status
    - [arm64,armhf] net: stmmac: dwmac-meson8b: Fix the RGMII TX delay on
      Meson8b/8m2 SoCs
    - ptp: fix the race between the release of ptp_clock and cdev
    - tcp: Fix highest_sack and highest_sack_seq
    - udp: fix integer overflow while computing available space in sk_rcvbuf
    - bnxt_en: Fix MSIX request logic for RDMA driver.
    - bnxt_en: Free context memory in the open path if firmware has been
      reset.
    - bnxt_en: Return error if FW returns more data than dump length
    - bnxt_en: Fix bp->fw_health allocation and free logic.
    - bnxt_en: Remove unnecessary NULL checks for fw_health
    - bnxt_en: Fix the logic that creates the health reporters.
    - bnxt_en: Add missing devlink health reporters for VFs.
    - net: add bool confirm_neigh parameter for dst_ops.update_pmtu
    - ip6_gre: do not confirm neighbor when do pmtu update
    - gtp: do not confirm neighbor when do pmtu update
    - net/dst: add new function skb_dst_update_pmtu_no_confirm
    - tunnel: do not confirm neighbor when do pmtu update
    - vti: do not confirm neighbor when do pmtu update
    - sit: do not confirm neighbor when do pmtu update
    - net/dst: do not confirm neighbor for vxlan and geneve pmtu update
    - [arm64,armhf] net: marvell: mvpp2: phylink requires the link interrupt
    - gtp: fix wrong condition in gtp_genl_dump_pdp()
    - gtp: avoid zero size hashtable
    - bonding: fix active-backup transition after link failure
    - tcp: do not send empty skb from tcp_write_xmit()
    - tcp/dccp: fix possible race __inet_lookup_established()
    - [x86] hv_netvsc: Fix tx_table init in rndis_set_subchannel()
    - gtp: fix an use-after-free in ipv4_pdp_find()
    - gtp: do not allow adding duplicate tid and ms_addr pdp context
    - bnxt: apply computed clamp value for coalece parameter
    - ipv6/addrconf: only check invalid header values when
      NETLINK_F_STRICT_CHK is set
    - [arm64,armhf] net: phylink: fix interface passed to mac_link_up
    - net: ena: fix napi handler misbehavior when the napi budget is zero
    - vhost/vsock: accept only packets with the right dst_cid
    - mm/hugetlbfs: fix for_each_hstate() loop in init_hugetlbfs_fs()

  [ Salvatore Bonaccorso ]
  * debian/lib/python/debian_linux/abi.py: Add one missing string replacement.
  * debian/lib/python/debian_linux/abi.py: strip whitespace characters in
    line.
  * [rt] Refresh lib-ubsan-Don-t-seralize-UBSAN-report.patch for context
    changes in 5.4.7
  * [rt] Drop x86-ioapic-Prevent-inconsistent-state-when-moving-an.patch
  * Enable EROFS filesystem support as module.
    Enable EROFS_FS as module, enable EROFS_FS_XATTR, EROFS_FS_POSIX_ACL,
    EROFS_FS_SECURITY, EROFS_FS_ZIP and EROFS_FS_CLUSTER_PAGE_LIMIT.
    Thanks to Gao Xiang <gaoxiang25@huawei.com> (Closes: #946569)
  * Enable additional netfilter modules.
    Enable NFT_BRIDGE_META, NF_CONNTRACK_BRIDGE, IP6_NF_MATCH_SRH, NFT_XFRM
    and NFT_SYNPROXY as modules.
    Thanks to Arturo Borrero Gonzalez (Closes: #948031)
  * [rt] Drop watchdog-prevent-deferral-of-watchdogd-wakeup-on-RT.patch
  * [rt] Refresh Use-CONFIG_PREEMPTION.patch (Context changes in 5.4.8)
  * Bump ABI to 2

  [ YunQiang Su ]
  * [mips*/octeon] Fix ftbfs on mips* due to octeon image-file:
        move "image-file: linux" to octeon_build from octeon_image.

 -- Salvatore Bonaccorso <carnil@debian.org>  Sun, 05 Jan 2020 15:40:37 +0100

linux (5.4.6-1) unstable; urgency=medium

  * New upstream stable update:
    https://www.kernel.org/pub/linux/kernel/v5.x/ChangeLog-5.4.3
    - rsi: release skb if rsi_prepare_beacon fails (CVE-2019-19071)
    - lp: fix sparc64 LPSETTIMEOUT ioctl
    - time: Zero the upper 32-bits in __kernel_timespec on 32-bit
    - usb: gadget: u_serial: add missing port entry locking
    - [arm64] tty: serial: msm_serial: Fix flow control
    - [arm64,armel,armhf] serial: pl011: Fix DMA ->flush_buffer()
    - serial: serial_core: Perform NULL checks for break_ctl ops
    - [armhf] serial: stm32: fix clearing interrupt error flags
    - serial: 8250_dw: Avoid double error messaging when IRQ absent
    - mwifiex: Re-work support for SDIO HW reset
    - io_uring: fix dead-hung for non-iter fixed rw
    - io_uring: transform send/recvmsg() -ERESTARTSYS to -EINTR
    - fuse: fix leak of fuse_io_priv
    - fuse: verify nlink
    - fuse: verify write return
    - fuse: verify attributes
    - io_uring: fix missing kmap() declaration on powerpc
    - io_uring: ensure req->submit is copied when req is deferred
    - SUNRPC: Avoid RPC delays when exiting suspend
    - ALSA: hda/realtek - Enable internal speaker of ASUS UX431FLC
    - ALSA: hda/realtek - Enable the headset-mic on a Xiaomi's laptop
    - ALSA: hda/realtek - Dell headphone has noise on unmute for ALC236
    - ALSA: hda/realtek - Fix inverted bass GPIO pin on Acer 8951G
    - ALSA: pcm: oss: Avoid potential buffer overflows
    - ALSA: hda - Add mute led support for HP ProBook 645 G4
    - ALSA: hda: Modify stream stripe mask only when needed
    - Input: synaptics - switch another X1 Carbon 6 to RMI/SMbus
    - Input: synaptics-rmi4 - re-enable IRQs in f34v7_do_reflash
    - [x86] Input: synaptics-rmi4 - don't increment rmiaddr for SMBus
      transfers
    - Input: goodix - add upside-down quirk for Teclast X89 tablet
    - media: rc: mark input device as pointing stick
    - [i386] x86/mm/32: Sync only to VMALLOC_END in vmalloc_sync_all()
    - [x86] PCI: Avoid AMD FCH XHCI USB PME# from D0 defect
    - CIFS: Fix NULL-pointer dereference in smb2_push_mandatory_locks
    - CIFS: Fix SMB2 oplock break processing
    - tty: vt: keyboard: reject invalid keycodes
    - can: slcan: Fix use-after-free Read in slcan_open
    - nfsd: Ensure CLONE persists data and metadata changes to the target file
    - nfsd: restore NFSv3 ACL support
    - kernfs: fix ino wrap-around detection
    - jbd2: Fix possible overflow in jbd2_log_space_left()
    - [arm64] drm/msm: fix memleak on release
    - drm: damage_helper: Fix race checking plane->state->fb
    - [i386] drm/i810: Prevent underflow in ioctl
    - [arm64] Validate tagged addresses in access_ok() called from kernel
      threads
    - [powerpc*] KVM: PPC: Book3S HV: XIVE: Free previous EQ page when setting
      up a new one
    - [powerpc*] KVM: PPC: Book3S HV: XIVE: Fix potential page leak on error
      path
    - [powerpc*] KVM: PPC: Book3S HV: XIVE: Set kvm->arch.xive when VPs are
      allocated
    - [x86] KVM: nVMX: Always write vmcs02.GUEST_CR3 during nested VM-Enter
    - [arm64,armhf] KVM: vgic: Don't rely on the wrong pending table
    - [x86] KVM: do not modify masked bits of shared MSRs
    - [x86] KVM: fix presentation of TSX feature in ARCH_CAPABILITIES
    - [x86] KVM: Remove a spurious export of a static function
    - [x86] KVM: Grab KVM's srcu lock when setting nested state
    - crypto: af_alg - cast ki_complete ternary op to int
    - [i386] crypto: geode-aes - switch to skcipher for cbc(aes) fallback
    - [x86] crypto: ccp - fix uninitialized list head
    - crypto: ecdh - fix big endian bug in ECC library
    - crypto: user - fix memory leak in crypto_report (CVE-2019-19062)
    - [armhf] spi: stm32-qspi: Fix kernel oops when unbinding driver
    - spi: Fix SPI_CS_HIGH setting when using native and GPIO CS
    - spi: Fix NULL pointer when setting SPI_CS_HIGH for GPIO CS
    - can: ucan: fix non-atomic allocation in completion handler
    - [amd64] RDMA/qib: Validate ->show()/store() callbacks before calling
      them
    - rfkill: allocate static minor
    - bdev: Factor out bdev revalidation into a common helper
    - bdev: Refresh bdev size for disks without partitioning
    - iomap: Fix pipe page leakage during splicing
    - thermal: Fix deadlock in thermal thermal_zone_device_check
    - vcs: prevent write access to vcsu devices
    - Revert "serial/8250: Add support for NI-Serial PXI/PXIe+485 devices"
    - binder: Fix race between mmap() and binder_alloc_print_pages()
    - binder: Prevent repeated use of ->mmap() via NULL mapping
    - binder: Handle start==NULL in binder_update_page_range()
    - [x86] KVM: fix out-of-bounds write in KVM_GET_EMULATED_CPUID
      (CVE-2019-19332)
    - ALSA: hda - Fix pending unsol events at shutdown
    - md/raid0: Fix an error message in raid0_make_request()
    - drm/mcde: Fix an error handling path in 'mcde_probe()'
    - perf script: Fix invalid LBR/binary mismatch error
    https://www.kernel.org/pub/linux/kernel/v5.x/ChangeLog-5.4.4
    - usb: gadget: configfs: Fix missing spin_lock_init()
    - [x86] usb: gadget: pch_udc: fix use after free
    - nvme: Namepace identification descriptor list is optional
    - Revert "nvme: Add quirk for Kingston NVME SSD running FW E8FK11.T"
    - scsi: lpfc: Fix bad ndlp ptr in xri aborted handling
    - [s390x] scsi: zfcp: trace channel log even for FCP command responses
    - scsi: qla2xxx: Do command completion on abort timeout
    - scsi: qla2xxx: Fix driver unload hang
    - scsi: qla2xxx: Fix double scsi_done for abort path
    - scsi: qla2xxx: Fix memory leak when sending I/O fails
    - compat_ioctl: add compat_ptr_ioctl()
    - ceph: fix compat_ioctl for ceph_dir_operations
    - [arm64] media: venus: remove invalid compat_ioctl32 handler
    - USB: uas: honor flag to avoid CAPACITY16
    - USB: uas: heed CAPACITY_HEURISTICS
    - USB: documentation: flags on usb-storage versus UAS
    - usb: Allow USB device to be warm reset in suspended state
    - [arm64,armhf] usb: host: xhci-tegra: Correct phy enable sequence
    - binder: fix incorrect calculation for num_valid
    - staging: rtl8188eu: fix interface sanity check
    - staging: rtl8712: fix interface sanity check
    - [arm*] staging: vchiq: call unregister_chrdev_region() when driver
      registration fails
    - staging: gigaset: fix general protection fault on probe
    - staging: gigaset: fix illegal free on probe errors
    - staging: gigaset: add endpoint-type sanity check
    - usb: xhci: only set D3hot for pci device
    - xhci: Fix memory leak in xhci_add_in_port()
    - xhci: fix USB3 device initiated resume race with roothub autosuspend
    - xhci: Increase STS_HALT timeout in xhci_suspend()
    - xhci: handle some XHCI_TRUST_TX_LENGTH quirks cases as default
      behaviour.
    - xhci: make sure interrupts are restored to correct state
    - [x86] iio: imu: inv_mpu6050: fix temperature reporting using bad unit
    - USB: atm: ueagle-atm: add missing endpoint check
    - USB: idmouse: fix interface sanity checks
    - USB: serial: io_edgeport: fix epic endpoint lookup
    - usb: roles: fix a potential use after free
    - USB: adutux: fix interface sanity check
    - usb: core: urb: fix URB structure initialization function
    - usb: mon: Fix a deadlock in usbmon between mmap and read
    - [arm64,amd64,i386] tpm: add check after commands attribs tab allocation
    - [arm64,amd64,i386] tpm: Switch to platform_get_irq_optional()
    - brcmfmac: disable PCIe interrupts before bus reset
    - mtd: rawnand: Change calculating of position page containing BBM
    - virtio-balloon: fix managed page counts when migrating pages between
      zones
    - usb: dwc3: pci: add ID for the Intel Comet Lake -H variant
    - [arm64,armhf] usb: dwc3: gadget: Fix logical condition
    - [arm64,armhf] usb: dwc3: gadget: Clear started flag for non-IOC
    - [arm64,armhf] usb: dwc3: ep0: Clear started flag on completion
    - [x86] usb: typec: fix use after free in typec_register_port()
    - iwlwifi: pcie: fix support for transmitting SKBs with fraglist
    - btrfs: check page->mapping when loading free space cache
    - btrfs: use btrfs_block_group_cache_done in update_block_group
    - btrfs: use refcount_inc_not_zero in kill_all_nodes
    - Btrfs: fix metadata space leak on fixup worker failure to set range as
      delalloc
    - Btrfs: fix negative subv_writers counter and data space leak after
      buffered write
    - btrfs: Avoid getting stuck during cyclic writebacks
    - btrfs: Remove btrfs_bio::flags member
    - Btrfs: send, skip backreference walking for extents with many references
    - btrfs: record all roots for rename exchange on a subvol
    - rtlwifi: rtl8192de: Fix missing code to retrieve RX buffer address
    - rtlwifi: rtl8192de: Fix missing callback that tests for hw release of
      buffer
    - rtlwifi: rtl8192de: Fix missing enable interrupt flag
    - ovl: fix lookup failure on multi lower squashfs
    - ovl: fix corner case of non-unique st_dev;st_ino
    - ovl: relax WARN_ON() on rename to self
    - [arm*] hwrng: omap - Fix RNG wait loop timeout
    - dm writecache: handle REQ_FUA
    - dm zoned: reduce overhead of backing device checks
    - workqueue: Fix spurious sanity check failures in destroy_workqueue()
    - workqueue: Fix pwq ref leak in rescuer_thread()
    - ASoC: rt5645: Fixed buddy jack support.
    - ASoC: rt5645: Fixed typo for buddy jack support.
    - ASoC: Jack: Fix NULL pointer dereference in snd_soc_jack_report
    - md: improve handling of bio with REQ_PREFLUSH in md_flush_request()
    - blk-mq: avoid sysfs buffer overflow with too many CPU cores
    - cgroup: pids: use atomic64_t for pids->limit
    - wil6210: check len before memcpy() calls
    - ar5523: check NULL before memcpy() in ar5523_cmd()
    - [s390x] mm: properly clear _PAGE_NOEXEC bit when it is not supported
    - cpuidle: Do not unset the driver if it is there already
    - cpuidle: use first valid target residency as poll time
    - [arm64,armhf] drm/panfrost: Open/close the perfcnt BO
    - [powerpc*] perf: Disable trace_imc pmu
    - [x86] intel_th: Fix a double put_device() in error path
    - [x86] intel_th: pci: Add Ice Lake CPU support
    - [x86] intel_th: pci: Add Tiger Lake CPU support
    - PM / devfreq: Lock devfreq in trans_stat_show
    - [powerpc*] cpufreq: powernv: fix stack bloat and hard limit on number of
      CPUs
    - ALSA: fireface: fix return value in error path of isochronous resources
      reservation
    - ALSA: oxfw: fix return value in error path of isochronous resources
      reservation
    - ALSA: hda/realtek - Line-out jack doesn't work on a Dell AIO
    - ACPI / utils: Move acpi_dev_get_first_match_dev() under CONFIG_ACPI
    - ACPI: LPSS: Add LNXVIDEO -> BYT I2C7 to lpss_device_links
    - ACPI: LPSS: Add LNXVIDEO -> BYT I2C1 to lpss_device_links
    - ACPI: LPSS: Add dmi quirk for skipping _DEP check for some device-links
    - ACPI / hotplug / PCI: Allocate resources directly under the non-hotplug
      bridge
    - ACPI: OSL: only free map once in osl.c
    - ACPI: bus: Fix NULL pointer check in acpi_bus_get_private_data()
    - ACPI: EC: Rework flushing of pending work
    - ACPI: PM: Avoid attaching ACPI PM domain to certain devices
    - [arm64] pinctrl: armada-37xx: Fix irq mask access in
      armada_37xx_irq_set_type()
    - [armhf] pinctrl: samsung: Add of_node_put() before return in error path
    - [armhf] pinctrl: samsung: Fix device node refcount leaks in Exynos
      wakeup controller init
    - [armhf] pinctrl: samsung: Fix device node refcount leaks in init code
    - [armhf] mmc: host: omap_hsmmc: add code for special init of wl1251 to
      get rid of pandora_wl1251_init_card
    - RDMA/core: Fix ib_dma_max_seg_size()
    - ppdev: fix PPGETTIME/PPSETTIME ioctls
    - [powerpc*] Allow 64bit VDSO __kernel_sync_dicache to work across ranges
      >4GB
    - [powerpc*] xive: Prevent page fault issues in the machine crash handler
    - [powerpc*] Allow flush_icache_range to work across ranges >4GB
    - [powerpc*] xive: Skip ioremap() of ESB pages for LSI interrupts
    - video/hdmi: Fix AVI bar unpack
    - quota: Check that quota is not dirty before release
    - ext2: check err when partial != NULL
    - seccomp: avoid overflow in implicit constant conversion
    - quota: fix livelock in dquot_writeback_dquots
    - ext4: Fix credit estimate for final inode freeing
    - reiserfs: fix extended attributes on the root directory
    - scsi: qla2xxx: Fix SRB leak on switch command timeout
    - scsi: qla2xxx: Fix a dma_pool_free() call
    - Revert "scsi: qla2xxx: Fix memory leak when sending I/O fails"
    - [armhf] omap: pdata-quirks: revert pandora specific gpiod additions
    - [armhf] omap: pdata-quirks: remove openpandora quirks for mmc3 and
      wl1251
    - [powerpc*] Avoid clang warnings around setjmp and longjmp
    - [powerpc*] Fix vDSO clock_getres()
    - mm, memfd: fix COW issue on MAP_PRIVATE and F_SEAL_FUTURE_WRITE mappings
    - mm: memcg/slab: wait for !root kmem_cache refcnt killing on root
      kmem_cache destruction
    - ext4: work around deleting a file with i_nlink == 0 safely
    - [arm64] firmware: qcom: scm: Ensure 'a0' status code is treated as
      signed
    - [s390x] smp,vdso: fix ASCE handling
    - [s390x] kaslr: store KASLR offset for early dumps
    - mm/shmem.c: cast the type of unmap_start to u64
    - [powerpc*] Define arch_is_kernel_initmem_freed() for lockdep
    - rtc: disable uie before setting time and enable after
    - splice: only read in as much information as there is pipe buffer space
    - ext4: fix a bug in ext4_wait_for_tail_page_commit
    - ext4: fix leak of quota reservations
    - blk-mq: make sure that line break can be printed
    - workqueue: Fix missing kfree(rescuer) in destroy_workqueue()
    - r8169: fix rtl_hw_jumbo_disable for RTL8168evl
    https://www.kernel.org/pub/linux/kernel/v5.x/ChangeLog-5.4.5
    - inet: protect against too small mtu values.
    - mqprio: Fix out-of-bounds access in mqprio_dump
    - net: bridge: deny dev_set_mac_address() when unregistering
    - net: dsa: fix flow dissection on Tx path
    - [armhf] net: ethernet: ti: cpsw: fix extra rx interrupt
    - net: sched: fix dump qlen for sch_mq/sch_mqprio with NOLOCK subqueues
    - net_sched: validate TCA_KIND attribute in tc_chain_tmplt_add()
    - [arm64] net: thunderx: start phy before starting autonegotiation
    - openvswitch: support asymmetric conntrack
    - tcp: md5: fix potential overestimation of TCP option space
    - tipc: fix ordering of tipc module init and exit routine
    - net/mlx5e: Query global pause state before setting prio2buffer
    - net: ipv6: add net argument to ip6_dst_lookup_flow
    - net: ipv6_stub: use ip6_dst_lookup_flow instead of ip6_dst_lookup
    - tcp: fix rejected syncookies due to stale timestamps
    - tcp: tighten acceptance of ACKs not matching a child socket
    - tcp: Protect accesses to .ts_recent_stamp with {READ,WRITE}_ONCE()
    - net: core: rename indirect block ingress cb function
    - net: sched: allow indirect blocks to bind to clsact in TC
    - cls_flower: Fix the behavior using port ranges with hw-offload
    - gre: refetch erspan header from skb->data after pskb_may_pull()
    - Fixed updating of ethertype in function skb_mpls_pop
    - net: Fixed updating of ethertype in skb_mpls_push()
    - net/mlx5e: Fix TXQ indices to be sequential
    - net/mlx5e: Fix SFF 8472 eeprom length
    - net/mlx5e: Fix freeing flow with kfree() and not kvfree()
    - net/mlx5e: Fix translation of link mode into speed
    - net/mlx5e: ethtool, Fix analysis of speed setting
    - page_pool: do not release pool until inflight == 0.
    - xdp: obtain the mem_id mutex before trying to remove an entry.
    - r8169: add missing RX enabling for WoL on RTL8125
    https://www.kernel.org/pub/linux/kernel/v5.x/ChangeLog-5.4.6
    - USB: Fix incorrect DMA allocations for local memory pool drivers
    - mmc: block: Make card_busy_detect() a bit more generic
    - mmc: block: Add CMD13 polling for MMC IOCTLS with R1B response
    - mmc: core: Drop check for mmc_card_is_removable() in mmc_rescan()
    - mmc: core: Re-work HW reset for SDIO cards
    - PCI/PM: Always return devices to D0 when thawing
    - PCI: pciehp: Avoid returning prematurely from sysfs requests
    - PCI: Fix Intel ACS quirk UPDCR register address
    - PCI/MSI: Fix incorrect MSI-X masking on resume
    - PCI: Do not use bus number zero from EA capability
    - PCI: Apply Cavium ACS quirk to ThunderX2 and ThunderX3
    - PM / QoS: Redefine FREQ_QOS_MAX_DEFAULT_VALUE to S32_MAX
    - block: fix "check bi_size overflow before merge"
    - gfs2: Multi-block allocations in gfs2_page_mkwrite
    - gfs2: fix glock reference problem in gfs2_trans_remove_revoke
    - [arm64] rpmsg: glink: Fix reuse intents memory leak issue
    - [arm64] rpmsg: glink: Fix use after free in open_ack TIMEOUT case
    - [arm64] rpmsg: glink: Put an extra reference during cleanup
    - [arm64] rpmsg: glink: Fix rpmsg_register_device err handling
    - [arm64] rpmsg: glink: Don't send pending rx_done during remove
    - [arm64] rpmsg: glink: Free pending deferred work on remove
    - cifs: smbd: Return -EAGAIN when transport is reconnecting
    - cifs: smbd: Only queue work for error recovery on memory registration
    - cifs: smbd: Add messages on RDMA session destroy and reconnection
    - cifs: smbd: Return -EINVAL when the number of iovs exceeds
      SMBDIRECT_MAX_SGE
    - cifs: smbd: Return -ECONNABORTED when trasnport is not in connected
      state
    - cifs: Don't display RDMA transport on reconnect
    - CIFS: Respect O_SYNC and O_DIRECT flags during reconnect
    - CIFS: Close open handle after interrupted close
    - CIFS: Do not miss cancelled OPEN responses
    - CIFS: Fix NULL pointer dereference in mid callback
    - cifs: Fix retrieval of DFS referrals in cifs_mount()
    - [armhf] ARM: tegra: Fix FLOW_CTLR_HALT register clobbering by
      tegra_resume()
    - vfio/pci: call irq_bypass_unregister_producer() before freeing irq
    - dma-buf: Fix memory leak in sync_file_merge()
    - [arm64,armhf] drm/panfrost: Fix a race in panfrost_ioctl_madvise()
    - [arm64,armhf] drm/panfrost: Fix a BO leak in panfrost_ioctl_mmap_bo()
    - [arm64,armhf] drm/panfrost: Fix a race in panfrost_gem_free_object()
    - [x86] drm/mgag200: Extract device type from flags
    - [x86] drm/mgag200: Store flags from PCI driver data in device structure
    - [x86] drm/mgag200: Add workaround for HW that does not support
      'startadd'
    - [x86] drm/mgag200: Flag all G200 SE A machines as broken wrt <startadd>
    - [arm64] drm: meson: venc: cvbs: fix CVBS mode matching
    - dm mpath: remove harmful bio-based optimization
    - dm btree: increase rebalance threshold in __rebalance2()
    - dm clone metadata: Track exact changes per transaction
    - dm clone metadata: Use a two phase commit
    - dm clone: Flush destination device before committing metadata
    - dm thin metadata: Add support for a pre-commit callback
    - dm thin: Flush data device before committing metadata
    - scsi: ufs: Disable autohibern8 feature in Cadence UFS
    - scsi: iscsi: Fix a potential deadlock in the timeout handler
    - scsi: qla2xxx: Ignore NULL pointer in tcm_qla2xxx_free_mcmd
    - scsi: qla2xxx: Initialize free_work before flushing it
    - scsi: qla2xxx: Added support for MPI and PEP regions for ISP28XX
    - scsi: qla2xxx: Change discovery state before PLOGI
    - scsi: qla2xxx: Correctly retrieve and interpret active flash region
    - scsi: qla2xxx: Fix incorrect SFUB length used for Secure Flash Update MB
      Cmd
    - drm/nouveau/kms/nv50-: Call outp_atomic_check_view() before handling PBN
    - drm/nouveau/kms/nv50-: Store the bpc we're using in nv50_head_atom
    - drm/nouveau/kms/nv50-: Limit MST BPC to 8
    - [x86] drm/i915/fbc: Disable fbc by default on all glk+
    - drm/radeon: fix r1xx/r2xx register checker for POT textures
    - drm/dp_mst: Correct the bug in drm_dp_update_payload_part1()
    - drm/amdgpu: initialize vm_inv_eng0_sem for gfxhub and mmhub
    - drm/amdgpu: invalidate mmhub semaphore workaround in gmc9/gmc10
    - drm/amdgpu/gfx10: explicitly wait for cp idle after halt/unhalt
    - drm/amdgpu/gfx10: re-init clear state buffer after gpu reset
    - drm/amdgpu: avoid using invalidate semaphore for picasso
    - drm/amdgpu: add invalidate semaphore limit for SRIOV and picasso in gmc9
    - ALSA: hda: Fix regression by strip mask fix

  [ Joe Richey ]
  * [amd64/cloud-amd64] tpm: Enable TPM drivers for Cloud (Closes: #946237)

  [ Ben Hutchings ]
  * [armel/rpi,armhf,arm64] Enable DEBUG_WX
  * linux-cpupower: Fix grammar error in package description
  * debian/control: Make library package descriptions more consistent
  * Set ABI to 1
  * tracing: Do not create directories if lockdown is in affect

  [ Aurelien Jarno ]
  * [armhf,arm64] Fix critical trip point on RPI 3.

  [ Salvatore Bonaccorso ]
  * [rt] Update to 5.4.3-rt1 and re-enable
  * [rt] Enable PREEMPT_RT (instead of PREEMPT_RT_FULL) which is part of 5.4
  * [rt] Update to 5.4.5-rt3

  [ YunQiang Su ]
  * [mipsel,mips64el/loongson-3] Enable AMDGPU.
  * [mips*] switch to vmlinuz from vmlinux except octeon.
  * [mips*] enable CONFIG_MIPS_O32_FP64_SUPPORT.
  * [mips*] enable CONFIG_CPU_HAS_MSA except octeon.

  [ Vagrant Cascadian ]
  * [arm64] drivers/gpu/drm/sun4i: Enable DRM_SUN8I_MIXER as a module.
    (Closes: #946510). Thanks to Andrei POPESCU.

  [ Sudip Mukherjee ]
  * Add libtraceevent packages (Closes: #944138)

 -- Ben Hutchings <ben@decadent.org.uk>  Fri, 27 Dec 2019 22:17:44 +0000

linux (5.4.2-1~exp1) experimental; urgency=medium

  * New upstream stable update:
    https://www.kernel.org/pub/linux/kernel/v5.x/ChangeLog-5.4.1
    - Bluetooth: Fix invalid-free in bcsp_close()
    - ath9k_hw: fix uninitialized variable data
    - ath10k: Fix a NULL-ptr-deref bug in ath10k_usb_alloc_urb_from_pipe
      (CVE-2019-15099)
    - ath10k: Fix HOST capability QMI incompatibility
    - ath10k: restore QCA9880-AR1A (v1) detection
    - Revert "Bluetooth: hci_ll: set operational frequency earlier"
    - Revert "dm crypt: use WQ_HIGHPRI for the IO and crypt workqueues"
    - md/raid10: prevent access of uninitialized resync_pages offset
    - [x86] insn: Fix awk regexp warnings
    - [x86] speculation: Fix incorrect MDS/TAA mitigation status
    - [x86] speculation: Fix redundant MDS mitigation message
    - nbd: prevent memory leak
    - [i386] x86/stackframe/32: Repair 32-bit Xen PV
    - [i386] x86/xen/32: Make xen_iret_crit_fixup() independent of frame
      layout
    - [i386] x86/xen/32: Simplify ring check in xen_iret_crit_fixup()
    - [i386] x86/doublefault/32: Fix stack canaries in the double fault
      handler
    - [i386] x86/pti/32: Size initial_page_table correctly
    - [i386] x86/cpu_entry_area: Add guard page for entry stack on 32bit
    - [i386] x86/entry/32: Fix IRET exception
    - [i386] x86/entry/32: Use %ss segment where required
    - [i386] x86/entry/32: Move FIXUP_FRAME after pushing %fs in SAVE_ALL
    - [i386] x86/entry/32: Unwind the ESPFIX stack earlier on exception entry
    - [i386] x86/entry/32: Fix NMI vs ESPFIX
    - [i386] x86/pti/32: Calculate the various PTI cpu_entry_area sizes
      correctly, make the CPU_ENTRY_AREA_PAGES assert precise
    - [i386] x86/entry/32: Fix FIXUP_ESPFIX_STACK with user CR3
    - futex: Prevent robust futex exit race
    - ALSA: usb-audio: Fix NULL dereference at parsing BADD
    - ALSA: usb-audio: Fix Scarlett 6i6 Gen 2 port data
    - media: vivid: Set vid_cap_streaming and vid_out_streaming to true
    - media: vivid: Fix wrong locking that causes race conditions on streaming
      stop (CVE-2019-18683)
    - media: usbvision: Fix invalid accesses after device disconnect
    - media: usbvision: Fix races among open, close, and disconnect
    - cpufreq: Add NULL checks to show() and store() methods of cpufreq
    - futex: Move futex exit handling into futex code
    - futex: Replace PF_EXITPIDONE with a state
    - exit/exec: Seperate mm_release()
    - futex: Split futex_mm_release() for exit/exec
    - futex: Set task::futex_state to DEAD right after handling futex exit
    - futex: Mark the begin of futex exit explicitly
    - futex: Sanitize exit state handling
    - futex: Provide state handling for exec() as well
    - futex: Add mutex around futex exit
    - futex: Provide distinct return value when owner is exiting
    - futex: Prevent exit livelock
    - media: uvcvideo: Fix error path in control parsing failure
    - media: b2c2-flexcop-usb: add sanity checking (CVE-2019-15291)
    - media: cxusb: detect cxusb_ctrl_msg error in query
    - media: imon: invalid dereference in imon_touch_event
    - media: mceusb: fix out of bounds read in MCE receiver buffer
    - ALSA: hda - Disable audio component for legacy Nvidia HDMI codecs
    - usbip: tools: fix fd leakage in the function of read_attr_usbip_status
    - usbip: Fix uninitialized symbol 'nents' in stub_recv_cmd_submit()
    - usb-serial: cp201x: support Mark-10 digital force gauge
    - USB: chaoskey: fix error case of a timeout
    - appledisplay: fix error handling in the scheduled work
    - USB: serial: mos7840: add USB ID to support Moxa UPort 2210
    - USB: serial: mos7720: fix remote wakeup
    - USB: serial: mos7840: fix remote wakeup
    - USB: serial: option: add support for DW5821e with eSIM support
    - USB: serial: option: add support for Foxconn T77W968 LTE modules
    - [x86] staging: comedi: usbduxfast: usbduxfast_ai_cmdtest rounding error
    - [powerpc*] powerpc/book3s64: Fix link stack flush on context switch
      (CVE-2019-18660)
    - [powerpc*] KVM: PPC: Book3S HV: Flush link stack on guest exit to host
      kernel
    https://www.kernel.org/pub/linux/kernel/v5.x/ChangeLog-5.4.2
    - io_uring: async workers should inherit the user creds
    - net: separate out the msghdr copy from ___sys_{send,recv}msg()
    - net: disallow ancillary data for __sys_{send,recv}msg_file()
    - [arm64] crypto: inside-secure - Fix stability issue with Macchiatobin
    - driver core: platform: use the correct callback type for bus_find_device
    - [arm64,armel,armhf] usb: dwc2: use a longer core rest timeout in
      dwc2_core_reset()
    - [x86] staging: rtl8192e: fix potential use after free
    - staging: rtl8723bs: Drop ACPI device ids
    - staging: rtl8723bs: Add 024c:0525 to the list of SDIO device-ids
    - USB: serial: ftdi_sio: add device IDs for U-Blox C099-F9P
    - [x86] mei: bus: prefix device names on bus with the bus name
    - [x86] mei: me: add comet point V device id
    - [x86] thunderbolt: Power cycle the router if NVM authentication fails
    - [x86] fpu: Don't cache access to fpu_fpregs_owner_ctx
    - macvlan: schedule bc_work even if error
    - mdio_bus: don't use managed reset-controller
    - net: macb: add missed tasklet_kill
    - net: psample: fix skb_over_panic
    - net: sched: fix `tc -s class show` no bstats on class with nolock
      subqueues
    - openvswitch: fix flow command message size
    - sctp: Fix memory leak in sctp_sf_do_5_2_4_dupcook
    - slip: Fix use-after-free Read in slip_open
    - sctp: cache netns in sctp_ep_common
    - openvswitch: drop unneeded BUG_ON() in ovs_flow_cmd_build_info()
    - openvswitch: remove another BUG_ON()
    - net: skmsg: fix TLS 1.3 crash with full sk_msg
    - tipc: fix link name length check
    - r8169: fix jumbo configuration for RTL8168evl
    - r8169: fix resume on cable plug-in
    - ext4: add more paranoia checking in ext4_expand_extra_isize handling
    - Revert "jffs2: Fix possible null-pointer dereferences in
      jffs2_add_frag_to_fragtree()"
    - HID: core: check whether Usage Page item is after Usage ID items
    - [x86] platform/x86: hp-wmi: Fix ACPI errors caused by too small buffer
    - [x86] platform/x86: hp-wmi: Fix ACPI errors caused by passing 0 as input
      size

  [ Ben Hutchings ]
  * [armel] udeb: Replace m25p80 with spi-nor in mtd-modules (fixes FTBFS)
  * [ia64] udeb: Remove SGI SN2 modules (fixes FTBFS)
  * iio: Enable TI_ADS1015 as module, replacing SENSORS_ADS1015
  * [armhf] regulator: Really enable REGULATOR_STM32_PWR
  * [armhf] drm/panel: Enable DRM_PANEL_{SONY_ACX565AKM,TPO_TD028TTEC1,
    TPO_TD043MTEA1} as modules, replacing the corresponding omapdrm options
  * [armhf,arm64] platform/chrome: Change chromeos drivers back to modules
  * Build-Depend on kernel-wedge 2.102; remove workaround in debian/rules.real
  * debian/bin: Add script to update taint list for bug reporting script
  * linux-image: bug: Update taint list and use upstream descriptions
  * btrfs,fanotify: Use TAINT_AUX instead of TAINT_USER for unsupported
    features

  [ Romain Perier ]
  * Enable VIRTIO_FS and VIRTIO_PMEM (Closes: #945853)

  [ Aurelien Jarno]
  * [ppc64el] Fix building libbpf with recent binutils versions (fixes FTBFS).

  [ Luca Boccassi ]
  * verity: enable DM_VERITY_VERIFY_ROOTHASH_SIG

 -- Salvatore Bonaccorso <carnil@debian.org>  Thu, 05 Dec 2019 08:37:56 +0100

linux (5.4-1~exp1) experimental; urgency=medium

  * New upstream release: https://kernelnewbies.org/Linux_5.4

  [ Ben Hutchings ]
  * lockdown: Rebase on upstream Lockdown LSM:
    - Refresh "efi: Add an EFI_SECURE_BOOT flag to indicate secure boot mode"
    - Update "efi: Lock down the kernel if booted in secure boot mode"
    - Update "Add a SysRq option to lift kernel lockdown"
    - Update "mtd: Disable slram and phram when locked down"
    - Update "arm64: add kernel config option to lock down when in Secure Boot
      mode"
    - Refresh "lockdown: Refer to Debian wiki until manual page exists"
    - Drop all other lockdown patches
    - Enable SECURITY_LOCKDOWN_LSM, LOCK_DOWN_KERNEL_FORCE_NONE,
      LOCK_DOWN_IN_EFI_SECURE_BOOT
  * [armel/marvell] lockdown: Disable Lockdown as it now selects MODULE_SIG
  * [amd64] Update "x86: Make x32 syscall support conditional …" for 5.4
  * debian/lib/python/debian_linux/abi.py: Add support for symbol namespaces
  * debian/bin/genpatch-rt: Fix series generation from git

  [ Romain Perier ]
  * Rebased the following patches onto 5.4.x:
    - debian/version.patch
    - debian/ia64-hardcode-arch-script-output.patch
    - bugfix/all/
      radeon-amdgpu-firmware-is-required-for-drm-and-kms-on-r600-onward.patch
    - features/all/aufs5/aufs5-mmap.patch
    - features/all/aufs5/aufs5-standalone.patch
    - features/x86/
      intel-iommu-add-kconfig-option-to-exclude-igpu-by-default.patch
    - bugfix/all/fs-add-module_softdep-declarations-for-hard-coded-cr.patch
    - debian/revert-objtool-fix-config_stack_validation-y-warning.patch
    - features/all/db-mok-keyring/
      0003-MODSIGN-checking-the-blacklisted-hash-before-loading-a-kernel-module
      .patch
    - bugfix/all/tools-perf-man-date.patch
    - bugfix/all/usbip-fix-misuse-of-strncpy.patch
    - bugfix/all/partially-revert-usb-kconfig-using-select-for-usb_co.patch

  [ John Paul Adrian Glaubitz ]
  * [m68k] Enable CONFIG_PATA_BUDDHA as module

  [ Aurelien Jarno ]
  * [armhf] Add support for STM32MP1 SoC: enable ARCH_STM32,
    CRYPTO_DEV_STM32_CRC, CRYPTO_DEV_STM32_CRYP, CRYPTO_DEV_STM32_HASH,
    DRM_PANEL_ORISETECH_OTM8009A, DRM_SII902X, DRM_STM, DRM_STM_DSI,
    HW_RANDOM_STM32, I2C_STM32F7, INPUT_STPMIC1_ONKEY, MFD_STM32_LPTIMER,
    MFD_STPMIC1, MTD_NAND_STM32_FMC2, PHY_STM32_USBPHYC, PWM_STM32_LP,
    REGULATOR_STM32_BOOSTER, REGULATOR_STM32_PWR, REGULATOR_STM32_VREFBUF,
    REGULATOR_STPMIC1, REMOTEPROC, RTC_DRV_STM32, SERIAL_STM32,
    SERIAL_STM32_CONSOLE, SND_AUDIO_GRAPH_CARD, SND_SOC_CS42L51_I2C,
    SND_SOC_STM32_DFSDM, SND_SOC_STM32_I2S, SND_SOC_STM32_SAI,
    SND_SOC_STM32_SPDIFRX, SPI_STM32, SPI_STM32_QSPI, STM32_DMA,
    STM32_DMAMUX, STM32_MDMA, STM32_RPROC, STPMIC1_WATCHDOG,
    TOUCHSCREEN_EDT_FT5X06.
  * [arm64] Re-enable BT_HCIUART_{BCM,LL} (arm64 version of #906048).
  * [arm64,armhf] Enable CLK_RASPBERRYPI and RASPBERRYPI_CPUFREQ.

  [ Salvatore Bonaccorso ]
  * md: Enable MD_CLUSTER as module (Closes: #927026)

 -- Ben Hutchings <ben@decadent.org.uk>  Tue, 26 Nov 2019 01:33:11 +0000

linux (5.3.15-1) unstable; urgency=medium

  * New upstream stable update:
    https://www.kernel.org/pub/linux/kernel/v5.x/ChangeLog-5.3.10
    - regulator: of: fix suspend-min/max-voltage parsing
    - ASoC: topology: Fix a signedness bug in soc_tplg_dapm_widget_create()
    - [arm64] dts: allwinner: a64: pine64-plus: Add PHY regulator delay
    - [arm64] dts: allwinner: a64: Drop PMU node
    - [arm64] dts: allwinner: a64: sopine-baseboard: Add PHY regulator delay
    - [arm64] dts: Fix gpio to pinmux mapping
    - [x86] pinctrl: intel: Allocate IRQ chip dynamic
    - [amd64] ASoC: SOF: loader: fix kernel oops on firmware boot failure
    - [amd64] ASoC: SOF: topology: fix parse fail issue for byte/bool tuple
      types
    - [amd64] ASoC: SOF: Intel: hda: fix warnings during FW load
    - [amd64] ASoC: SOF: Intel: initialise and verify FW crash dump data.
    - [amd64] ASoC: SOF: Intel: hda: Disable DMI L1 entry during capture
    - [amd64] ASoC: rt5682: add NULL handler to set_jack function
    - [amd64] ASoC: intel: sof_rt5682: add remove function to disable jack
    - [x86] ASoC: intel: bytcr_rt5651: add null check to support_button_press
    - [armhf] regulator: pfuze100-regulator: Variable "val" in
      pfuze100_regulator_probe() could be uninitialized
    - [armhf,arm64] ASoc: rockchip: i2s: Fix RPM imbalance
    - [arm64] dts: rockchip: fix Rockpro64 RK808 interrupt line
    - [armhf] dts: logicpd-torpedo-som: Remove twl_keypad
    - [arm64] dts: rockchip: fix RockPro64 vdd-log regulator settings
    - [arm64] dts: rockchip: fix RockPro64 sdhci settings
    - [arm64] dts: zii-ultra: fix ARM regulator states
    - [armhf] dts: am3874-iceboard: Fix 'i2c-mux-idle-disconnect' usage
    - [armhf] dts: Use level interrupt for omap4 & 5 wlcore
    - [armel,armhf] mm: fix alignment handler faults under memory pressure
    - scsi: qla2xxx: fix a potential NULL pointer dereference
    - scsi: scsi_dh_alua: handle RTPG sense code correctly during state
      transitions
    - [armel,armhf] 8908/1: add __always_inline to functions called from
      __get_user_check()
    - [arm64] dts: rockchip: fix RockPro64 sdmmc settings
    - [arm64] dts: rockchip: Fix usb-c on Hugsun X99 TV Box
    - [armhf] dts: imx6q-logicpd: Re-Enable SNVS power key
    - perf tools: Fix resource leak of closedir() on the error paths
    - perf c2c: Fix memory leak in build_cl_output()
    - perf kmem: Fix memory leak in compact_gfp_flags()
    - drm/amdgpu: fix potential VM faults
    - drm/amdgpu: fix error handling in amdgpu_bo_list_create
    - scsi: target: core: Do not overwrite CDB byte 1
    - scsi: hpsa: add missing hunks in reset-patch
    - [x86] ASoC: Intel: sof-rt5682: add a check for devm_clk_get
    - [x86] ASoC: SOF: control: return true when kcontrol values change
    - tracing: Fix "gfp_t" format for synthetic events
    - [arm64] dts: bcm2837-rpi-cm3: Avoid leds-gpio probing issue
    - [x86] ALSA: hda: Add Tigerlake/Jasperlake PCI ID
    - [armhf,arm64] irqchip/gic-v3-its: Use the exact ITSList for VMOVP
    - cifs: Fix cifsInodeInfo lock_sem deadlock when reconnect occurs
    - [riscv64] irqchip/sifive-plic: Skip contexts except supervisor in
      plic_init()
    - nbd: protect cmd->status with cmd->lock
    - nbd: handle racing with error'ed out commands
    - cxgb4: fix panic when attaching to ULD fail
    - cxgb4: request the TX CIDX updates to status page
    - dccp: do not leak jiffies on the wire
    - erspan: fix the tun_info options_len check for erspan
    - inet: stop leaking jiffies on the wire
    - net: annotate accesses to sk->sk_incoming_cpu
    - net: annotate lockless accesses to sk->sk_napi_id
    - [armhf] net: dsa: bcm_sf2: Fix IMP setup for port different than 8
    - net: fix sk_page_frag() recursion from memory reclaim
    - [arm64] net: hisilicon: Fix ping latency when deal with high throughput
    - net/mlx4_core: Dynamically set guaranteed amount of counters per VF
    - netns: fix GFP flags in rtnl_net_notifyid()
    - net: rtnetlink: fix a typo fbd -> fdb
    - net: usb: lan78xx: Disable interrupts before calling generic_handle_irq()
    - net: Zeroing the structure ethtool_wolinfo in ethtool_get_wol()
    - udp: fix data-race in udp_set_dev_scratch()
    - vxlan: check tun_info options_len properly
    - net: add skb_queue_empty_lockless()
    - udp: use skb_queue_empty_lockless()
    - net: use skb_queue_empty_lockless() in poll() handlers
    - net: use skb_queue_empty_lockless() in busy poll contexts
    - net: add READ_ONCE() annotation in __skb_wait_for_more_packets()
    - ipv4: fix route update on metric change.
    - net/smc: fix closing of fallback SMC sockets
    - net/smc: keep vlan_id for SMC-R in smc_listen_work()
    - keys: Fix memory leak in copy_net_ns
    - net: phylink: Fix phylink_dbg() macro
    - rxrpc: Fix handling of last subpacket of jumbo packet
    - net/mlx5e: Determine source port properly for vlan push action
    - net/mlx5e: Remove incorrect match criteria assignment line
    - net/mlx5e: Initialize on stack link modes bitmap
    - net/mlx5: Fix flow counter list auto bits struct
    - net/smc: fix refcounting for non-blocking connect()
    - net/mlx5: Fix rtable reference leak
    - r8169: fix wrong PHY ID issue with RTL8168dp
    - net/mlx5e: Fix ethtool self test: link speed
    - net/mlx5e: Fix handling of compressed CQEs in case of low NAPI budget
    - ipv4: fix IPSKB_FRAG_PMTU handling with fragmentation
    - [armhf] net: dsa: b53: Do not clear existing mirrored port mask
    - net: dsa: fix switch tree list
    - net: ensure correct skb->tstamp in various fragmenters
    - [arm64] net: hns3: fix mis-counting IRQ vector numbers issue
    - net: netem: fix error path for corrupted GSO frames
    - net: reorder 'struct net' fields to avoid false sharing
    - net: usb: lan78xx: Connect PHY before registering MAC
    - [x86] r8152: add device id for Lenovo ThinkPad USB-C Dock Gen 2
    - net: netem: correct the parent's backlog when corrupted packet was
      dropped
    - net/flow_dissector: switch to siphash
    - CIFS: Fix retry mid list corruption on reconnects
    - usb: gadget: udc: core: Fix segfault if udc_bind_to_driver() for pending
      driver fails
    https://www.kernel.org/pub/linux/kernel/v5.x/ChangeLog-5.3.11
    - bonding: fix state transition issue in link monitoring
    - CDC-NCM: handle incomplete transfer of MTU
    - ipv4: Fix table id reference in fib_sync_down_addr
    - [mips*/octeon] net: ethernet: octeon_mgmt: Account for second possible
      VLAN header
    - net: fix data-race in neigh_event_send()
    - net: usb: qmi_wwan: add support for DW5821e with eSIM support
    - nfc: netlink: fix double device reference drop
    - qede: fix NULL pointer deref in __qede_remove()
    - ipv6: fixes rt6_probe() and fib6_nh->last_probe init
    - [arm64] net: hns: Fix the stray netpoll locks causing deadlock in NAPI
      path
    - net: prevent load/store tearing on sk->sk_stamp
    - net: sched: prevent duplicate flower rules from tcf_proto destroy race
    - net/smc: fix ethernet interface refcounting
    - vsock/virtio: fix sock refcnt holding during the shutdown
    - r8169: fix page read in r8168g_mdio_read
    - ALSA: timer: Fix incorrectly assigned timer instance
    - ALSA: bebob: fix to detect configured source of sampling clock for
      Focusrite Saffire Pro i/o series
    - ALSA: hda/ca0132 - Fix possible workqueue stall
    - mm: memcontrol: fix NULL-ptr deref in percpu stats flush
    - mm: memcontrol: fix network errors from failing __GFP_ATOMIC charges
    - mm, meminit: recalculate pcpu batch and high limits after init completes
    - mm: thp: handle page cache THP correctly in PageTransCompoundMap
    - mm, vmstat: hide /proc/pagetypeinfo from normal users
    - dump_stack: avoid the livelock of the dump_lock
    - mm: slab: make page_cgroup_ino() to recognize non-compound slab pages
      properly
    - btrfs: Consider system chunk array size for new SYSTEM chunks
    - btrfs: tree-checker: Fix wrong check on max devid
    - btrfs: save i_size to avoid double evaluation of i_size_read in
      compress_file_range
    - [x86] pinctrl: intel: Avoid potential glitches if pin is in GPIO mode
    - perf tools: Fix time sorting
    - perf map: Use zalloc for map_groups
    - drm/radeon: fix si_enable_smc_cac() failed issue
    - HID: wacom: generic: Treat serial number and related fields as unsigned
    - mm/khugepaged: fix might_sleep() warn with CONFIG_HIGHPTE=y
    - blkcg: make blkcg_print_stat() print stats only for online blkgs
    - [arm64] Do not mask out PTE_RDONLY in pte_same()
    - ceph: fix use-after-free in __ceph_remove_cap()
    - ceph: fix RCU case handling in ceph_d_revalidate()
    - ceph: add missing check in d_revalidate snapdir handling
    - ceph: don't try to handle hashed dentries in non-O_CREAT atomic_open
    - ceph: don't allow copy_file_range when stripe_count != 1
    - [x86] iio: imu: inv_mpu6050: fix no data on MPU6050
    - [armhf] sunxi: Fix CPU powerdown on A83T
    - [armhf] dts: imx6-logicpd: Re-enable SNVS power key
    - cpufreq: intel_pstate: Fix invalid EPB setting
    - clone3: validate stack arguments
    - netfilter: nf_tables: Align nft_expr private data to 64-bit
    - netfilter: ipset: Fix an error code in ip_set_sockfn_get()
    - [x86] intel_th: gth: Fix the window switching sequence
    - [x86] intel_th: pci: Add Comet Lake PCH support
    - [x86] intel_th: pci: Add Jasper Lake PCH support
    - [amd64] dumpstack: Don't evaluate exception stacks before setup
    - [i386] apic: Avoid bogus LDR warnings
    - SMB3: Fix persistent handles reconnect
    - can: usb_8dev: fix use-after-free on disconnect
    - [armhf] can: flexcan: disable completely the ECC mechanism
    - [armhf] can: c_can: c_can_poll(): only read status register after status
      IRQ
    - can: peak_usb: fix a potential out-of-sync while decoding packets
    - can: rx-offload: can_rx_offload_queue_sorted(): fix error handling, avoid
      skb mem leak
    - can: gs_usb: gs_can_open(): prevent memory leak (CVE-2019-19052)
    - can: dev: add missing of_node_put() after calling of_get_child_by_name()
    - can: mcba_usb: fix use-after-free on disconnect (CVE-2019-19529)
    - can: peak_usb: fix slab info leak (CVE-2019-19534)
    - configfs: fix a deadlock in configfs_symlink()
    - ALSA: usb-audio: More validations of descriptor units
    - ALSA: usb-audio: Simplify parse_audio_unit()
    - ALSA: usb-audio: Unify the release of usb_mixer_elem_info objects
    - ALSA: usb-audio: Remove superfluous bLength checks
    - ALSA: usb-audio: Clean up check_input_term()
    - ALSA: usb-audio: Fix possible NULL dereference at
      create_yamaha_midi_quirk()
    - ALSA: usb-audio: remove some dead code
    - ALSA: usb-audio: Fix copy&paste error in the validator
    - usbip: Implement SG support to vhci-hcd and stub driver
    - HID: google: add magnemite/masterball USB ids
    - bpf: lwtunnel: Fix reroute supplying invalid dst
    - [x86] HID: intel-ish-hid: fix wrong error handling in
      ishtp_cl_alloc_tx_ring()
    - [powerpc] fix allow/prevent_user_access() when crossing segment
      boundaries.
    - RDMA/mlx5: Clear old rate limit when closing QP
    - iw_cxgb4: fix ECN check on the passive accept
    - RDMA/siw: free siw_base_qp in kref release routine
    - RDMA/qedr: Fix reported firmware version
    - IB/core: Use rdma_read_gid_l2_fields to compare GID L2 fields
    - net/mlx5e: Tx, Fix assumption of single WQEBB of NOP in cleanup flow
    - net/mlx5e: TX, Fix consumer index of error cqe dump
    - net/mlx5: prevent memory leak in mlx5_fpga_conn_create_cq
      (CVE-2019-19045)
    - net/mlx5: fix memory leak in mlx5_fw_fatal_reporter_dump (CVE-2019-19047)
    - scsi: qla2xxx: fixup incorrect usage of host_byte
    - scsi: lpfc: Check queue pointer before use
    - scsi: ufs-bsg: Wake the device before sending raw upiu commands
    - RDMA/uverbs: Prevent potential underflow
    - bpf: Fix use after free in subprog's jited symbol removal
    - [armhf,arm64] net: stmmac: Fix the problem of tso_xmit
    - net: openvswitch: free vport unless register_netdevice() succeeds
    - scsi: lpfc: Honor module parameter lpfc_use_adisc
    - scsi: qla2xxx: Initialized mailbox to prevent driver load failure
    - bpf: Fix use after free in bpf_get_prog_name
    - iwlwifi: pcie: fix PCI ID 0x2720 configs that should be soc
    - iwlwifi: pcie: fix all 9460 entries for qnj
    - iwlwifi: pcie: 0x2720 is qu and 0x30DC is not
    - netfilter: nf_flow_table: set timeout before insertion into hashes
    - xsk: Fix registration of Rx-only sockets
    - net: phy: smsc: LAN8740: add PHY_RST_AFTER_CLK_EN flag
    - ipvs: don't ignore errors in case refcounting ip_vs module fails
    - ipvs: move old_secure_tcp into struct netns_ipvs
    - netfilter: nft_payload: fix missing check for matching length in offloads
    - RDMA/nldev: Skip counter if port doesn't match
    - bonding: fix unexpected IFF_BONDING bit unset
    - bonding: use dynamic lockdep key instead of subclass
    - macsec: fix refcnt leak in module exit routine
    - virt_wifi: fix refcnt leak in module exit routine
    - scsi: sd: define variable dif as unsigned int instead of bool
    - usb: gadget: composite: Fix possible double free memory bug
    - usb: gadget: configfs: fix concurrent issue between composite APIs
    - [armhf,arm64] usb: dwc3: remove the call trace of USBx_GFLADJ
    - [x86] perf/amd/ibs: Fix reading of the IBS OpData register and thus
      precise RIP validity
    - [x86] perf/amd/ibs: Handle erratum #420 only on the affected CPU family
      (10h)
    - [x86] perf/uncore: Fix event group support
    - USB: Skip endpoints with 0 maxpacket length
    - USB: ldusb: use unsigned size format specifiers
    - usbip: tools: Fix read_usb_vudc_device() error path handling
    - RDMA/iw_cxgb4: Avoid freeing skb twice in arp failure case
    - [arm64] RDMA/hns: Prevent memory leaks of eq->buf_list
    - scsi: qla2xxx: stop timer in shutdown path
    - sched/topology: Don't try to build empty sched domains
    - sched/topology: Allow sched_asym_cpucapacity to be disabled
    - nvme-multipath: fix possible io hang after ctrl reconnect
    - [amd64] fjes: Handle workqueue allocation failure
    - [arm64] net: hisilicon: Fix "Trying to free already-free IRQ"
    - wimax: i2400: Fix memory leak in i2400m_op_rfkill_sw_toggle
      (CVE-2019-19051)
    - [x86] iommu/amd: Apply the same IVRS IOAPIC workaround to Acer Aspire
      A315-41
    - mt76: dma: fix buffer unmap with non-linear skbs
    - drm/amdgpu/sdma5: do not execute 0-sized IBs (v2)
    - drm/sched: Set error to s_fence if HW job submission failed.
    - drm/amdgpu: If amdgpu_ib_schedule fails return back the error.
    - drm/amd/display: do not synchronize "drr" displays
    - drm/amd/display: add 50us buffer as WA for pstate switch in active
    - drm/amd/display: Passive DP->HDMI dongle detection fix
    - drm/amd/display: dc.c:use kzalloc without test
    - SUNRPC: The TCP back channel mustn't disappear while requests are
      outstanding
    - SUNRPC: The RDMA back channel mustn't disappear while requests are
      outstanding
    - SUNRPC: Destroy the back channel when we destroy the host transport
    - [x86] hv_netvsc: Fix error handling in netvsc_attach()
    - efi/tpm: Return -EINVAL when determining tpm final events log size fails
    - efi: libstub/arm: Account for firmware reserved memory at the base of RAM
    - [x86] efi: Never relocate kernel below lowest acceptable address
    - [arm64] cpufeature: Enable Qualcomm Falkor errata 1009 for Kryo
    - usb: dwc3: gadget: fix race when disabling ep with cancelled xfers
    - [arm64] apply ARM64_ERRATUM_845719 workaround for Brahma-B53 core
    - [arm64] Brahma-B53 is SSB and spectre v2 safe
    - [arm64] apply ARM64_ERRATUM_843419 workaround for Brahma-B53 core
    - NFSv4: Don't allow a cached open with a revoked delegation
    - igb: Fix constant media auto sense switching when no cable is connected
    - e1000: fix memory leaks
    - ocfs2: protect extent tree in ocfs2_prepare_inode_for_write()
    - [x86] pinctrl: cherryview: Fix irq_valid_mask calculation
    - timekeeping/vsyscall: Update VDSO data unconditionally
    - mm/filemap.c: don't initiate writeback if mapping has no dirty pages
    - cgroup,writeback: don't switch wbs immediately on dead wbs if the memcg
      is dead
    - [x86] ASoC: SOF: Intel: hda-stream: fix the CONFIG_ prefix missing
    - usbip: Fix free of unallocated memory in vhci tx
    - bonding: fix using uninitialized mode_lock
    - netfilter: ipset: Copy the right MAC address in hash:ip,mac IPv6 sets
    https://www.kernel.org/pub/linux/kernel/v5.x/ChangeLog-5.3.12
    - scsi: core: Handle drivers which set sg_tablesize to zero
    - ax88172a: fix information leak on short answers
    - devlink: disallow reload operation during device cleanup
    - ipmr: Fix skb headroom in ipmr_get_route().
    - net/smc: fix fastopen for non-blocking connect()
    - net: usb: qmi_wwan: add support for Foxconn T77W968 LTE modules
    - slip: Fix memory leak in slip_open error path
    - tcp: remove redundant new line from tcp_event_sk_skb
    - devlink: Add method for time-stamp on reporter's dump
    - net/smc: fix refcount non-blocking connect() -part 2
    - ALSA: usb-audio: Fix missing error check at mixer resolution test
    - ALSA: usb-audio: not submit urb for stopped endpoint
    - ALSA: usb-audio: Fix incorrect NULL check in create_yamaha_midi_quirk()
    - ALSA: usb-audio: Fix incorrect size check for processing/extension units
    - Btrfs: fix log context list corruption after rename exchange operation
    - cgroup: freezer: call cgroup_enter_frozen() with preemption disabled in
      ptrace_stop()
    - Input: ff-memless - kill timer in destroy() (CVE-2019-19524)
    - Input: synaptics-rmi4 - fix video buffer size
    - Input: synaptics-rmi4 - disable the relative position IRQ in the F12
      driver
    - Input: synaptics-rmi4 - do not consume more data than we have (F11, F12)
    - Input: synaptics-rmi4 - clear IRQ enables for F54
    - Input: synaptics-rmi4 - destroy F54 poller workqueue when removing
    - KVM: MMU: Do not treat ZONE_DEVICE pages as being reserved
    - IB/hfi1: Ensure r_tid_ack is valid before building TID RDMA ACK packet
    - IB/hfi1: Calculate flow weight based on QP MTU for TID RDMA
    - IB/hfi1: TID RDMA WRITE should not return IB_WC_RNR_RETRY_EXC_ERR
    - IB/hfi1: Ensure full Gen3 speed in a Gen4 system
    - IB/hfi1: Use a common pad buffer for 9B and 16B packets
    - i2c: acpi: Force bus speed to 400KHz if a Silead touchscreen is present
    - [x86] quirks: Disable HPET on Intel Coffe Lake platforms
    - ecryptfs_lookup_interpose(): lower_dentry->d_inode is not stable
    - ecryptfs_lookup_interpose(): lower_dentry->d_parent is not stable either
    - io_uring: ensure registered buffer import returns the IO length
    - [x86] drm/i915: update rawclk also on resume
    - [x86] Revert "drm/i915/ehl: Update MOCS table for EHL"
    - ntp/y2038: Remove incorrect time_t truncation
    - [x86] iommu/vt-d: Fix QI_DEV_IOTLB_PFSID and QI_DEV_EIOTLB_PFSID macros
    - mm: mempolicy: fix the wrong return value and potential pages leak of
      mbind
    - mm: memcg: switch to css_tryget() in get_mem_cgroup_from_mm()
    - mm: hugetlb: switch to css_tryget() in hugetlb_cgroup_charge_cgroup()
    - mm: slub: really fix slab walking for init_on_free
    - mm/memory_hotplug: fix try_offline_node()
    - mm/page_io.c: do not free shared swap slots
    - mmc: sdhci-of-at91: fix quirk2 overwrite
    - slcan: Fix memory leak in error path
    https://www.kernel.org/pub/linux/kernel/v5.x/ChangeLog-5.3.13
    - net: cdc_ncm: Signedness bug in cdc_ncm_set_dgram_size()
    - block, bfq: deschedule empty bfq_queues not referred by any process
    - mm/memory_hotplug: don't access uninitialized memmaps in
      shrink_pgdat_span()
    - mm/memory_hotplug: fix updating the node span
    - [arm64] uaccess: Ensure PAN is re-enabled after unhandled uaccess fault
    - fbdev: Ditch fb_edid_add_monspecs
    https://www.kernel.org/pub/linux/kernel/v5.x/ChangeLog-5.3.14
    - net/mlx4_en: fix mlx4 ethtool -N insertion
    - net/mlx4_en: Fix wrong limitation for number of TX rings
    - net: rtnetlink: prevent underflows in do_setvfinfo()
    - net/sched: act_pedit: fix WARN() in the traffic path
    - net: sched: ensure opts_len <= IP_TUNNEL_OPTS_MAX in act_tunnel_key
    - sfc: Only cancel the PPS workqueue if it exists
    - net/mlxfw: Verify FSM error code translation doesn't exceed array size
    - net/mlx5e: Fix set vf link state error flow
    - net/mlx5: Fix auto group size calculation
    - ipv6/route: return if there is no fib_nh_gw_family
    - taprio: don't reject same mqprio settings
    - net/ipv4: fix sysctl max for fib_multipath_hash_policy
    - net/mlx5e: Fix error flow cleanup in mlx5e_tc_tun_create_header_ipv4/6
    - net/mlx5e: Do not use non-EXT link modes in EXT mode
    - net/mlx5: Update the list of the PCI supported devices
    - vhost/vsock: split packets to send using multiple buffers
    - [arm64] gpio: max77620: Fixup debounce delays
    - fork: fix pidfd_poll()'s return type
    - nbd:fix memory leak in nbd_get_socket()
    - virtio_console: allocate inbufs in add_port() only if it is needed
    - virtio_ring: fix return code on DMA mapping fails
    - virtio_balloon: fix shrinker count
    - Revert "fs: ocfs2: fix possible null-pointer dereferences in
      ocfs2_xa_prepare_entry()"
    - mm/memory_hotplug: don't access uninitialized memmaps in
      shrink_zone_span()
    - mm/ksm.c: don't WARN if page is still mapped in remove_stable_node()
    - drm/amdgpu: disable gfxoff when using register read interface
    - drm/amdgpu: disable gfxoff on original raven
    - drm/amd/powerplay: issue no PPSMC_MSG_GetCurrPkgPwr on unsupported ASICs
    - [x86] drm/i915: Don't oops in dumb_create ioctl if we have no crtcs
    - [x86] drm/i915/pmu: "Frequency" is reported as accumulated cycles
    - [x86] drm/i915/userptr: Try to acquire the page lock around
      set_page_dirty()
    - Bluetooth: Fix invalid-free in bcsp_close()
    - ath10k: restore QCA9880-AR1A (v1) detection
    - ath10k: Fix HOST capability QMI incompatibility
    - ath10k: Fix a NULL-ptr-deref bug in ath10k_usb_alloc_urb_from_pipe
      (CVE-2019-15099)
    - ath9k_hw: fix uninitialized variable data
    - Revert "Bluetooth: hci_ll: set operational frequency earlier"
    - Revert "dm crypt: use WQ_HIGHPRI for the IO and crypt workqueues"
    - md/raid10: prevent access of uninitialized resync_pages offset
    - mdio_bus: Fix init if CONFIG_RESET_CONTROLLER=n
    - [armel,armhf] 8904/1: skip nomap memblocks while finding the lowmem/
      highmem boundary
    - [x86] insn: Fix awk regexp warnings
    - [x86] speculation: Fix incorrect MDS/TAA mitigation status
    - [x86] speculation: Fix redundant MDS mitigation message
    - nbd: prevent memory leak
    - [i386] stackframe: Repair 32-bit Xen PV
    - [i386] xen: Make xen_iret_crit_fixup() independent of frame layout
    - [i386] xen: Simplify ring check in xen_iret_crit_fixup()
    - [i386] doublefault: Fix stack canaries in the double fault handler
    - [i386] pti: Size initial_page_table correctly
    - [i386] cpu_entry_area: Add guard page for entry stack on 32bit
    - [i386] entry: Fix IRET exception
    - [i386] entry: Use %ss segment where required
    - [i386] entry: Move FIXUP_FRAME after pushing %fs in SAVE_ALL
    - [i386] entry: Unwind the ESPFIX stack earlier on exception entry
    - [i386] entry: Fix NMI vs ESPFIX
    - [i386] pti: Calculate the various PTI cpu_entry_area sizes correctly,
      make the CPU_ENTRY_AREA_PAGES assert precise
    - [i386] entry: Fix FIXUP_ESPFIX_STACK with user CR3
    - futex: Prevent robust futex exit race
    - ALSA: usb-audio: Fix NULL dereference at parsing BADD
    - nfc: port100: handle command failure cleanly
    - media: vivid: Set vid_cap_streaming and vid_out_streaming to true
    - media: vivid: Fix wrong locking that causes race conditions on streaming
      stop (CVE-2019-18683)
    - media: usbvision: Fix invalid accesses after device disconnect
    - media: usbvision: Fix races among open, close, and disconnect
    - cpufreq: Add NULL checks to show() and store() methods of cpufreq
    - media: uvcvideo: Fix error path in control parsing failure
    - media: b2c2-flexcop-usb: add sanity checking (CVE-2019-15291)
    - media: cxusb: detect cxusb_ctrl_msg error in query
    - media: imon: invalid dereference in imon_touch_event
    - media: mceusb: fix out of bounds read in MCE receiver buffer
    - mm/slub.c: init_on_free=1 should wipe freelist ptr for bulk allocations
    - usbip: tools: fix fd leakage in the function of read_attr_usbip_status
    - usbip: Fix uninitialized symbol 'nents' in stub_recv_cmd_submit()
    - usb-serial: cp201x: support Mark-10 digital force gauge
    - USB: chaoskey: fix error case of a timeout
    - appledisplay: fix error handling in the scheduled work
    - USB: serial: mos7840: add USB ID to support Moxa UPort 2210
    - USB: serial: mos7720: fix remote wakeup
    - USB: serial: mos7840: fix remote wakeup
    - USB: serial: option: add support for DW5821e with eSIM support
    - USB: serial: option: add support for Foxconn T77W968 LTE modules
    - [x86] staging: comedi: usbduxfast: usbduxfast_ai_cmdtest rounding error
    - [powerpc*] 64s: support nospectre_v2 cmdline option
    - [powerpc*] book3s64: Fix link stack flush on context switch
      (CVE-2019-18660)
    - [powerpc*] KVM: Book3S HV: Flush link stack on guest exit to host kernel
    https://www.kernel.org/pub/linux/kernel/v5.x/ChangeLog-5.3.15
    - io_uring: async workers should inherit the user creds
    - net: separate out the msghdr copy from ___sys_{send,recv}msg()
    - net: disallow ancillary data for __sys_{send,recv}msg_file()
    - XArray: Fix xas_next() with a single entry at 0
    - [arm64] clk: meson: gxbb: let sar_adc_clk_div set the parent clock rate
    - [x86] thunderbolt: Read DP IN adapter first two dwords in one go
    - [x86] thunderbolt: Fix lockdep circular locking depedency warning
    - [x86] ASoC: compress: fix unsigned integer overflow check
    - [arm64,armel,armhf] reset: Fix memory leak in reset_control_array_put()
    - [armhf] clk: samsung: exynos542x: Move G3D subsystem clocks to its
      sub-CMU
    - [armel,armhf] ASoC: kirkwood: fix external clock probe defer
    - [armel,armhf] ASoC: kirkwood: fix device remove ordering
    - [armhf] clk: samsung: exynos5420: Preserve PLL configuration during
      suspend/resume
    - [x86] pinctrl: cherryview: Allocate IRQ chip dynamic
    - [armhf] soc: imx: gpc: fix initialiser format
    - ASoC: SOF: ipc: Fix memory leak in sof_set_get_large_ctrl_data
      (CVE-2019-18811)
    - [armhf] ASoC: ti: sdma-pcm: Add back the flags parameter for non
      standard dma names
    - [armhf] ASoC: rockchip: rockchip_max98090: Enable SHDN to fix headset
      detection
    - [arm64,armhf] clk: sunxi: Fix operator precedence in
      sunxi_divs_clk_setup
    - [armhf] clk: sunxi-ng: a80: fix the zero'ing of bits 16 and 18
    - [armhf] dts: sun8i-a83t-tbs-a711: Fix WiFi resume from suspend
    - bpf: Allow narrow loads of bpf_sysctl fields with offset > 0
    - bpf: Change size to u64 for bpf_map_{area_alloc, charge_init}()
    - [powerpc*] bpf: Fix tail call implementation
    - idr: Fix idr_get_next_ul race with idr_remove
    - idr: Fix integer overflow in idr_for_each_entry
    - idr: Fix idr_alloc_u32 on 32-bit systems
    - [amd64] ASoC: hdac_hda: fix race in device removal
    - [armhf] clk: ti: dra7-atl-clock: Remove ti_clk_add_alias call
    - [armhf] clk: ti: clkctrl: Fix failed to enable error with double udelay
      timeout
    - [armhf] net: fec: add missed clk_disable_unprepare in remove
    - netfilter: ipset: Fix nla_policies to fully support NL_VALIDATE_STRICT
    - bridge: ebtables: don't crash when using dnat target in output chains
    - netfilter: nf_tables: bogus EOPNOTSUPP on basechain update
    - netfilter: nf_tables_offload: skip EBUSY on chain update
    - stacktrace: Don't skip first entry on noncurrent tasks
    - can: peak_usb: report bus recovery as well
    - [armhf] can: c_can: D_CAN: c_can_chip_config(): perform a sofware reset
      on open
    - can: rx-offload: can_rx_offload_queue_tail(): fix error handling, avoid
      skb mem leak
    - can: rx-offload: can_rx_offload_offload_one(): do not increase the
      skb_queue beyond skb_queue_len_max
    - can: rx-offload: can_rx_offload_offload_one(): increment rx_fifo_errors
      on queue overflow or OOM
    - can: rx-offload: can_rx_offload_offload_one(): use ERR_PTR() to
      propagate error value in case of errors
    - can: rx-offload: can_rx_offload_irq_offload_timestamp(): continue on
      error
    - can: rx-offload: can_rx_offload_irq_offload_fifo(): continue on error
    - [armhf] can: flexcan: increase error counters if skb enqueueing via
      can_rx_offload_queue_sorted() fails
    - [x86] tsc: Respect tsc command line paraemeter for clocksource_tsc_early
    - nvme-rdma: fix a segmentation fault during module unload
    - nvme-multipath: fix crash in nvme_mpath_clear_ctrl_paths
    - [arm64] watchdog: meson: Fix the wrong value of left time
    - ALSA: hda: hdmi - add Tigerlake support
    - [amd64] ASoC: SOF: topology: Fix bytes control size checks
    - drm/amdgpu: dont schedule jobs while in reset
    - [arm64,armhf] net/mlx5e: Fix eswitch debug print of max fdb flow
    - net/mlx5e: Use correct enum to determine uplink port
    - drm/amdgpu: register gpu instance before fan boost feature enablment
    - drm/amdgpu: add warning for GRBM 1-cycle delay issue in gfx9
    - [arm64,armhf] net: stmmac: gmac4: bitrev32 returns u32
    - [arm64,armhf] net: stmmac: xgmac: bitrev32 returns u32
    - [arm64,armhf] net: stmmac: xgmac: Fix TSA selection
    - [arm64,armhf] net: stmmac: xgmac: Disable Flow Control when 1 or more
      queues are in AV
    - ceph: return -EINVAL if given fsc mount option on kernel w/o support
    - mac80211: fix ieee80211_txq_setup_flows() failure path
    - mac80211: fix station inactive_time shortly after boot
    - block: drbd: remove a stray unlock in __drbd_send_protocol()
    - ice: fix potential infinite loop because loop counter being too small
    - iavf: initialize ITRN registers with correct values
    - [arm64,armel,armhf] usb: dwc2: use a longer core rest timeout in
      dwc2_core_reset()
    - [x86] staging: rtl8192e: fix potential use after free
    - staging: rtl8723bs: Drop ACPI device ids
    - staging: rtl8723bs: Add 024c:0525 to the list of SDIO device-ids
    - USB: serial: ftdi_sio: add device IDs for U-Blox C099-F9P
    - [x86] mei: bus: prefix device names on bus with the bus name
    - [x86] mei: me: add comet point V device id
    - [x86] thunderbolt: Power cycle the router if NVM authentication fails
    - xfrm: Fix memleak on xfrm state destroy
    - [x86] fpu: Don't cache access to fpu_fpregs_owner_ctx (CVE-2019-19602)
    - macvlan: schedule bc_work even if error
    - mdio_bus: don't use managed reset-controller
    - net: macb: add missed tasklet_kill
    - net: psample: fix skb_over_panic
    - net: sched: fix `tc -s class show` no bstats on class with nolock
      subqueues
    - openvswitch: fix flow command message size
    - sctp: Fix memory leak in sctp_sf_do_5_2_4_dupcook
    - slip: Fix use-after-free Read in slip_open
    - sctp: cache netns in sctp_ep_common
    - openvswitch: drop unneeded BUG_ON() in ovs_flow_cmd_build_info()
    - openvswitch: remove another BUG_ON()
    - net/tls: take into account that bpf_exec_tx_verdict() may free the
      record
    - net: skmsg: fix TLS 1.3 crash with full sk_msg
    - tipc: fix link name length check
    - ext4: add more paranoia checking in ext4_expand_extra_isize handling
    - HID: core: check whether Usage Page item is after Usage ID items
    - [x86] platform/x86: hp-wmi: Fix ACPI errors caused by too small buffer
    - [x86] platform/x86: hp-wmi: Fix ACPI errors caused by passing 0 as input
      size
    - [armhf] net: fec: fix clock count mis-match

  [ Ben Hutchings ]
  * [amd64] sound/soc/sof: Disable SND_SOC_SOF_ACPI,
    SND_SOC_SOF_{BAYTRAIL,BROADWELL}_SUPPORT (Closes: #945914)
  * [amd64] sound/soc/intel/boarss: Disable Broxton drivers again
  * [i386] sound/soc: Enable same SOF drivers as on amd64
  * Bump ABI to 3

 -- Salvatore Bonaccorso <carnil@debian.org>  Sat, 07 Dec 2019 13:24:06 +0100

linux (5.3.9-3) unstable; urgency=medium

  * [arm64,armhf,powerpc*,s390x] KVM: Add more exports to ABI ignore list
    (fixes FTBFS)

 -- Ben Hutchings <ben@decadent.org.uk>  Tue, 19 Nov 2019 01:43:33 +0000

linux (5.3.9-2) unstable; urgency=medium

  * [x86] Add mitigation for TSX Asynchronous Abort (CVE-2019-11135):
    - x86/msr: Add the IA32_TSX_CTRL MSR
    - x86/cpu: Add a helper function x86_read_arch_cap_msr()
    - x86/cpu: Add a "tsx=" cmdline option with TSX disabled by default
    - x86/speculation/taa: Add mitigation for TSX Async Abort
    - x86/speculation/taa: Add sysfs reporting for TSX Async Abort
    - kvm/x86: Export MDS_NO=0 to guests when TSX is enabled
    - x86/tsx: Add "auto" option to the tsx= cmdline parameter
    - x86/speculation/taa: Add documentation for TSX Async Abort
    - x86/tsx: Add config options to set tsx=on|off|auto
    - x86/speculation/taa: Fix printing of TAA_MSG_SMT on IBRS_ALL CPUs
    TSX is now disabled by default; see
    Documentation/admin-guide/hw-vuln/tsx_async_abort.rst
  * [x86] KVM: Add mitigation for Machine Check Error on Page Size Change
    (aka iTLB multi-hit, CVE-2018-12207):
    - kvm: x86, powerpc: do not allow clearing largepages debugfs entry
    - x86/bugs: Add ITLB_MULTIHIT bug infrastructure
    - x86/cpu: Add Tremont to the cpu vulnerability whitelist
    - cpu/speculation: Uninline and export CPU mitigations helpers
    - kvm: mmu: ITLB_MULTIHIT mitigation
    - kvm: Add helper function for creating VM worker threads
    - kvm: x86: mmu: Recovery of shattered NX large pages
    - Documentation: Add ITLB_MULTIHIT documentation
  * [x86] i915: Mitigate local privilege escalation on gen9 (CVE-2019-0155):
    - drm/i915: Rename gen7 cmdparser tables
    - drm/i915: Disable Secure Batches for gen6+
    - drm/i915: Remove Master tables from cmdparser
    - drm/i915: Add support for mandatory cmdparsing
    - drm/i915: Support ro ppgtt mapped cmdparser shadow buffers
    - drm/i915: Allow parsing of unsized batches
    - drm/i915: Add gen9 BCS cmdparsing
    - drm/i915/cmdparser: Use explicit goto for error paths
    - drm/i915/cmdparser: Add support for backward jumps
    - drm/i915/cmdparser: Ignore Length operands during command matching
    - drm/i915/cmdparser: Fix jump whitelist clearing
  * [x86] i915: Mitigate local denial-of-service on gen8/gen9 (CVE-2019-0154):
    - drm/i915: Lower RM timeout to avoid DSI hard hangs
    - drm/i915/gen8+: Add RC6 CTX corruption WA

 -- Ben Hutchings <ben@decadent.org.uk>  Tue, 12 Nov 2019 15:44:08 +0000

linux (5.3.9-1) unstable; urgency=medium

  * New version hopefully closes: #942881
  * New upstream stable update:
    https://www.kernel.org/pub/linux/kernel/v5.x/ChangeLog-5.3.8
    - drm: Free the writeback_job when it with an empty fb
    - drm: Clear the fence pointer when writeback job signaled
    - [armhf] clk: ti: dra7: Fix mcasp8 clock bits
    - [armhf] dts: Fix wrong clocks for dra7 mcasp
    - nvme-pci: Fix a race in controller removal
    - scsi: ufs: skip shutdown if hba is not powered
    - scsi: megaraid: disable device when probe failed after enabled device
    - scsi: qla2xxx: Silence fwdump template message
    - scsi: qla2xxx: Fix unbound sleep in fcport delete path.
    - scsi: qla2xxx: Fix stale mem access on driver unload
    - scsi: qla2xxx: Fix N2N link reset
    - scsi: qla2xxx: Fix N2N link up fail
    - [armhf] dts: Fix gpio0 flags for am335x-icev2
    - [armhf] OMAP2+: Fix missing reset done flag for am3 and am43
    - [armhf] OMAP2+: Add missing LCDC midlemode for am335x
    - [armhf] OMAP2+: Fix warnings with broken omap2_set_init_voltage()
    - nvme-tcp: fix wrong stop condition in io_work
    - nvme-pci: Save PCI state before putting drive into deepest state
    - nvme: fix an error code in nvme_init_subsystem()
    - nvme-rdma: Fix max_hw_sectors calculation
    - nvme: Added QUIRKs for ADATA XPG SX8200 Pro 512GB
    - nvme: Add quirk for Kingston NVME SSD running FW E8FK11.T
    - nvme-rdma: fix possible use-after-free in connect timeout
    - blk-mq: honor IO scheduler for multiqueue devices
    - xen/efi: Set nonblocking callbacks
    - loop: change queue block size to match when using DIO
    - nl80211: fix null pointer dereference
    - mac80211: fix txq null pointer dereference
    - netfilter: nft_connlimit: disable bh on garbage collection
    - [armhf,arm64] net: stmmac: xgmac: Not all Unicast addresses may be
      available
    - [armhf,arm64] net: stmmac: dwmac4: Always update the MAC Hash Filter
    - [armhf,arm64] net: stmmac: Correctly take timestamp for PTPv2
    - [armhf,arm64] net: stmmac: Do not stop PHY if WoL is enabled
    - drm/amdgpu: fix multiple memory leaks in acp_hw_init
    - drm/amd/display: memory leak
    - [mips*el/loongson-*] Fix the link time qualifier of 'serial_exit()'
    - [arm64] net: hisilicon: Fix usage of uninitialized variable in function
      mdio_sc_cfg_reg_write()
    - [armhf,arm64] net: stmmac: Avoid deadlock on suspend/resume
    - [s390x] mm: fix -Wunused-but-set-variable warnings
    - r8152: Set macpassthru in reset_resume callback
    - net: phy: allow for reset line to be tied to a sleepy GPIO controller
    - net: phy: fix write to mii-ctrl1000 register
    - vfs: Convert filldir[64]() from __put_user() to unsafe_put_user()
    - elf: don't use MAP_FIXED_NOREPLACE for elf executable mappings
      (regression in 4.17)
    - vfs: Make filldir[64]() verify the directory entry filename is valid
    - uaccess: implement a proper unsafe_copy_to_user() and switch filldir over
      to it
    - vfs: filldir[64]: remove WARN_ON_ONCE() for bad directory entries
    - net_sched: fix backward compatibility for TCA_KIND (regression in 5.3.4)
    - net_sched: fix backward compatibility for TCA_ACT_KIND (regression in
      5.3.4)
    - libata/ahci: Fix PCS quirk application (regression in 5.3.4)
    - md/raid0: fix warning message for parameter default_layout
    - Revert "drm/radeon: Fix EEH during kexec" (regression in 5.3.5)
    - ocfs2: fix panic due to ocfs2_wq is null
    - nvme-pci: Set the prp2 correctly when using more than 4k page
    - ipv4: fix race condition between route lookup and invalidation
    - ipv4: Return -ENETUNREACH if we can't create route but saddr is valid
    - net: avoid potential infinite loop in tc_ctl_action()
    - [hppa,m68k] net: i82596: fix dma_alloc_attr for sni_82596
    - net: ipv6: fix listify ip6_rcv_finish in case of forwarding
    - [armhf,arm64] net: stmmac: disable/enable ptp_ref_clk in suspend/resume
      flow
    - rxrpc: Fix possible NULL pointer access in ICMP handling
    - sched: etf: Fix ordering of packets with same txtime
    - sctp: change sctp_prot .no_autobind with true
    - net: aquantia: temperature retrieval fix
    - net: aquantia: when cleaning hw cache it should be toggled
    - net: aquantia: do not pass lro session with invalid tcp checksum
    - net: aquantia: correctly handle macvlan and multicast coexistence
    - net: phy: micrel: Discern KSZ8051 and KSZ8795 PHYs
    - net: phy: micrel: Update KSZ87xx PHY name
    - net: avoid errors when trying to pop MLPS header on non-MPLS packets
    - net/sched: fix corrupted L2 header with MPLS 'push' and 'pop' actions
    - netdevsim: Fix error handling in nsim_fib_init and nsim_fib_exit
    - net: ethernet: broadcom: have drivers select DIMLIB as needed
    - net: phy: Fix "link partner" information disappear issue
    - rxrpc: use rcu protection while reading sk->sk_user_data
    - io_uring: fix bad inflight accounting for SETUP_IOPOLL|SETUP_SQTHREAD
    - io_uring: Fix corrupted user_data
    - USB: legousbtower: fix memleak on disconnect
    - ALSA: hda/realtek - Add support for ALC711
    - [x86] ALSA: hda/realtek - Enable headset mic on Asus MJ401TA
    - ALSA: usb-audio: Disable quirks for BOSS Katana amplifiers
    - ALSA: hda - Force runtime PM on Nvidia HDMI codecs
    - USB: serial: ti_usb_3410_5052: fix port-close races
    - USB: ldusb: fix memleak on disconnect
    - USB: usblp: fix use-after-free on disconnect
    - USB: ldusb: fix read info leaks
    - binder: Don't modify VMA bounds in ->mmap handler
    - [mips*] tlbex: Fix build_restore_pagemask KScratch restore
    - staging: wlan-ng: fix exit return when sme->key_idx >= NUM_WEPKEYS
    - [s390x] scsi: zfcp: fix reaction on bit error threshold notification
    - scsi: sd: Ignore a failure to sync cache due to lack of authorization
    - scsi: core: save/restore command resid for error handling
    - scsi: core: try to get module before removing device
    - scsi: ch: Make it possible to open a ch device multiple times again
    - Revert "Input: elantech - enable SMBus on new (2018+) systems"
      (regression in 5.3)
    - Input: synaptics-rmi4 - avoid processing unknown IRQs
    - ACPI: CPPC: Set pcc_data[pcc_ss_id] to NULL in acpi_cppc_processor_exit()
    - ACPI: NFIT: Fix unlock on error in scrub_show()
    - iwlwifi: pcie: change qu with jf devices to use qu configuration
    - cfg80211: wext: avoid copying malformed SSIDs (CVE-2019-17133)
    - mac80211: Reject malformed SSID elements
    - drm/edid: Add 6 bpc quirk for SDC panel in Lenovo G50
    - drm/ttm: Restore ttm prefaulting
    - [armhf,arm64] drm/panfrost: Handle resetting on timeout better
    - drm/amdgpu: Bail earlier when amdgpu.cik_/si_support is not set to 1
    - drm/amdgpu/sdma5: fix mask value of POLL_REGMEM packet for pipe sync
    - [x86] drm/i915/userptr: Never allow userptr into the mappable GGTT
    - [x86] drm/i915: Favor last VBT child device with conflicting AUX ch/DDC
      pin
    - drm/amdgpu/vce: fix allocation size in enc ring test
    - drm/amdgpu/vcn: fix allocation size in enc ring test
    - drm/amdgpu/uvd6: fix allocation size in enc ring test (v2)
    - drm/amdgpu/uvd7: fix allocation size in enc ring test (v2)
    - drm/amdgpu: user pages array memory leak fix
    - drivers/base/memory.c: don't access uninitialized memmaps in
      soft_offline_page_store()
    - fs/proc/page.c: don't access uninitialized memmaps in fs/proc/page.c
    - io_uring: Fix broken links with offloading
    - io_uring: Fix race for sqes with userspace
    - io_uring: used cached copies of sq->dropped and cq->overflow
    - [armhf] mmc: sdhci-omap: Fix Tuning procedure for temperatures < -20C
    - mm/memory-failure.c: don't access uninitialized memmaps in
      memory_failure()
    - mm/slub: fix a deadlock in show_slab_objects()
    - mm/page_owner: don't access uninitialized memmaps when reading
      /proc/pagetypeinfo
    - mm/memunmap: don't access uninitialized memmap in memunmap_pages()
    - mm: memcg/slab: fix panic in __free_slab() caused by premature memcg
      pointer release
    - mm, compaction: fix wrong pfn handling in __reset_isolation_pfn()
    - mm: memcg: get number of pages on the LRU list in memcgroup base on
      lru_zone_size
    - mm: memblock: do not enforce current limit for memblock_phys* family
    - hugetlbfs: don't access uninitialized memmaps in
      pfn_range_valid_gigantic()
    - mm/memory-failure: poison read receives SIGKILL instead of SIGBUS if
      mmaped more than once
    - zram: fix race between backing_dev_show and backing_dev_store
    - [s390x] zcrypt: fix memleak at release
    - [s390x] kaslr: add support for R_390_GLOB_DAT relocation type
    - lib/vdso: Make clock_getres() POSIX compliant again
    - [hppa] Fix vmap memory leak in ioremap()/iounmap()
    - [arm64] KVM: Trap VM ops when ARM64_WORKAROUND_CAVIUM_TX2_219_TVM is set
    - [arm64] Avoid Cavium TX2 erratum 219 when switching TTBR
    - [arm64] Enable workaround for Cavium TX2 erratum 219 when running SMT
    - [arm64] Allow CAVIUM_TX2_ERRATUM_219 to be selected
    - CIFS: avoid using MID 0xFFFF
    - cifs: Fix missed free operations
    - CIFS: Fix use after free of file info structures
    - perf/aux: Fix AUX output stopping
    - tracing: Fix race in perf_trace_buf initialization
    - fs/dax: Fix pmd vs pte conflict detection
    - dm cache: fix bugs when a GFP_NOWAIT allocation fails
    - [riscv64] irqchip/sifive-plic: Switch to fasteoi flow
    - [amd64] boot: Make level2_kernel_pgt pages invalid outside kernel area
    - [x86] apic/x2apic: Fix a NULL pointer deref when handling a dying cpu
    - [x86] hyperv: Make vapic support x2apic mode
    - [x86] pinctrl: cherryview: restore Strago DMI workaround for all versions
    - [arm64] pinctrl: armada-37xx: fix control of pins 32 and up
    - [arm64] pinctrl: armada-37xx: swap polarity on LED group
    - btrfs: block-group: Fix a memory leak due to missing
      btrfs_put_block_group()
    - Btrfs: add missing extents release on file extent cluster relocation
      error
    - btrfs: don't needlessly create extent-refs kernel thread
    - Btrfs: fix qgroup double free after failure to reserve metadata for
      delalloc
    - Btrfs: check for the full sync flag while holding the inode lock during
      fsync
    - btrfs: tracepoints: Fix wrong parameter order for qgroup events
    - btrfs: tracepoints: Fix bad entry members of qgroup events
    - [ppc64*] KVM: Book3S HV: XIVE: Ensure VP isn't already in use
    - memstick: jmb38x_ms: Fix an error handling path in 'jmb38x_ms_probe()'
    - cpufreq: Avoid cpufreq_suspend() deadlock on system shutdown
    - ceph: just skip unrecognized info in ceph_reply_info_extra
    - xen/netback: fix error path of xenvif_connect_data()
    - PCI: PM: Fix pci_power_up()
    - opp: of: drop incorrect lockdep_assert_held()
    - of: reserved_mem: add missing of_node_put() for proper ref-counting
    - blk-rq-qos: fix first node deletion of rq_qos_del()
    https://www.kernel.org/pub/linux/kernel/v5.x/ChangeLog-5.3.9
    - io_uring: fix up O_NONBLOCK handling for sockets
    - dm snapshot: introduce account_start_copy() and account_end_copy()
    - dm snapshot: rework COW throttling to fix deadlock
    - Btrfs: fix inode cache block reserve leak on failure to allocate data
      space
    - btrfs: qgroup: Always free PREALLOC META reserve in
      btrfs_delalloc_release_extents()
    - iio: fix center temperature of bmc150-accel-core
    - libsubcmd: Make _FORTIFY_SOURCE defines dependent on the feature
    - perf tests: Avoid raising SEGV using an obvious NULL dereference
    - perf map: Fix overlapped map handling
    - perf script brstackinsn: Fix recovery from LBR/binary mismatch
    - perf jevents: Fix period for Intel fixed counters
    - perf tools: Propagate get_cpuid() error
    - perf annotate: Propagate perf_env__arch() error
    - perf annotate: Fix the signedness of failure returns
    - perf annotate: Propagate the symbol__annotate() error return
    - perf annotate: Fix arch specific ->init() failure errors
    - perf annotate: Return appropriate error code for allocation failures
    - perf annotate: Don't return -1 for error when doing BPF disassembly
    - staging: rtl8188eu: fix null dereference when kzalloc fails
    - RDMA/hfi1: Prevent memory leak in sdma_init
    - RDMA/iw_cxgb4: fix SRQ access from dump_qp()
    - RDMA/iwcm: Fix a lock inversion issue
    - [x86] HID: hyperv: Use in-place iterator API in the channel callback
    - nfs: Fix nfsi->nrequests count error on nfs_inode_remove_request
    - [arm64] cpufeature: Effectively expose FRINT capability to userspace
    - [arm64] Fix incorrect irqflag restore for priority masking for compat
    - [arm64] ftrace: Ensure synchronisation in PLT setup for Neoverse-N1
      #1542419
    - [riscv64] serial/sifive: select SERIAL_EARLYCON
    - RDMA/core: Fix an error handling path in 'res_get_common_doit()'
    - RDMA/cm: Fix memory leak in cm_add/remove_one
    - RDMA/nldev: Reshuffle the code to avoid need to rebind QP in error path
    - RDMA/mlx5: Do not allow rereg of a ODP MR
    - RDMA/mlx5: Order num_pending_prefetch properly with synchronize_srcu
    - RDMA/mlx5: Add missing synchronize_srcu() for MW cases
    - [arm64] gpio: max77620: Use correct unit for debounce times
    - fs: cifs: mute -Wunused-const-variable message
    - [arm64] vdso32: Fix broken compat vDSO build warnings
    - [arm64] vdso32: Detect binutils support for dmb ishld
    - serial: mctrl_gpio: Check for NULL pointer
    - [armhf] serial: 8250_omap: Fix gpio check for auto RTS/CTS
    - [arm64] vdso32: Don't use KBUILD_CPPFLAGS unconditionally
    - efi/cper: Fix endianness of PCIe class code
    - [x86] efi: Do not clean dummy variable in kexec path
    - [mips*] include: Mark __cmpxchg as __always_inline
    - [riscv64] avoid kernel hangs when trapped in BUG()
    - [riscv64] avoid sending a SIGTRAP to a user thread trapped in WARN()
    - [riscv64] Correct the handling of unexpected ebreak in do_trap_break()
    - [x86] xen: Return from panic notifier
    - ocfs2: clear zero in unaligned direct IO
    - fs: ocfs2: fix possible null-pointer dereferences in
      ocfs2_xa_prepare_entry()
    - fs: ocfs2: fix a possible null-pointer dereference in
      ocfs2_write_end_nolock()
    - fs: ocfs2: fix a possible null-pointer dereference in
      ocfs2_info_scan_inode_alloc()
    - btrfs: silence maybe-uninitialized warning in clone_range
    - [arm64] armv8_deprecated: Checking return value for memory allocation
    - [x86] cpu: Add Comet Lake to the Intel CPU models header
    - sched/fair: Scale bandwidth quota and period without losing quota/period
      ratio precision
    - sched/vtime: Fix guest/system mis-accounting on task switch
    - perf/core: Rework memory accounting in perf_mmap()
    - perf/core: Fix corner case in perf_rotate_context()
    - [x86] perf/amd: Change/fix NMI latency mitigation to use a timestamp
    - drm/amdgpu: fix memory leak
    - [mips*] include: Mark __xchg as __always_inline
    - [mips*] fw: sni: Fix out of bounds init of o32 stack
    - [s390x] cio: fix virtio-ccw DMA without PV
    - [x86] virt: vbox: fix memory leak in hgcm_call_preprocess_linaddr
    - nbd: fix possible sysfs duplicate warning
    - NFSv4: Fix leak of clp->cl_acceptor string
    - SUNRPC: fix race to sk_err after xs_error_report
    - [s390x] uaccess: avoid (false positive) compiler warnings
    - tracing: Initialize iter->seq after zeroing in tracing_read_pipe()
    - perf annotate: Fix multiple memory and file descriptor leaks
    - perf/aux: Fix tracking of auxiliary trace buffer allocation
    - USB: legousbtower: fix a signedness bug in tower_probe()
    - nbd: verify socket is supported during setup
    - [arm64] dts: qcom: Add Lenovo Miix 630
    - [arm64] dts: qcom: Add HP Envy x2
    - [arm64] dts: qcom: Add Asus NovaGo TP370QL
    - rtw88: Fix misuse of GENMASK macro
    - [s390x] pci: fix MSI message data
    - thunderbolt: Correct path indices for PCIe tunnel
    - thunderbolt: Use 32-bit writes when writing ring producer/consumer
    - fuse: flush dirty data/metadata before non-truncate setattr
    - fuse: truncate pending writes on O_TRUNC
    - ALSA: bebob: Fix prototype of helper function to return negative value
    - ALSA: timer: Fix mutex deadlock at releasing card
    - ALSA: hda/realtek - Fix 2 front mics of codec 0x623
    - ALSA: hda/realtek - Add support for ALC623
    - ath10k: fix latency issue for QCA988x
    - UAS: Revert commit 3ae62a42090f ("UAS: fix alignment of scatter/gather
      segments") (regression in 5.2)
    - nl80211: fix validation of mesh path nexthop
    - USB: gadget: Reject endpoints with 0 maxpacket value
    - usb-storage: Revert commit 747668dbc061 ("usb-storage: Set
      virt_boundary_mask to avoid SG overflows") (regression in 5.2)
    - USB: ldusb: fix ring-buffer locking
    - USB: ldusb: fix control-message timeout
    - usb: xhci: fix Immediate Data Transfer endianness
    - USB: serial: whiteheat: fix potential slab corruption
    - USB: serial: whiteheat: fix line-speed endianness
    - xhci: Fix use-after-free regression in xhci clear hub TT implementation
    - scsi: qla2xxx: Fix partial flash write of MBI
    - scsi: target: cxgbit: Fix cxgbit_fw4_ack()
    - [x86] HID: i2c-hid: add Trekstor Primebook C11B to descriptor override
    - HID: Fix assumption that devices have inputs
    - HID: fix error message in hid_open_report()
    - HID: logitech-hidpp: split g920_get_config()
    - HID: logitech-hidpp: rework device validation
    - HID: logitech-hidpp: do all FF cleanup in hidpp_ff_destroy()
    - [s390x] unwind: fix mixing regs and sp
    - [s390x] cmm: fix information leak in cmm_timeout_handler()
    - [s390x] idle: fix cpu idle time calculation
    - IB/hfi1: Avoid excessive retry for TID RDMA READ request
    - [arm64] Ensure VM_WRITE|VM_SHARED ptes are clean by default
    - [arm64] cpufeature: Enable Qualcomm Falkor/Kryo errata 1003
    - virtio_ring: fix stalls for packed rings
    - rtlwifi: rtl_pci: Fix problem of too small skb->len
    - rtlwifi: Fix potential overflow on P2P code
    - [x86] KVM: vmx, svm: always run with EFER.NXE=1 when shadow paging is
      active
    - [arm64] dmaengine: qcom: bam_dma: Fix resource leak
    - [arm64] dmaengine: tegra210-adma: fix transfer failure
    - [armhf] dmaengine: imx-sdma: fix size check for sdma script_number
    - [armhf] dmaengine: cppi41: Fix cppi41_dma_prep_slave_sg() when idle
    - drm/amdgpu/gmc10: properly set BANK_SELECT and FRAGMENT_SIZE
    - [x86] drm/i915: Fix PCH reference clock for FDI on HSW/BDW
    - drm/amdgpu/gfx10: update gfx golden settings
    - drm/amdgpu/powerplay/vega10: allow undervolting in p7
    - drm/amdgpu: Fix SDMA hang when performing VKexample test
    - NFS: Fix an RCU lock leak in nfs4_refresh_delegation_stateid()
    - io_uring: ensure we clear io_kiocb->result before each issue
    - [x86] iommu/vt-d: Fix panic after kexec -p for kdump
    - batman-adv: Avoid free/alloc race when handling OGM buffer
    - llc: fix sk_buff leak in llc_sap_state_process()
    - llc: fix sk_buff leak in llc_conn_service()
    - rxrpc: Fix call ref leak
    - rxrpc: rxrpc_peer needs to hold a ref on the rxrpc_local record
    - rxrpc: Fix trace-after-put looking at the put peer record
    - NFC: pn533: fix use-after-free and memleaks
    - bonding: fix potential NULL deref in bond_update_slave_arr
    - netfilter: conntrack: avoid possible false sharing
    - net: usb: sr9800: fix uninitialized local variable
    - sch_netem: fix rcu splat in netem_enqueue()
    - net: sched: sch_sfb: don't call qdisc_put() while holding tree lock
    - iwlwifi: exclude GEO SAR support for 3168
    - sched/fair: Fix low cpu usage with high throttling by removing expiration
      of cpu-local slices
    - ALSA: usb-audio: DSD auto-detection for Playback Designs
    - ALSA: usb-audio: Update DSD support quirks for Oppo and Rotel
    - ALSA: usb-audio: Add DSD support for Gustard U16/X26 USB Interface
    - RDMA/mlx5: Use irq xarray locking for mkey_table
    - sched/fair: Fix -Wunused-but-set-variable warnings
    - [powerpc*] powernv: Fix CPU idle to be called with IRQs disabled
    - Revert "ALSA: hda: Flush interrupts on disabling" (regression in 5.3.4)

  [ Ben Hutchings ]
  * debian/bin/gencontrol_signed.py: Fix code style error
  * debian/bin/gencontrol.py: Skip linux-perf lintian-overrides if we won't
    build it
  * debian/bin/gencontrol{,_signed}.py: Use vars parameter instead of self.vars
  * debian/bin/gencontrol{,_signed}.py: Use %(name)s to format template vars
  * debian/.gitignore, debian/rules: Generalise patterns for generated files
  * gencontrol: Generalise substitution of debhelper config template
  * Add maint scripts to meta-packages to convert doc directories to symlinks
    (Closes: #942861)
  * debian/lib/python/debian_linux/utils.py: Use 'with' to manage file handles
  * debian/lib/python/debian_linux/utils.py: Store file mode for templates
  * Copy template file permissions to output files
  * debian/templates/headers.postinst.in: Set executable for consistency
  * debian/README.source: Document code signing and how to test it
  * debian/tests/control: Mark python test as superficial
  * [arm64] linux-headers: Disable check for a 32-bit compiler
    (Closes: #943953):
    - arm64: Kconfig: Make CONFIG_COMPAT_VDSO a proper Kconfig option
    - debian/bin/gencontrol.py: Optionally define $(CROSS_COMPILE_COMPAT) make
      variable
    - Enable COMPAT_VDSO and set $(CROSS_COMPILE_COMPAT) instead of setting
      CROSS_COMPILE_COMPAT_VDSO
  * crypto: Enable PKCS8_PRIVATE_KEY_PARSER as module (Closes: #924705)
  * Bump ABI to 2
  * [arm64] atmel_mxt_ts: Disable TOUCHSCREEN_ATMEL_MXT_T37 to avoid V4L
    dependency
  * random: try to actively add entropy rather than passively wait for it

  [ Bastian Blank ]
  * [amd64/cloud-amd64] Re-enable RTC drivers. (closes: #931341)

  [ Thomas W ]
  * [x86] Enable missing modules and setting:
    CONFIG_HUAWEI_WMI
    CONFIG_I2C_MULTI_INSTANTIATE
    CONFIG_INTEL_TURBO_MAX_3

  [ Alper Nebi Yasak ]
  * [arm64] udeb: Add i2c-rk3x to i2c-modules
  * [arm64,armhf] udeb: Add rockchip-io-domain to kernel-image
  * udeb: Add atmel_mxt_ts to input-modules

  [ Noah Meyerhans ]
  * drivers/net/ethernet/amazon: Backport driver fixes from v5.4-rc5

  [ Niv Sardi ]
  * KEYS: Make use of platform keyring for module signature verify
    (closes: #935945)

 -- Ben Hutchings <ben@decadent.org.uk>  Sat, 09 Nov 2019 15:42:49 +0000

linux (5.3.7-1) unstable; urgency=medium

  * New upstream stable update:
    https://www.kernel.org/pub/linux/kernel/v5.x/ChangeLog-5.3.3
    https://www.kernel.org/pub/linux/kernel/v5.x/ChangeLog-5.3.4
    - mISDN: enforce CAP_NET_RAW for raw sockets (CVE-2019-17055)
    - appletalk: enforce CAP_NET_RAW for raw sockets (CVE-2019-17054)
    - ax25: enforce CAP_NET_RAW for raw sockets (CVE-2019-17052)
    - ieee802154: enforce CAP_NET_RAW for raw sockets (CVE-2019-17053)
    - nfc: enforce CAP_NET_RAW for raw sockets (CVE-2019-17056)
    https://www.kernel.org/pub/linux/kernel/v5.x/ChangeLog-5.3.5
    https://www.kernel.org/pub/linux/kernel/v5.x/ChangeLog-5.3.6
    - nl80211: validate beacon head (CVE-2019-16746)
    https://www.kernel.org/pub/linux/kernel/v5.x/ChangeLog-5.3.7

  [ Aurelien Jarno ]
  * [riscv64] Enable SOC_SIFIVE. Do not select CLK_SIFIVE,
    CLK_SIFIVE_FU540_PRCI, SIFIVE_PLIC, SERIAL_SIFIVE and
    SERIAL_SIFIVE_CONSOLE as they are selected by SOC_SIFIVE.
  * [riscv64] Install DTBS using dtbs_install target.
  * [riscv64] Enable SPI_SIFIVE.
  * [riscv64] Enable SERIAL_EARLYCON_RISCV_SBI.
  * [riscv64] Enable MMC, MMC_SPI.
  * [riscv64] udeb: Add mmc-core-modules and mmc-modules.
  * [riscv64] Fix memblock reservation for device tree blob.
  * [riscv64] Clear load reservations while restoring hart contexts.

  [ Ben Hutchings ]
  * [mips*] Revert "Only define MAX_PHYSMEM_BITS on Loongson-3"
  * KEYS: Re-enable SECONDARY_TRUSTED_KEYRING, dropped in 5.2.6-1 by
    mis-merge (Closes: #935945)

  [ John Paul Adrian Glaubitz ]
  * [m68k] Enable CONFIG_CRYPTO_MANAGER_DISABLE_TESTS
  * [hppa] Enable CONFIG_CRYPTO_MANAGER_DISABLE_TESTS
  * [sh4] Enable CONFIG_CRYPTO_MANAGER_DISABLE_TESTS

  [ Salvatore Bonaccorso ]
  * RDMA/cxgb4: Do not dma memory off of the stack (CVE-2019-17075)
  * ath6kl: fix a NULL-ptr-deref bug in ath6kl_usb_alloc_urb_from_pipe()
    (CVE-2019-15098)

  [ Romain Perier ]
  * [armel/rpi] Enable CONFIG_BRCMFMAC_SDIO (Closes: #940530)

  [ Héctor Orón Martínez ]
  * [x86] Enable ASoC: SOF sound driver (Closes: #940726)

 -- Salvatore Bonaccorso <carnil@debian.org>  Sun, 20 Oct 2019 00:56:32 +0200

linux (5.3.2-1~exp1) experimental; urgency=medium

  * New upstream release: https://kernelnewbies.org/Linux_5.3
    - [armhf] select the dma-noncoherent symbols for all swiotlb builds
      (fixes FTBFS)
  * New upstream stable update:
    https://www.kernel.org/pub/linux/kernel/v5.x/ChangeLog-5.3.1
    https://www.kernel.org/pub/linux/kernel/v5.x/ChangeLog-5.3.2

  [ Ben Hutchings ]
  * [hppa,sparc64] udeb: Delete osst from scsi-modules (fixes FTBFS)
  * Compile with gcc-9 on all architectures
  * Set KCFLAGS make variable instead of CFLAGS_{KERNEL,MODULE}
  * linux-image-dbg: Delete ./ from source file names in debug info
  * debian/rules: Make maintainerclean delete (almost) everything clean does
  * debian/rules: Make maintainerclean delete everything gencontrol.py creates
  * debian/.gitignore: Synchronise some patterns with clean target
  * Add the metapackages previously built by src:linux-latest:
    - Add template and NEWS files from linux-latest
    - Rename added templates to be consistent with existing templates
    - Fix some inconsistencies in metapackage templates
    - Define pkg.linux.nometa build profile to exclude the metapackages
    - Build the metapackages by default (Closes: #583849, #941042)
    - Make linux-perf an arch-dependent package
    - Require metapackage dependencies to be the same version, and link doc
      dirs

  [ Uwe Kleine-König ]
  * [arm64] enable I2C_QCOM_GENI for Lenovo C630

 -- Ben Hutchings <ben@decadent.org.uk>  Wed, 02 Oct 2019 05:31:27 +0100

linux (5.3~rc5-1~exp2) experimental; urgency=medium

  * tools/perf: pmu-events: Fix reproducibility
  * Fix FTBFS:
    - Update "kbuild: Make the toolchain variables easily overwritable" for 5.3
    - udeb: Make nic-wireless-modules depend on crypto-modules
  * debian/control: Remove build profile qual for rsync, needed for
    headers_install
  * debian/changelog: Move older entries to changelog.old

 -- Ben Hutchings <ben@decadent.org.uk>  Sun, 25 Aug 2019 16:28:41 +0100

linux (5.3~rc5-1~exp1) experimental; urgency=medium

  * New upstream release candidate

  [ Ben Hutchings ]
  * aufs: Update support patchset to aufs5.x-rcN 20190805
  * [rt] Disable until it is updated for 5.3 or later
  * [powerpcspe] Remove all support for powerpcspe, which is dead upstream
  * linux-headers: Change per-flavour Makefile to match upstream out-of-tree
    builds
  * debian/bin/genorig.py: Import debian.deb822 instead of deprecated deb822
  * [arm64] Use armhf cross-compiler for building compat vDSO
  * Documentation: Fix broken link to CIPSO draft

  [ Lubomir Rintel ]
  * udeb: input-modules: Add OLPC AP-SP keyboard
  * [armhf] Add camera, EC and battery drivers for OLPC XO-1.75 laptop.

 -- Ben Hutchings <ben@decadent.org.uk>  Sat, 24 Aug 2019 19:07:56 +0100

linux (5.2.17-1) unstable; urgency=medium

  * New upstream stable update:
    https://www.kernel.org/pub/linux/kernel/v5.x/ChangeLog-5.2.10
    - KEYS: trusted: allow module init if TPM is inactive or deactivated
    - seq_file: fix problem when seeking mid-record
    - mm/hmm: fix bad subpage pointer in try_to_unmap_one
    - mm: mempolicy: make the behavior consistent when MPOL_MF_MOVE* and
      MPOL_MF_STRICT were specified
    - mm: mempolicy: handle vma with unmovable pages mapped correctly in mbind
    - mm/z3fold.c: fix z3fold_destroy_pool() ordering
    - mm/z3fold.c: fix z3fold_destroy_pool() race condition
    - mm/memcontrol.c: fix use after free in mem_cgroup_iter()
    - mm/usercopy: use memory range to be accessed for wraparound check
    - mm, vmscan: do not special-case slab reclaim when watermarks are boosted
    - [armhf,arm64] cpufreq: schedutil: Don't skip freq update when limits
      change
    - drm/amdgpu: fix gfx9 soft recovery
    - drm/nouveau: Only recalculate PBN/VCPI on mode/connector changes
    - [arm64] ftrace: Ensure module ftrace trampoline is coherent with I-side
    - [x86] ALSA: hda/realtek - Add quirk for HP Envy x360
    - ALSA: usb-audio: Fix a stack buffer overflow bug in check_input_term
      (CVE-2019-15118)
    - ALSA: usb-audio: Fix an OOB bug in parse_audio_mixer_unit
      (CVE-2019-15117)
    - [x86] ALSA: hda - Apply workaround for another AMD chip 1022:1487
    - ALSA: hda - Fix a memory leak bug
    - ALSA: hda - Add a generic reboot_notify
    - ALSA: hda - Let all conexant codec enter D3 when rebooting
    - HID: holtek: test for sanity of intfdata
    - HID: hiddev: avoid opening a disconnected device
    - HID: hiddev: do cleanup in failure of opening a device
    - Input: kbtab - sanity check for endpoint type
    - Input: iforce - add sanity checks
    - net: usb: pegasus: fix improper read if get_registers() fail
    - bpf: fix access to skb_shared_info->gso_segs
    - netfilter: ebtables: also count base chain policies
    - [riscv64] Correct the initialized flow of FP register
    - [riscv64] Make __fstate_clean() work correctly.
    - [armhf] Revert "i2c: imx: improve the error handling in
      i2c_imx_dma_request()"
    - blk-mq: move cancel of requeue_work to the front of blk_exit_queue
    - io_uring: fix manual setup of iov_iter for fixed buffers
    - [arm64] RDMA/hns: Fix sg offset non-zero issue
    - IB/mlx5: Replace kfree with kvfree
    - dma-mapping: check pfn validity in dma_common_{mmap,get_sgtable}
    - [x87] platform: intel_pmc_core: Add ICL-NNPI support to PMC Core
    - mm/hmm: always return EBUSY for invalid ranges in
      hmm_range_{fault,snapshot}
    - [armhf,arm64] irqchip/gic-v3-its: Free unused vpt_page when alloc vpe
      table fail
    - [armhf] irqchip/irq-imx-gpcv2: Forward irq type to parent
    - f2fs: fix to read source block before invalidating it
    - tools perf beauty: Fix usbdevfs_ioctl table generator to handle _IOC()
    - perf header: Fix divide by zero error if f_header.attr_size==0
    - perf header: Fix use of unitialized value warning
    - RDMA/qedr: Fix the hca_type and hca_rev returned in device attributes
    - ALSA: pcm: fix lost wakeup event scenarios in snd_pcm_drain
    - libata: zpodd: Fix small read overflow in zpodd_get_mech_type()
    - Btrfs: fix deadlock between fiemap and transaction commits
    - scsi: hpsa: correct scsi command status issue after reset
    - scsi: qla2xxx: Fix possible fcport null-pointer dereferences
    - drm/amdkfd: Fix byte align on VegaM
    - drm/amd/powerplay: fix null pointer dereference around dpm state relates
    - drm/amdgpu: fix error handling in amdgpu_cs_process_fence_dep
    - drm/amdgpu: fix a potential information leaking bug
    - ata: libahci: do not complain in case of deferred probe
    - [riscv64] Fix perf record without libelf support
    - [arm64] Lower priority mask for GIC_PRIO_IRQON
    - [arm64] unwind: Prohibit probing on return_address()
    - IB/core: Add mitigation for Spectre V1 (CVE-2017-5753)
    - IB/mlx5: Fix MR registration flow to use UMR properly
    - RDMA/restrack: Track driver QP types in resource tracker
    - IB/mad: Fix use-after-free in ib mad completion handling
    - RDMA/mlx5: Release locks during notifier unregister
    - [arm64] drm: msm: Fix add_gpu_components
    - [arm64] RDMA/hns: Fix error return code in hns_roce_v1_rsv_lp_qp()
    - [armhf] drm/exynos: fix missing decrement of retry counter
    - [arm64] kprobes: Recover pstate.D in single-step exception handler
    - [arm64] Make debug exception handlers visible from RCU
    - Revert "kmemleak: allow to coexist with fault injection"
    - ocfs2: remove set but not used variable 'last_hash'
    - page flags: prioritize kasan bits over last-cpuid
    - asm-generic: fix -Wtype-limits compiler warnings
    - tpm: tpm_ibm_vtpm: Fix unallocated banks
    - [arm64] KVM: regmap: Fix unexpected switch fall-through
    - [x86] staging: comedi: dt3000: Fix signed integer overflow 'divider *
      base'
    - [x86] staging: comedi: dt3000: Fix rounding up of timer divisor
    - USB: core: Fix races in character device registration and deregistraion
    - usb: cdc-acm: make sure a refcount is taken early enough
    - USB: CDC: fix sanity checks in CDC union parser
    - USB: serial: option: add D-Link DWM-222 device ID
    - USB: serial: option: Add support for ZTE MF871A
    - USB: serial: option: add the BroadMobi BM818 card
    - USB: serial: option: Add Motorola modem UARTs
    - usb: setup authorized_default attributes using usb_bus_notify
    - netfilter: conntrack: Use consistent ct id hash calculation
    - iwlwifi: Add support for SAR South Korea limitation
    - Input: psmouse - fix build error of multiple definition
    - bnx2x: Fix VF's VLAN reconfiguration in reload.
    - bonding: Add vlan tx offload to hw_enc_features
    - [armhf,arm64] net: dsa: Check existence of .port_mdb_add callback before
      calling it
    - net/mlx4_en: fix a memory leak bug
    - net/packet: fix race in tpacket_snd()
    - net: sched: sch_taprio: fix memleak in error path for sched list parse
    - sctp: fix memleak in sctp_send_reset_streams
    - sctp: fix the transport error_count check
    - team: Add vlan tx offload to hw_enc_features
    - tipc: initialise addr_trail_end when setting node addresses
    - xen/netback: Reset nr_frags before freeing skb
    - net/mlx5e: Only support tx/rx pause setting for port owner
    - bnxt_en: Fix VNIC clearing logic for 57500 chips.
    - bnxt_en: Improve RX doorbell sequence.
    - bnxt_en: Fix handling FRAG_ERR when NVM_INSTALL_UPDATE cmd fails
    - bnxt_en: Suppress HWRM errors for HWRM_NVM_GET_VARIABLE command
    - bnxt_en: Use correct src_fid to determine direction of the flow
    - bnxt_en: Fix to include flow direction in L2 key
    - net sched: update skbedit action for batched events operations
    - netdevsim: Restore per-network namespace accounting for fib entries
    - net/mlx5e: ethtool, Avoid setting speed to 56GBASE when autoneg off
    - net/mlx5e: Fix false negative indication on tx reporter CQE recovery
    - net/mlx5e: Remove redundant check in CQE recovery flow of tx reporter
    - net/mlx5e: Use flow keys dissector to parse packets for ARFS
    - net/tls: prevent skb_orphan() from leaking TLS plain text with offload
    - net: phy: consider AN_RESTART status when reading link status
    - netlink: Fix nlmsg_parse as a wrapper for strict message parsing
    https://www.kernel.org/pub/linux/kernel/v5.x/ChangeLog-5.2.11
    - ASoC: simple_card_utils.h: care NULL dai at asoc_simple_debug_dai()
    - ASoC: simple-card: fix an use-after-free in simple_dai_link_of_dpcm()
    - ASoC: simple-card: fix an use-after-free in simple_for_each_link()
    - ASoC: audio-graph-card: fix use-after-free in graph_dai_link_of_dpcm()
    - ASoC: audio-graph-card: fix an use-after-free in graph_get_dai_id()
    - ASoC: audio-graph-card: add missing const at graph_get_dai_id()
    - regulator: axp20x: fix DCDCA and DCDCD for AXP806
    - regulator: axp20x: fix DCDC5 and DCDC6 for AXP803
    - [armhf] ASoC: samsung: odroid: fix an use-after-free issue for codec
    - [armhf] ASoC: samsung: odroid: fix a double-free issue for cpu_dai
    - [x86] ASoC: Intel: bytcht_es8316: Add quirk for Irbis NB41 netbook
    - HID: logitech-hidpp: add USB PID for a few more supported mice
    - HID: Add 044f:b320 ThrustMaster, Inc. 2 in 1 DT
    - [mips*] kernel: only use i8253 clocksource with periodic clockevent
    - [mips*] fix cacheinfo
    - libbpf: sanitize VAR to conservative 1-byte INT
    - netfilter: ebtables: fix a memory leak bug in compat
    - ASoC: dapm: Fix handling of custom_stop_condition on DAPM graph walks
    - [amd64] spi: pxa2xx: Balance runtime PM enable/disable on error
    - bpf: sockmap, sock_map_delete needs to use xchg
    - bpf: sockmap, synchronize_rcu before free'ing map
    - bpf: sockmap, only create entry if ulp is not already enabled
    - ASoC: dapm: fix a memory leak bug
    - bonding: Force slave speed check after link state recovery for 802.3ad
    - [armhf,arm64] net: mvpp2: Don't check for 3 consecutive Idle frames for
      10G links
    - libbpf: fix using uninitialized ioctl results
    - can: dev: call netif_carrier_off() in register_candev()
    - can: gw: Fix error path of cgw_module_init
    - libbpf: silence GCC8 warning about string truncation
    - {nl,mac}80211: fix interface combinations on crypto controlled devices
    - [armhf] ASoC: ti: davinci-mcasp: Fix clk PDIR handling for i2s master
      mode
    - [armhf,arm64] ASoC: rockchip: Fix mono capture
    - [armhf] ASoC: ti: davinci-mcasp: Correct slot_width posed constraint
    - net: usb: qmi_wwan: Add the BroadMobi BM818 card
    - qed: RDMA - Fix the hw_ver returned in device attributes
    - isdn: mISDN: hfcsusb: Fix possible null-pointer dereferences in
      start_isoc_chain()
    - mac80211_hwsim: Fix possible null-pointer dereferences in
      hwsim_dump_radio_nl()
    - [armhf,arm64] net: stmmac: manage errors returned by of_get_mac_address()
    - netfilter: ipset: Actually allow destination MAC address for hash:ip,mac
      sets too
    - netfilter: ipset: Copy the right MAC address in bitmap:ip,mac and
      hash:ip,mac sets
    - netfilter: ipset: Fix rename concurrency with listing
    - rxrpc: Fix potential deadlock
    - rxrpc: Fix the lack of notification when sendmsg() fails on a DATA packet
    - nvmem: Use the same permissions for eeprom as for nvmem
    - iwlwifi: mvm: avoid races in rate init and rate perform
    - iwlwifi: dbg_ini: move iwl_dbg_tlv_load_bin out of debug override ifdef
    - iwlwifi: dbg_ini: move iwl_dbg_tlv_free outside of debugfs ifdef
    - iwlwifi: fix locking in delayed GTK setting
    - iwlwifi: mvm: send LQ command always ASYNC
    - isdn: hfcsusb: Fix mISDN driver crash caused by transfer buffer on the
      stack
    - net: phy: phy_led_triggers: Fix a possible null-pointer dereference in
      phy_led_trigger_change_speed()
    - perf bench numa: Fix cpu0 binding
    - [arm64] spi: pxa2xx: Add support for Intel Tiger Lake
    - can: sja1000: force the string buffer NULL-terminated
    - can: peak_usb: force the string buffer NULL-terminated
    - [x86] ASoC: amd: acp3x: use dma_ops of parent device for acp3x dma driver
    - net/ethernet/qlogic/qed: force the string buffer NULL-terminated
    - NFSv4: Fix a credential refcount leak in nfs41_check_delegation_stateid
    - NFSv4: When recovering state fails with EAGAIN, retry the same recovery
    - NFSv4.1: Fix open stateid recovery
    - NFSv4.1: Only reap expired delegations
    - NFSv4: Fix a potential sleep while atomic in nfs4_do_reclaim()
    - NFS: Fix regression whereby fscache errors are appearing on 'nofsc'
      mounts
    - HID: quirks: Set the INCREMENT_USAGE_ON_DUPLICATE quirk on Saitek X52
    - HID: input: fix a4tech horizontal wheel custom usage
    - [armhf,arm64] drm/rockchip: Suspend DP late
    - SMB3: Fix potential memory leak when processing compound chain
    - SMB3: Kernel oops mounting a encryptData share with CONFIG_DEBUG_VIRTUAL
    - sched/deadline: Fix double accounting of rq/running bw in push & pull
    - sched/psi: Reduce psimon FIFO priority
    - sched/psi: Do not require setsched permission from the trigger creator
    - [s390x] protvirt: avoid memory sharing for diag 308 set/store
    - [s390x] mm: fix dump_pagetables top level page table walking
    - [s390x] put _stext and _etext into .text section
    - net: cxgb3_main: Fix a resource leak in a error path in 'init_one()'
    - [armhf,arm64] net: stmmac: Fix issues when number of Queues >= 4
    - [armhf,arm64] net: stmmac: tc: Do not return a fragment entry
    - drm/amdgpu: pin the csb buffer on hw init for gfx v8
    - [arm64] net: hisilicon: make hip04_tx_reclaim non-reentrant
    - [arm64] net: hisilicon: fix hip04-xmit never return TX_BUSY
    - [arm64] net: hisilicon: Fix dma_map_single failed on arm64
    - NFSv4: Ensure state recovery handles ETIMEDOUT correctly
    - libata: have ata_scsi_rw_xlat() fail invalid passthrough requests
    - libata: add SG safety checks in SFF pio transfers
    - [x86] lib/cpu: Address missing prototypes warning
    - [x86] drm/vmwgfx: fix memory leak when too many retries have occurred
    - block: aoe: Fix kernel crash due to atomic sleep when exiting
    - block, bfq: handle NULL return value by bfq_init_rq()
    - perf ftrace: Fix failure to set cpumask when only one cpu is present
    - perf cpumap: Fix writing to illegal memory in handling cpumap mask
    - perf pmu-events: Fix missing "cpu_clk_unhalted.core" event
    - [riscv64] dt-bindings: fix the schema compatible string for the HiFive
      Unleashed board
    - [arm64] KVM: Don't write junk to sysregs on reset
    - [armhf] KVM: Don't write junk to CP15 registers on reset
    - iwlwifi: mvm: disable TX-AMSDU on older NICs (Closes: #939853)
    - HID: wacom: correct misreported EKR ring values
    - HID: wacom: Correct distance scale for 2nd-gen Intuos devices
    - [x86] Revert "KVM: x86/mmu: Zap only the relevant pages when removing a
      memslot" (regression in 5.1)
    - Revert "dm bufio: fix deadlock with loop device" (regression in 5.2.3)
    - [armhf] clk: socfpga: stratix10: fix rate caclulationg for cnt_clks
    - ceph: clear page dirty before invalidate page
    - ceph: don't try fill file_lock on unsuccessful GETFILELOCK reply
    - libceph: fix PG split vs OSD (re)connect race
    - drm/amdgpu/gfx9: update pg_flags after determining if gfx off is possible
    - drm/nouveau: Don't retry infinitely when receiving no data on i2c over
      AUX
    - scsi: ufs: Fix NULL pointer dereference in ufshcd_config_vreg_hpm()
    - gpiolib: never report open-drain/source lines as 'input' to user-space
    - [x86] Drivers: hv: vmbus: Fix virt_to_hvpfn() for X86_PAE
    - userfaultfd_release: always remove uffd flags and clear
      vm_userfaultfd_ctx
    - [i386] retpoline: Don't clobber RFLAGS during CALL_NOSPEC on i386
    - [x86] apic: Handle missing global clockevent gracefully
    - [x86] CPU/AMD: Clear RDRAND CPUID bit on AMD family 15h/16h
    - [x86] boot: Save fields explicitly, zero out everything else
    - [x86] boot: Fix boot regression caused by bootparam sanitizing
    - IB/hfi1: Unsafe PSN checking for TID RDMA READ Resp packet
    - IB/hfi1: Add additional checks when handling TID RDMA READ RESP packet
    - IB/hfi1: Add additional checks when handling TID RDMA WRITE DATA packet
    - IB/hfi1: Drop stale TID RDMA packets that cause TIDErr
    - psi: get poll_work to run when calling poll syscall next time
    - dm kcopyd: always complete failed jobs
    - dm btree: fix order of block initialization in btree_split_beneath
    - dm integrity: fix a crash due to BUG_ON in __journal_read_write()
    - dm raid: add missing cleanup in raid_ctr()
    - dm space map metadata: fix missing store of apply_bops() return value
    - dm table: fix invalid memory accesses with too high sector number
    - dm zoned: improve error handling in reclaim
    - dm zoned: improve error handling in i/o map code
    - dm zoned: properly handle backing device failure
    - genirq: Properly pair kobject_del() with kobject_add()
    - mm/z3fold.c: fix race between migration and destruction
    - mm, page_alloc: move_freepages should not examine struct page of reserved
      memory
    - mm: memcontrol: flush percpu vmstats before releasing memcg
    - mm: memcontrol: flush percpu vmevents before releasing memcg
    - mm, page_owner: handle THP splits correctly
    - mm/zsmalloc.c: migration can leave pages in ZS_EMPTY indefinitely
    - mm/zsmalloc.c: fix race condition in zs_destroy_pool
    - IB/hfi1: Drop stale TID RDMA packets
    - dm zoned: fix potential NULL dereference in dmz_do_reclaim()
    - io_uring: fix potential hang with polled IO
    - io_uring: don't enter poll loop if we have CQEs pending
    - io_uring: add need_resched() check in inner poll loop
    - [powerpc*] Allow flush_(inval_)dcache_range to work across ranges >4GB
    - rxrpc: Fix local endpoint refcounting
    - rxrpc: Fix read-after-free in rxrpc_queue_local()
    - rxrpc: Fix local endpoint replacement
    - rxrpc: Fix local refcounting
    https://www.kernel.org/pub/linux/kernel/v5.x/ChangeLog-5.2.12
    - nvme-multipath: revalidate nvme_ns_head gendisk in nvme_validate_ns
    - afs: Fix the CB.ProbeUuid service handler to reply correctly
    - afs: Fix loop index mixup in afs_deliver_vl_get_entry_by_name_u()
    - fs: afs: Fix a possible null-pointer dereference in afs_put_read()
    - afs: Fix off-by-one in afs_rename() expected data version calculation
    - afs: Only update d_fsdata if different in afs_d_revalidate()
    - afs: Fix missing dentry data version updating
    - nvmet: Fix use-after-free bug when a port is removed
    - nvmet-loop: Flush nvme_delete_wq when removing the port
    - nvmet-file: fix nvmet_file_flush() always returning an error
    - nvme-core: Fix extra device_put() call on error path
    - nvme: fix a possible deadlock when passthru commands sent to a multipath
      device
    - nvme-rdma: fix possible use-after-free in connect error flow
    - nvme: fix controller removal race with scan work
    - nvme-pci: Fix async probe remove race
    - btrfs: trim: Check the range passed into to prevent overflow
    - IB/mlx5: Fix implicit MR release flow
    - [armhf] omap-dma/omap_vout_vrfb: fix off-by-one fi value
    - iommu/dma: Handle SG length overflow better
    - dma-direct: don't truncate dma_required_mask to bus addressing
      capabilities
    - usb: gadget: composite: Clear "suspended" on reset/disconnect
    - usb: gadget: mass_storage: Fix races between fsg_disable and fsg_set_alt
    - xen/blkback: fix memory leaks
    - [arm64] cpufeature: Don't treat granule sizes as strict
    - [riscv64] fix flush_tlb_range() end address for flush_tlb_page()
    - drm/scheduler: use job count instead of peek
    - drm/ast: Fixed reboot test may cause system hanged
    - [x86] tools: hv: fix KVP and VSS daemons exit code
    - locking/rwsem: Add missing ACQUIRE to read_slowpath exit when queue is
      empty
    - lcoking/rwsem: Add missing ACQUIRE to read_slowpath sleep loop
    - [arm*] watchdog: bcm2835_wdt: Fix module autoload
    - mt76: usb: fix rx A-MSDU support
    - ipv6/addrconf: allow adding multicast addr if IFA_F_MCAUTOJOIN is set
    - ipv6: Fix return value of ipv6_mc_may_pull() for malformed packets
      (regression in 5.1)
    - [armhf] net: cpsw: fix NULL pointer exception in the probe error path
    - net: fix __ip_mc_inc_group usage
    - net/smc: make sure EPOLLOUT is raised
    - tcp: make sure EPOLLOUT wont be missed
    - ipv4: mpls: fix mpls_xmit for iptunnel
    - openvswitch: Fix conntrack cache with timeout
    - ipv4/icmp: fix rt dst dev null pointer dereference
    - xfrm/xfrm_policy: fix dst dev null pointer dereference in collect_md mode
    - mm/zsmalloc.c: fix build when CONFIG_COMPACTION=n
    - ALSA: usb-audio: Check mixer unit bitmap yet more strictly
    - ALSA: hda/ca0132 - Add new SBZ quirk
    - ALSA: line6: Fix memory leak at line6_init_pcm() error path
    - ALSA: hda - Fixes inverted Conexant GPIO mic mute led
    - ALSA: seq: Fix potential concurrent access to the deleted pool
    - ALSA: usb-audio: Fix invalid NULL check in snd_emuusb_set_samplerate()
    - ALSA: usb-audio: Add implicit fb quirk for Behringer UFX1604
    - [x86] kvm: skip populating logical dest map if apic is not sw enabled
    - [x86] KVM: hyper-v: don't crash on KVM_GET_SUPPORTED_HV_CPUID when
      kvm_intel.nested is disabled
    - [x86] KVM: Don't update RIP or do single-step on faulting emulation
    - [x86] uprobes: Fix detection of 32-bit user mode
    - [x86] mm/cpa: Prevent large page split when ftrace flips RW on kernel text
    - [x86] apic: Do not initialize LDR and DFR for bigsmp
    - [x86] apic: Include the LDR when clearing out APIC registers
    - HID: logitech-hidpp: remove support for the G700 over USB
    - ftrace: Fix NULL pointer dereference in t_probe_next()
    - ftrace: Check for successful allocation of hash
    - ftrace: Check for empty hash and comment the race with registering probes
    - usbtmc: more sanity checking for packet size
    - usb-storage: Add new JMS567 revision to unusual_devs
    - USB: cdc-wdm: fix race between write and disconnect due to flag abuse
    - usb: hcd: use managed device resources
    - [armhf,arm64] usb: chipidea: udc: don't do hardware access if gadget has
      stopped
    - usb: host: ohci: fix a race condition between shutdown and irq
    - USB: storage: ums-realtek: Whitelist auto-delink support
    - [x86] tools/power turbostat: Fix caller parameter of get_tdp_amd()
    - [powerpc*] KVM: Book3S: Fix incorrect guest-to-user-translation error
      handling
    - [armhf,arm64] KVM: vgic: Fix potential deadlock when ap_list is long
    - [armhf,arm64] KVM: vgic-v2: Handle SGI bits in GICD_I{S,C}PENDR0 as WI
    - [x86] mei: me: add Tiger Lake point LP device ID
    - [armhf,arm64] Revert "mmc: sdhci-tegra: drop ->get_ro() implementation"
      (regression in 5.1)
    - mmc: core: Fix init of SD cards reporting an invalid VDD range
    - [x86] intel_th: pci: Add support for another Lewisburg PCH
    - [x86] intel_th: pci: Add Tiger Lake support
    - [x86] typec: tcpm: fix a typo in the comparison of pdo_max_voltage
    - NFSv4/pnfs: Fix a page lock leak in nfs_pageio_resend()
    - NFS: Ensure O_DIRECT reports an error if the bytes read/written is 0
    - Revert "NFSv4/flexfiles: Abort I/O early if the layout segment was
      invalidated" (regression in 5.1)
    - lib: logic_pio: Fix RCU usage
    - lib: logic_pio: Avoid possible overlap for unregistering regions
    - lib: logic_pio: Add logic_pio_unregister_range()
    - drm/amdgpu: Add APTX quirk for Dell Latitude 5495
    - drm/amdgpu: fix GFXOFF on Picasso and Raven2
    - [x86] drm/i915: Don't deballoon unused ggtt drm_mm_node in linux guest
    - [x86] drm/i915: Call dma_set_max_seg_size() in i915_driver_hw_probe()
    - i2c: piix4: Fix port selection for AMD Family 16h Model 30h
    - [arm64] bus: hisi_lpc: Unregister logical PIO range to avoid potential
      use-after-free
    - [arm64] bus: hisi_lpc: Add .remove method to avoid driver unbind crash
    - [x86] VMCI: Release resource if the work is already queued
    - [x86] crypto: ccp - Ignore unconfigured CCP device on suspend/resume
    - SUNRPC: Don't handle errors if the bind/connect succeeded
    - mt76: mt76x0u: do not reset radio on resume
    - mm, memcg: partially revert "mm/memcontrol.c: keep local VM counters in
      sync with the hierarchical ones" (regression in 5.2.7)
    - mm: memcontrol: fix percpu vmstats and vmevents flush
    - mac80211: fix possible sta leak
    - cfg80211: Fix Extended Key ID key install checks
    - mac80211: Don't memset RXCB prior to PAE intercept
    - mac80211: Correctly set noencrypt for PAE frames
    - iwlwifi: add new cards for 22000 and fix struct name
    - iwlwifi: add new cards for 22000 and change wrong structs
    - iwlwifi: add new cards for 9000 and 20000 series
    - iwlwifi: change 0x02F0 fw from qu to quz
    - iwlwifi: pcie: add support for qu c-step devices
    - iwlwifi: pcie: don't switch FW to qnj when ax201 is detected
    - iwlwifi: pcie: handle switching killer Qu B0 NICs to C0
    - [x86] drm/i915: Do not create a new max_bpc prop for MST connectors
    - [x86] drm/i915/dp: Fix DSC enable code to use cpu_transcoder instead of
      encoder->type
    - [x86] ptrace: fix up botched merge of spectrev1 fix
    - bpf: fix use after free in prog symbol exposure
    - hsr: implement dellink to clean up resources
    - hsr: fix a NULL pointer deref in hsr_dev_xmit()
    - hsr: switch ->dellink() to ->ndo_uninit()
    https://www.kernel.org/pub/linux/kernel/v5.x/ChangeLog-5.2.13
    - Revert "Input: elantech - enable SMBus on new (2018+) systems"
      (regression in 5.2.9)
    https://www.kernel.org/pub/linux/kernel/v5.x/ChangeLog-5.2.14
    - mld: fix memory leak in mld_del_delrec()
    - net: fix skb use after free in netpoll
    - net: sched: act_sample: fix psample group handling on overwrite
    - net_sched: fix a NULL pointer deref in ipt action
    - [arm64, armhf] net: stmmac: dwmac-rk: Don't fail if phy regulator is
      absent
    - tcp: inherit timestamp on mtu probe
    - tcp: remove empty skb from write queue in error cases
    - Revert "r8152: napi hangup fix after disconnect"
    - r8152: remove calling netif_napi_del
    - net/sched: cbs: Set default link speed to 10 Mbps in cbs_set_port_rate
    - Add genphy_c45_config_aneg() function to phy-c45.c
    - net/sched: pfifo_fast: fix wrong dereference in pfifo_fast_enqueue
    - net/sched: pfifo_fast: fix wrong dereference when qdisc is reset
    - net/rds: Fix info leak in rds6_inc_info_copy() (CVE-2019-16714)
    - batman-adv: Fix netlink dumping of all mcast_flags buckets
    - libbpf: fix erroneous multi-closing of BTF FD
    - libbpf: set BTF FD for prog only when there is supported .BTF.ext data
    - netfilter: nf_flow_table: fix offload for flows that are subject to xfrm
    - net/mlx5e: Fix error flow of CQE recovery on tx reporter
    - [armhf] clk: samsung: Change signature of exynos5_subcmus_init() function
    - [armhf] clk: samsung: exynos5800: Move MAU subsystem clocks to MAU sub-CMU
    - [armhf] clk: samsung: exynos542x: Move MSCL subsystem clocks to its
      sub-CMU
    - netfilter: nf_tables: use-after-free in failing rule with bound set
    - netfilter: nf_flow_table: conntrack picks up expired flows
    - netfilter: nf_flow_table: teardown flow timeout race
    - tools: bpftool: fix error message (prog -> object)
    - ixgbe: fix possible deadlock in ixgbe_service_task()
    - [x86] hv_netvsc: Fix a warning of suspicious RCU usage
    - net: tc35815: Explicitly check NET_IP_ALIGN is not zero in tc35815_rx
    - Bluetooth: btqca: Add a short delay before downloading the NVM
    - Bluetooth: hci_qca: Send VS pre shutdown command.
    - [s390x] qeth: serialize cmd reply with concurrent timeout
    - ibmveth: Convert multicast list size for little-endian system
    - gpio: Fix build error of function redefinition
    - netfilter: nft_flow_offload: skip tcp rst and fin packets
    - scsi: qla2xxx: Fix gnl.l memory leak on adapter init failure
    - scsi: target: tcmu: avoid use-after-free after command timeout
    - cxgb4: fix a memory leak bug
    - liquidio: add cleanup in octeon_setup_iq()
    - net: myri10ge: fix memory leaks
    - clk: Fix falling back to legacy parent string matching
    - clk: Fix potential NULL dereference in clk_fetch_parent_index()
    - lan78xx: Fix memory leaks
    - vfs: fix page locking deadlocks when deduping files
    - cx82310_eth: fix a memory leak bug
    - net: kalmia: fix memory leaks
    - net: cavium: fix driver name
    - wimax/i2400m: fix a memory leak bug
    - sched/core: Schedule new worker even if PI-blocked
    - kprobes: Fix potential deadlock in kprobe_optimizer()
    - [x86] HID: intel-ish-hid: ipc: add EHL device id
    - HID: cp2112: prevent sleeping function called from invalid context
    - [x86] boot/compressed/64: Fix boot on machines with broken E820 table
    - scsi: lpfc: Mitigate high memory pre-allocation by SCSI-MQ
    - [x86] Input: hyperv-keyboard: Use in-place iterator API in the channel
      callback
    - Tools: hv: kvp: eliminate 'may be used uninitialized' warning
    - nvme-multipath: fix possible I/O hang when paths are updated
    - nvme: Fix cntlid validation when not using NVMEoF
    - RDMA/cma: fix null-ptr-deref Read in cma_cleanup
    - IB/mlx4: Fix memory leaks
    - [x86] infiniband: hfi1: fix a memory leak bug
    - [x86] infiniband: hfi1: fix memory leaks
    - drm/amdgpu: prevent memory leaks in AMDGPU_CS ioctl
    - ceph: fix buffer free while holding i_ceph_lock in __ceph_setxattr()
    - ceph: fix buffer free while holding i_ceph_lock in
      __ceph_build_xattrs_blob()
    - ceph: fix buffer free while holding i_ceph_lock in fill_inode()
    - [arm64, armhf] KVM: Only skip MMIO insn once
    - afs: Fix leak in afs_lookup_cell_rcu()
    - afs: Fix possible oops in afs_lookup trace event
    - afs: use correct afs_call_type in yfs_fs_store_opaque_acl2
    - RDMA/bnxt_re: Fix stack-out-of-bounds in bnxt_qplib_rcfw_send_message
    - gpio: Fix irqchip initialization order
    - [arm64, armhf] KVM: VGIC: Properly initialise private IRQ affinity
    - [x86] boot/compressed/64: Fix missing initialization in
      find_trampoline_placement()
    - libceph: allow ceph_buffer_put() to receive a NULL ceph_buffer
    - [x86] Revert "x86/apic: Include the LDR when clearing out APIC registers"
    - [x86] boot: Preserve boot_params.secure_boot from sanitizing
    - Revert "mmc: core: do not retry CMD6 in __mmc_switch()"
    https://www.kernel.org/pub/linux/kernel/v5.x/ChangeLog-5.2.15
    - gpio: pca953x: correct type of reg_direction
    - gpio: pca953x: use pca953x_read_regs instead of regmap_bulk_read
    - ALSA: hda - Fix potential endless loop at applying quirks
    - ALSA: hda/realtek - Fix overridden device-specific initialization
    - ALSA: hda/realtek - Add quirk for HP Pavilion 15
    - ALSA: hda/realtek - Enable internal speaker & headset mic of ASUS UX431FL
    - ALSA: hda/realtek - Fix the problem of two front mics on a ThinkCentre
    - sched/fair: Don't assign runtime for throttled cfs_rq
    - [x86] drm/vmwgfx: Fix double free in vmw_recv_msg()
    - drm/nouveau/sec2/gp102: add missing MODULE_FIRMWAREs
    - [powerpc*] 64e: Drop stale call to smp_processor_id() which hangs SMP
      startup
    - [powerpc*] tm: Fix restoring FP/VMX facility incorrectly on interrupts
      (CVE-2019-15031)
    - batman-adv: fix uninit-value in batadv_netlink_get_ifindex()
    - batman-adv: Only read OGM tvlv_len after buffer len check
    - bcache: only clear BTREE_NODE_dirty bit when it is set
    - bcache: add comments for mutex_lock(&b->write_lock)
    - bcache: fix race in btree_flush_write()
    - IB/rdmavt: Add new completion inline
    - IB/{rdmavt, qib, hfi1}: Convert to new completion API
    - IB/hfi1: Unreserve a flushed OPFN request
    - [x86] drm/i915: Disable SAMPLER_STATE prefetching on all Gen11 steppings.
    - [x86] drm/i915: Make sure cdclk is high enough for DP audio on VLV/CHV
    - mmc: sdhci-sprd: Fix the incorrect soft reset operation when runtime
      resuming
    - usb: chipidea: imx: add imx7ulp support
    - usb: chipidea: imx: fix EPROBE_DEFER support during driver probe
    - [s390x] virtio: fix race on airq_areas[]
    - [x86] drm/i915: Support flags in whitlist WAs
    - [x86] drm/i915: Support whitelist workarounds on all engines
    - [x86] drm/i915: whitelist PS_(DEPTH|INVOCATION)_COUNT
    - [x86] drm/i915: Add whitelist workarounds for ICL
    - [x86] drm/i915/icl: whitelist PS_(DEPTH|INVOCATION)_COUNT
    - Btrfs: fix unwritten extent buffers and hangs on future writeback
      attempts (Closes: #940105)
    - vhost: make sure log_num < in_num (CVE-2019-14835)
    https://www.kernel.org/pub/linux/kernel/v5.x/ChangeLog-5.2.16
    - bridge/mdb: remove wrong use of NLM_F_MULTI
    - cdc_ether: fix rndis support for Mediatek based smartphones
    - ipv6: Fix the link time qualifier of 'ping_v6_proc_exit_net()'
    - isdn/capi: check message length in capi_write()
    - ixgbe: Fix secpath usage for IPsec TX offload.
    - ixgbevf: Fix secpath usage for IPsec Tx offload
    - net: Fix null de-reference of device refcount
    - net: gso: Fix skb_segment splat when splitting gso_size mangled skb
      having linear-headed frag_list
    - net: phylink: Fix flow control resolution
    - net: sched: fix reordering issues
    - sch_hhf: ensure quantum and hhf_non_hh_weight are non-zero
    - sctp: Fix the link time qualifier of 'sctp_ctrlsock_exit()'
    - sctp: use transport pf_retrans in sctp_do_8_2_transport_strike
    - tcp: fix tcp_ecn_withdraw_cwr() to clear TCP_ECN_QUEUE_CWR
    - tipc: add NULL pointer check before calling kfree_rcu
    - tun: fix use-after-free when register netdev failed
    - net-ipv6: fix excessive RTF_ADDRCONF flag on ::1/128 local route (and
      others)
    - ipv6: addrconf_f6i_alloc - fix non-null pointer check to !IS_ERR()
    - net: fixed_phy: Add forward declaration for struct gpio_desc;
    - sctp: fix the missing put_user when dumping transport thresholds
    - net: sock_map, fix missing ulp check in sock hash case
    - gpiolib: acpi: Add gpiolib_acpi_run_edge_events_on_boot option and
      blacklist
    - gpio: mockup: add missing single_release()
    - gpio: fix line flag validation in linehandle_create
    - gpio: fix line flag validation in lineevent_create
    - Btrfs: fix assertion failure during fsync and use of stale transaction
    - cgroup: freezer: fix frozen state inheritance
    - Revert "mmc: bcm2835: Terminate timeout work synchronously"
    - Revert "mmc: sdhci: Remove unneeded quirk2 flag of O2 SD host controller"
    - mmc: tmio: Fixup runtime PM management during probe
    - mmc: tmio: Fixup runtime PM management during remove
    - drm/lima: fix lima_gem_wait() return value
    - [x86] drm/i915: Limit MST to <= 8bpc once again
    - [x86] drm/i915: Restore relaxed padding (OCL_OOB_SUPPRES_ENABLE) for skl+
    - ipc: fix semtimedop for generic 32-bit architectures
    - ipc: fix sparc64 ipc() wrapper
    - ixgbe: fix double clean of Tx descriptors with xdp
    - ixgbe: Prevent u8 wrapping of ITR value to something less than 10us
    - Revert "rt2800: enable TX_PIN_CFG_LNA_PE_ bits per band"
    - mt76: mt76x0e: disable 5GHz band for MT7630E
    - genirq: Prevent NULL pointer dereference in resend_irqs()
    - regulator: twl: voltage lists for vdd1/2 on twl4030
    - [s390x] KVM: kvm_s390_vm_start_migration: check dirty_bitmap before using
      it as target for memset()
    - [s390x] KVM: Do not leak kernel stack data in the KVM_S390_INTERRUPT ioctl
    - [x86] KVM: work around leak of uninitialized stack contents
    - [x86] KVM: mmu: Reintroduce fast invalidate/zap for flushing memslot
    - [x86] KVM: nVMX: handle page fault in vmread
    - [x86] purgatory: Change compiler flags from -mcmodel=kernel to
      -mcmodel=large to fix kexec relocation errors
    - powerpc: Add barrier_nospec to raw_copy_in_user()
    - kernel/module: Fix mem leak in module_add_modinfo_attrs
    - x86/boot: Use efi_setup_data for searching RSDP on kexec-ed kernels
    - x86/ima: check EFI SetupMode too
    - drm/meson: Add support for XBGR8888 & ABGR8888 formats
    - clk: Fix debugfs clk_possible_parents for clks without parent string names
    - clk: Simplify debugfs printing and add a newline
    - mt76: Fix a signedness bug in mt7615_add_interface()
    - mt76: mt7615: Use after free in mt7615_mcu_set_bcn()
    - clk: rockchip: Don't yell about bad mmc phases when getting
    - mtd: rawnand: mtk: Fix wrongly assigned OOB buffer pointer issue
    - PCI: Always allow probing with driver_override
    - ubifs: Correctly use tnc_next() in search_dh_cookie()
    - driver core: Fix use-after-free and double free on glue directory
    - crypto: talitos - check AES key size
    - crypto: talitos - fix CTR alg blocksize
    - crypto: talitos - check data blocksize in ablkcipher.
    - crypto: talitos - fix ECB algs ivsize
    - crypto: talitos - Do not modify req->cryptlen on decryption.
    - crypto: talitos - HMAC SNOOP NO AFEU mode requires SW icv checking.
    - firmware: ti_sci: Always request response from firmware
    - drm: panel-orientation-quirks: Add extra quirk table entry for GPD MicroPC
    - drm/mediatek: mtk_drm_drv.c: Add of_node_put() before goto
    - mm/z3fold.c: remove z3fold_migration trylock
    - mm/z3fold.c: fix lock/unlock imbalance in z3fold_page_isolate
    - Revert "Bluetooth: btusb: driver to enable the usb-wakeup feature"
    - modules: fix BUG when load module with rodata=n
    - modules: fix compile error if don't have strict module rwx
    - modules: always page-align module section allocations
    - [x86] kvm: nVMX: Remove unnecessary sync_roots from handle_invept
    - [x86] KVM: SVM: Fix detection of AMD Errata 1096
    - [x86] platform: pmc_atom: Add CB4063 Beckhoff Automation board to
      critclk_systems DMI table
    - [x86] platform: pcengines-apuv2: use KEY_RESTART for front button
    - rsi: fix a double free bug in rsi_91x_deinit() (CVE-2019-15504)
    https://www.kernel.org/pub/linux/kernel/v5.x/ChangeLog-5.2.17
    - USB: usbcore: Fix slab-out-of-bounds bug during device reset
    - media: tm6000: double free if usb disconnect while streaming
    - phy: renesas: rcar-gen3-usb2: Disable clearing VBUS in over-current
    - net: hns3: adjust hns3_uninit_phy()'s location in the hns3_client_uninit()
    - netfilter: nf_flow_table: set default timeout after successful insertion
    - HID: wacom: generic: read HID_DG_CONTACTMAX from any feature report
    - Input: elan_i2c - remove Lenovo Legion Y7000 PnpID
    - SUNRPC: Handle connection breakages correctly in call_status()
    - nfs: disable client side deduplication
    - [powerpc*] mm/radix: Use the right page size for vmemmap mapping
    - net: hns: fix LED configuration for marvell phy
    - net: aquantia: fix limit of vlan filters
    - ip6_gre: fix a dst leak in ip6erspan_tunnel_xmit
    - net/sched: fix race between deactivation and dequeue for NOLOCK qdisc
    - net_sched: let qdisc_put() accept NULL pointer
    - udp: correct reuseport selection with connected sockets
    - xen-netfront: do not assume sk_buff_head list is empty in error handling
    - net: dsa: Fix load order between DSA drivers and taggers
    - KVM: coalesced_mmio: add bounds checking (CVE-2019-14821)
    - firmware: google: check if size is valid when decoding VPD data
    - serial: sprd: correct the wrong sequence of arguments
    - tty/serial: atmel: reschedule TX after RX was started
    - mwifiex: Fix three heap overflow at parsing element in
      cfg80211_ap_settings (CVE-2019-14814, CVE-2019-14815, CVE-2019-14816)
    - nl80211: Fix possible Spectre-v1 for CQM RSSI thresholds
    - ieee802154: hwsim: Fix error handle path in hwsim_init_module
    - ieee802154: hwsim: unregister hw while hwsim_subscribe_all_others fails
    - [armhf] dts: am57xx: Disable voltage switching for SD card
    - [armhf] OMAP2+: Fix missing SYSC_HAS_RESET_STATUS for dra7 epwmss
    - bus: ti-sysc: Fix handling of forced idle
    - bus: ti-sysc: Fix using configured sysc mask value
    - [armhf] dts: Fix flags for gpio7
    - [armhf] dts: Fix incorrect dcan register mapping for am3, am4 and dra7
    - [arm64] dts: meson-g12a: add missing dwc2 phy-names
    - [s390x] bpf: fix lcgr instruction encoding
    - [armhf] OMAP2+: Fix omap4 errata warning on other SoCs
    - [armhf] dts: am335x: Fix UARTs length
    - [armhf] dts: dra74x: Fix iodelay configuration for mmc3
    - bus: ti-sysc: Simplify cleanup upon failures in sysc_probe()
    - [armhf] dts: Fix incomplete dts data for am3 and am4 mmc
    - [s390x] bpf: use 32-bit index for tail calls
    - fpga: altera-ps-spi: Fix getting of optional confd gpio
    - netfilter: ebtables: Fix argument order to ADD_COUNTER
    - netfilter: nft_flow_offload: missing netlink attribute policy
    - netfilter: xt_nfacct: Fix alignment mismatch in xt_nfacct_match_info
    - NFSv4: Fix return values for nfs4_file_open()
    - NFSv4: Fix return value in nfs_finish_open()
    - NFS: Fix initialisation of I/O result struct in nfs_pgio_rpcsetup
    - NFS: On fatal writeback errors, we need to call
      nfs_inode_remove_request()
    - xdp: unpin xdp umem pages in error path
    - selftests/bpf: fix test_cgroup_storage on s390
    - selftests/bpf: add config fragment BPF_JIT
    - qed: Add cleanup in qed_slowpath_start()
    - drm/omap: Fix port lookup for SDI output
    - drm/virtio: use virtio_max_dma_size
    - [armel,armhf] 8874/1: mm: only adjust sections of valid mm structures
    - batman-adv: Only read OGM2 tvlv_len after buffer len check
    - flow_dissector: Fix potential use-after-free on BPF_PROG_DETACH
    - bpf: allow narrow loads of some sk_reuseport_md fields with offset > 0
    - r8152: Set memory to all 0xFFs on failed reg reads
    - x86/apic: Fix arch_dynirq_lower_bound() bug for DT enabled machines
    - pNFS/flexfiles: Don't time out requests on hard mounts
    - NFS: Fix spurious EIO read errors
    - NFS: Fix writepage(s) error handling to not report errors twice
    - drm/amdgpu: fix dma_fence_wait without reference
    - netfilter: xt_physdev: Fix spurious error message in physdev_mt_check
    - netfilter: nf_conntrack_ftp: Fix debug output
    - NFSv2: Fix eof handling
    - NFSv2: Fix write regression
    - NFS: remove set but not used variable 'mapping'
    - kallsyms: Don't let kallsyms_lookup_size_offset() fail on retrieving the
      first symbol
    - netfilter: conntrack: make sysctls per-namespace again
    - drm/amd/powerplay: correct Vega20 dpm level related settings
    - cifs: set domainName when a domain-key is used in multiuser
    - cifs: Use kzfree() to zero out the password
    - libceph: don't call crypto_free_sync_skcipher() on a NULL tfm
    - usb: host: xhci-tegra: Set DMA mask correctly
    - RISC-V: Fix FIXMAP area corruption on RV32 systems
    - [armel,armhf] 8901/1: add a criteria for pfn_valid of arm
    - ibmvnic: Do not process reset during or after device removal
    - sky2: Disable MSI on yet another ASUS boards (P6Xxxx)
    - i2c: designware: Synchronize IRQs when unregistering slave client
    - perf/x86/intel: Restrict period on Nehalem
    - perf/x86/amd/ibs: Fix sample bias for dispatched micro-ops
    - i2c: iproc: Stop advertising support of SMBUS quick cmd
    - i2c: mediatek: disable zero-length transfers for mt8183
    - amd-xgbe: Fix error path in xgbe_mod_init()
    - netfilter: nf_flow_table: clear skb tstamp before xmit
    - [x86] tools/power x86_energy_perf_policy: Fix argument parsing
    - [x86] tools/power turbostat: fix leak of file descriptor on error return
      path
    - [x86] tools/power turbostat: fix file descriptor leaks
    - [x86] tools/power turbostat: fix buffer overrun
    - [x86] tools/power turbostat: Fix Haswell Core systems
    - [x86] tools/power turbostat: Add Ice Lake NNPI support
    - [x86] tools/power turbostat: Fix CPU%C1 display value
    - net: aquantia: fix removal of vlan 0
    - net: aquantia: reapply vlan filters on up
    - net: aquantia: linkstate irq should be oneshot
    - net: aquantia: fix out of memory condition on rx side
    - net: dsa: microchip: add KSZ8563 compatibility string
    - enetc: Add missing call to 'pci_free_irq_vectors()' in probe and remove
      functions
    - net: seeq: Fix the function used to release some memory in an error
      handling path
    - dmaengine: ti: dma-crossbar: Fix a memory leak bug
    - dmaengine: ti: omap-dma: Add cleanup in omap_dma_probe()
    - [x86] uaccess: Don't leak the AC flags into __get_user() argument
      evaluation
    - [x86] hyper-v: Fix overflow bug in fill_gva_list()
    - [x86] iommu/vt-d: Remove global page flush support
    - dmaengine: sprd: Fix the DMA link-list configuration
    - dmaengine: rcar-dmac: Fix DMACHCLR handling if iommu is mapped
    - keys: Fix missing null pointer check in request_key_auth_describe()
    - [x86] iommu/amd: Flush old domains in kdump kernel
    - [x86] iommu/amd: Fix race in increase_address_space()
    - [arm64] Revert "arm64: Remove unnecessary ISBs from set_{pte,pmd,pud}"
    - ovl: fix regression caused by overlapping layers detection
    - floppy: fix usercopy direction
    - media: technisat-usb2: break out of loop at end of buffer
      (CVE-2019-15505)
    - vfs: Fix refcounting of filenames in fs_parser

  [ Salvatore Bonaccorso ]
  * xfs: fix missing ILOCK unlock when xfs_setattr_nonsize fails due to EDQUOT
    (CVE-2019-15538)

  [ Romain Perier ]
  * [rt] Update to 5.2.14-rt7

  [ Ben Hutchings ]
  * Bump ABI to 3

 -- Salvatore Bonaccorso <carnil@debian.org>  Thu, 26 Sep 2019 14:19:06 +0200

linux (5.2.9-2) unstable; urgency=medium

  [ Ben Hutchings ]
  * Partially revert "net: socket: implement 64-bit timestamps"
    (fixes build/test regressions for glibc, qemu, suricata)
  * [x86] intel-iommu: Exclude integrated GPUs by default (Closes: #935270):
    - intel-iommu: Add option to exclude integrated GPU only
    - intel-iommu: Add Kconfig option to exclude iGPU by default
    - Enable INTEL_IOMMU_DEFAULT_ON_INTGPU_OFF instead of
      INTEL_IOMMU_DEFAULT_ON

  [ Thomas W ]
  * [x86] Add various laptop modules. (Closes: #932086)
    CONFIG_ACER_WIRELESS
    CONFIG_LG_LAPTOP
    CONFIG_SURFACE3_WMI
    CONFIG_INTEL_WMI_THUNDERBOLT
    CONFIG_PEAQ_WMI
    CONFIG_TOSHIBA_WMI
    CONFIG_SURFACE_3_BUTTON

 -- Ben Hutchings <ben@decadent.org.uk>  Wed, 21 Aug 2019 13:48:11 +0100

linux (5.2.9-1) unstable; urgency=medium

  * New upstream stable update:
    https://www.kernel.org/pub/linux/kernel/v5.x/ChangeLog-5.2.8
    - scsi: fcoe: Embed fc_rport_priv in fcoe_rport structure
    - libnvdimm/bus: Prepare the nd_ioctl() path to be re-entrant
    - libnvdimm/bus: Fix wait_nvdimm_bus_probe_idle() ABBA deadlock
    - ALSA: usb-audio: Sanity checks for each pipe and EP types
    - ALSA: usb-audio: Fix gpf in snd_usb_pipe_sanity_check
    - HID: wacom: fix bit shift for Cintiq Companion 2
    - HID: Add quirk for HP X1200 PIXART OEM mouse
    - atm: iphase: Fix Spectre v1 vulnerability (CVE-2017-5753)
    - bnx2x: Disable multi-cos feature.
    - drivers/net/ethernet/marvell/mvmdio.c: Fix non OF case (Closes: #908712)
    - ife: error out when nla attributes are empty
    - ip6_gre: reload ipv6h in prepare_ip6gre_xmit_ipv6
    - ip6_tunnel: fix possible use-after-free on xmit
    - ipip: validate header length in ipip_tunnel_xmit
    - [armhf,arm64] mvpp2: fix panic on module removal
    - [armhf,arm64] mvpp2: refactor MTU change code
    - net: bridge: delete local fdb on device init failure
    - net: bridge: mcast: don't delete permanent entries when fast leave is
      enabled
    - net: bridge: move default pvid init/deinit to NETDEV_REGISTER/UNREGISTER
    - net: fix ifindex collision during namespace removal
    - net/mlx5e: always initialize frag->last_in_page
    - net/mlx5: Use reversed order when unregister devices
    - net: phy: fixed_phy: print gpio error only if gpio node is present
    - net: phy: mscc: initialize stats array
    - net: sched: Fix a possible null-pointer dereference in dequeue_func()
    - net sched: update vlan action for batched events operations
    - net: sched: use temporary variable for actions indexes
    - net/smc: do not schedule tx_work in SMC_CLOSED state
    - [armhf,arm64] net: stmmac: Use netif_tx_napi_add() for TX polling
      function
    - tipc: compat: allow tipc commands without arguments
    - tipc: fix unitilized skb list crash
    - tun: mark small packets as owned by the tap sock
    - net/mlx5: Fix modify_cq_in alignment
    - net/mlx5e: Prevent encap flow counter update async to user query
    - r8169: don't use MSI before RTL8168d
    - net: fix bpf_xdp_adjust_head regression for generic-XDP
    - [x86] hv_sock: Fix hang when a connection is closed
    - net: phy: fix race in genphy_update_link
    - net/smc: avoid fallback in case of non-blocking connect
    - rocker: fix memory leaks of fib_work on two error return paths
    - net/mlx5: Add missing RDMA_RX capabilities
    - net/mlx5e: Fix matching of speed to PRM link modes
    - compat_ioctl: pppoe: fix PPPOEIOCSFWD handling
    - [x86] drm/i915/vbt: Fix VBT parsing for the PSR section
    - Revert "mac80211: set NETIF_F_LLTX when using intermediate tx queues"
    - [armhf,arm64] spi: bcm2835: Fix 3-wire mode if DMA is enabled
    https://www.kernel.org/pub/linux/kernel/v5.x/ChangeLog-5.2.9
    - Revert "PCI: Add missing link delays required by the PCIe spec"
    - [arm64] iio: cros_ec_accel_legacy: Fix incorrect channel setting
    - [x86] iio: imu: mpu6050: add missing available scan masks
    - [x86] crypto: ccp - Fix oops by properly managing allocated structures
    - [x86] crypto: ccp - Add support for valid authsize values less than 16
    - [x86] crypto: ccp - Ignore tag length when decrypting GCM ciphertext
    - driver core: platform: return -ENXIO for missing GpioInt
    - usb: usbfs: fix double-free of usb memory upon submiturb error
    - Revert "USB: rio500: simplify locking"
    - usb: iowarrior: fix deadlock on disconnect
    - sound: fix a memory leak bug
    - [arm64,mips/octeon] mmc: cavium: Set the correct dma max segment size for
      mmc_host
    - [arm64,mips/octeon] mmc: cavium: Add the missing dma unmap when the dma
      has finished.
    - loop: set PF_MEMALLOC_NOIO for the worker thread
    - bdev: Fixup error handling in blkdev_get() (Closes: #934378)
    - Input: usbtouchscreen - initialize PM mutex before using it
    - Input: elantech - enable SMBus on new (2018+) systems
    - [x86] Input: synaptics - enable RMI mode for HP Spectre X360
    - [x86] mm: Check for pfn instead of page in vmalloc_sync_one()
    - [x86] mm: Sync also unmappings in vmalloc_sync_all()
    - mm/vmalloc: Sync unmappings in __purge_vmap_area_lazy()
    - [s390x] perf annotate: Fix s390 gap between kernel end and module start
    - perf db-export: Fix thread__exec_comm()
    - [s390x] perf record: Fix module size on s390
    - [x86] purgatory: Do not use __builtin_memcpy and __builtin_memset
    - [x86] purgatory: Use CFLAGS_REMOVE rather than reset KBUILD_CFLAGS
    - genirq/affinity: Create affinity mask for single vector
    - gfs2: gfs2_walk_metadata fix
    - usb: yurex: Fix use-after-free in yurex_delete
    - usb: typec: ucsi: ccg: Fix uninitilized symbol error
    - usb: typec: tcpm: free log buf memory when remove debug file
    - usb: typec: tcpm: remove tcpm dir if no children
    - usb: typec: tcpm: Add NULL check before dereferencing config
    - usb: typec: tcpm: Ignore unsupported/unknown alternate mode requests
    - [armhf] can: flexcan: fix stop mode acknowledgment
    - [armhf] can: flexcan: fix an use-after-free in flexcan_setup_stop_mode()
    - can: peak_usb: fix potential double kfree_skb()
    - [powerpc*] fix off by one in max_zone_pfn initialization for ZONE_DMA
    - netfilter: nfnetlink: avoid deadlock due to synchronous request_module
    - netfilter: Fix rpfilter dropping vrf packets by mistake
    - netfilter: nf_tables: fix module autoload for redir
    - netfilter: conntrack: always store window size un-scaled
    - netfilter: nft_hash: fix symhash with modulus one
    - rq-qos: don't reset has_sleepers on spurious wakeups
    - rq-qos: set ourself TASK_UNINTERRUPTIBLE after we schedule
    - rq-qos: use a mb for got_token
    - netfilter: nf_tables: Support auto-loading for inet nat
    - drm/amd/display: No audio endpoint for Dell MST display
    - drm/amd/display: Clock does not lower in Updateplanes
    - drm/amd/display: Wait for backlight programming completion in set
      backlight level
    - drm/amd/display: fix DMCU hang when going into Modern Standby
    - drm/amd/display: use encoder's engine id to find matched free audio
      device
    - drm/amd/display: put back front end initialization sequence
    - drm/amd/display: allocate 4 ddc engines for RV2
    - drm/amd/display: Fix dc_create failure handling and 666 color depths
    - drm/amd/display: Only enable audio if speaker allocation exists
    - drm/amd/display: Increase size of audios array
    - nl80211: fix NL80211_HE_MAX_CAPABILITY_LEN
    - mac80211: fix possible memory leak in ieee80211_assign_beacon
    - mac80211: don't warn about CW params when not using them
    - allocate_flower_entry: should check for null deref
    - hwmon: (nct6775) Fix register address and added missed tolerance for
      nct6106
    - [armhf] dts: imx6ul: fix clock frequency property name of I2C buses
    - [powerpc*] papr_scm: Force a scm-unbind if initial scm-bind fails
    - [arm64] Force SSBS on context switch
    - [arm64] entry: SP Alignment Fault doesn't write to FAR_EL1
    - [x86] iommu/vt-d: Check if domain->pgd was allocated
    - [arm64] drm/msm/dpu: Correct dpu encoder spinlock initialization
    - [ppc64] cpufreq/pasemi: fix use-after-free in pas_cpufreq_cpu_init()
    - [s390x] qdio: add sanity checks to the fast-requeue path
    - ALSA: compress: Fix regression on compressed capture streams
    - ALSA: compress: Prevent bypasses of set_params
    - ALSA: compress: Don't allow paritial drain operations on capture streams
    - ALSA: compress: Be more restrictive about when a drain is allowed
    - perf script: Fix off by one in brstackinsn IPC computation
    - perf tools: Fix proper buffer size for feature processing
    - perf stat: Fix segfault for event group in repeat mode
    - perf session: Fix loading of compressed data split across adjacent
      records
    - perf probe: Avoid calling freeing routine multiple times for same pointer
    - drbd: dynamically allocate shash descriptor
    - ACPI/IORT: Fix off-by-one check in iort_dev_find_its_id()
    - nvme: ignore subnqn for ADATA SX6000LNP
    - nvme: fix memory leak caused by incorrect subsystem free
    - scsi: megaraid_sas: fix panic on loading firmware crashdump
    - scsi: ibmvfc: fix WARN_ON during event pool release
    - scsi: scsi_dh_alua: always use a 2 second delay before retrying RTPG
    - test_firmware: fix a memory leak bug
    - tty/ldsem, locking/rwsem: Add missing ACQUIRE to read_failed sleep loop
    - [x86] perf/intel: Fix SLOTS PEBS event constraint
    - [x86] perf/intel: Fix invalid Bit 13 for Icelake MSR_OFFCORE_RSP_x
      register
    - [x86] perf: Apply more accurate check on hypervisor platform
    - perf/core: Fix creating kernel counters for PMUs that override event->cpu
    - [s390x] dma: provide proper ARCH_ZONE_DMA_BITS value
    - HID: sony: Fix race condition between rumble and device remove.
    - ALSA: usb-audio: fix a memory leak bug
    - [x86] KVM/nSVM: properly map nested VMCB
    - can: peak_usb: pcan_usb_pro: Fix info-leaks to USB devices
    - can: peak_usb: pcan_usb_fd: Fix info-leaks to USB devices
    - hwmon: (nct7802) Fix wrong detection of in4 presence
    - hwmon: (lm75) Fixup tmp75b clr_mask
    - [x86] drm/i915: Fix wrong escape clock divisor init for GLK
    - ALSA: firewire: fix a memory leak bug
    - ALSA: hiface: fix multiple memory leak bugs
    - ALSA: hda - Don't override global PCM hw info flag
    - [x86] ALSA: hda - Workaround for crackled sound on AMD controller
      (1022:1457)
    - mac80211: don't WARN on short WMM parameters from AP
    - dax: dax_layout_busy_page() should not unmap cow pages
    - SMB3: Fix deadlock in validate negotiate hits reconnect
    - smb3: send CAP_DFS capability during session setup
    - NFSv4: Fix delegation state recovery
    - NFSv4: Check the return value of update_open_stateid()
    - NFSv4: Fix an Oops in nfs4_do_setattr
    - [x86] KVM: Fix leak vCPU's VMCS value into other pCPU
    - [armhf,arm64] KVM: Sync ICH_VMCR_EL2 back when about to block
    - mwifiex: fix 802.11n/WPA detection
    - iwlwifi: don't unmap as page memory that was mapped as single
    - iwlwifi: mvm: fix an out-of-bound access
    - iwlwifi: mvm: fix a use-after-free bug in iwl_mvm_tx_tso_segment
    - iwlwifi: mvm: don't send GEO_TX_POWER_LIMIT on version < 41
    - iwlwifi: mvm: fix version check for GEO_TX_POWER_LIMIT support

  [ Salvatore Bonaccorso ]
  * Enable Realtek 802.11ac wireless chips support (Closes: #933963)

  [ Ben Hutchings ]
  * [armel] fb-modules: Remove xgifb, which was removed upstream (fixes FTBFS)
  * tracefs: Fix potential null dereference in default_file_open()
    (Closes: #934304)
  * [arm64] hwrandom: Re-enable HW_RANDOM_OMAP as module (Closes: #931707)
  * ptp: Change CAVIUM_PTP from built-in to modular (Closes: #934848)
  * bug script: Check whether /e/n/interfaces exists (Closes: #934824)
  * bug script: Include network configuration from /e/n/interfaces.d
  * bug script: Check for unreadable /e/n/interfaces files
  * [x86] iommu: Enable INTEL_IOMMU_DEFAULT_ON (Closes: #934309)
  * HID: Enable HID_BIGBEN_FF, HID_MACALLY, HID_GFRM, HID_GT683R,
    HID_VIEWSONIC, HID_MALTRON, HID_U2FZERO as modules (Closes: #934091)
  * usbip: network: Fix unaligned member access (Closes: #925766)
  * libbpf: Fix cross-build
  * [rt] Update to 5.2.9-rt3:
    - i2c: exynos5: Remove IRQF_ONESHOT
    - i2c: hix5hd2: Remove IRQF_ONESHOT
    - sched/deadline: Ensure inactive_timer runs in hardirq context
    - thermal/x86_pkg_temp: make pkg_temp_lock a raw spinlock
    - dma-buf: Use seqlock_t instread disabling preemption
    - KVM: arm/arm64: Let the timer expire in hardirq context on RT
    - x86: preempt: Check preemption level before looking at lazy-preempt
    - arm64: preempt: Fixup lazy preempt
    - arm64: preempt: Check preemption level before looking at lazy-preempt

  [ Alper Nebi Yasak ]
  * [arm64] udeb: Add pl330 to kernel-image

 -- Ben Hutchings <ben@decadent.org.uk>  Sun, 18 Aug 2019 22:54:21 +0100

linux (5.2.7-1) unstable; urgency=medium

  * New upstream stable update:
    https://www.kernel.org/pub/linux/kernel/v5.x/ChangeLog-5.2.7
    - [armhf] dts: rockchip: Make rk3288-veyron-minnie run at hs200
    - [armhf] dts: rockchip: Make rk3288-veyron-mickey's emmc work again
    - [arm64] clk: meson: mpll: properly handle spread spectrum
    - [armhf] dts: rockchip: Mark that the rk3288 timer might stop in suspend
    - ftrace: Enable trampoline when rec count returns back to one
    - [arm64] dts: qcom: qcs404-evb: fix l3 min voltage
    - [arm64] dts: marvell: mcbin: enlarge PCI memory window
    - [armhf,arm64] dmaengine: tegra-apb: Error out if DMA_PREP_INTERRUPT flag
      is unset
    - [arm64] dts: rockchip: fix isp iommu clocks and power domain
    - kernel/module.c: Only return -EEXIST for modules that have finished
      loading
    - PCI: OF: Initialize dev->fwnode appropriately
    - [armhf,arm64] firmware/psci: psci_checker: Park kthreads before stopping
      them
    - [arm64] qcom: qcs404: Add reset-cells to GCC node
    - swiotlb: fix phys_addr_t overflow warning
    - [arm64] clk: tegra210: fix PLLU and PLLU_OUT1
    - fs/adfs: super: fix use-after-free bug
    - [arm64] dts: rockchip: Fix USB3 Type-C on rk3399-sapphire
    - btrfs: tree-checker: Check if the file extent end overflows
    - btrfs: fix minimum number of chunk errors for DUP
    - btrfs: Flush before reflinking any extent to prevent NOCOW write falling
      back to COW without data reservation
    - [arm64] remoteproc: copy parent dma_pfn_offset for vdev
    - btrfs: qgroup: Don't hold qgroup_ioctl_lock in btrfs_qgroup_inherit()
    - cifs: Fix a race condition with cifs_echo_request
    - ceph: fix improper use of smp_mb__before_atomic()
    - ceph: fix dir_lease_is_valid()
    - ceph: return -ERANGE if virtual xattr value didn't fit in buffer
    - virtio-mmio: add error check for platform_get_irq
    - drm/amd/display: Expose audio inst from DC to DM
    - cifs: fix crash in cifs_dfs_do_automount
    - perf version: Fix segfault due to missing OPT_END()
    - [x86] kvm: avoid constant-conversion warning
    - ACPI: fix false-positive -Wuninitialized warning
    - [x86] KVM: nVMX: Ignore segment base for VMX memory operand when segment
      not FS or GS
    - bpf: fix BTF verifier size resolution logic
    - be2net: Signal that the device cannot transmit during reconfiguration
    - mm/z3fold: don't try to use buddy slots after free
    - mm/memcontrol.c: keep local VM counters in sync with the hierarchical ones
    - mm/z3fold.c: reinitialize zhdr structs after migration
    - [x86] apic: Silence -Wtype-limits compiler warnings
    - [arm*] mm/cma.c: fail if fixed declaration can't be honored
    - mm/ioremap: check virtual address alignment while creating huge mappings
    - coda: add error handling for fget
    - uapi linux/coda_psdev.h: move upc_req definition from uapi to kernel side
      headers
    - ipc/mqueue.c: only perform resource calculation if user valid
    - device-dax: fix memory and resource leak if hotplug fails
    - mm/hotplug: make remove_memory() interface usable
    - stacktrace: Force USER_DS for stack_trace_save_user()
    - [x86] crypto: ccp - Fix SEV_VERSION_GREATER_OR_EQUAL
    - xen/pv: Fix a boot up hang revealed by int3 self test
    - [x86] kvm: Don't call kvm_spurious_fault() from .fixup
    - [x86] paravirt: Fix callee-saved function ELF sizes
    - [x86] boot: Remove multiple copy of static function sanitize_boot_params()
    - bpf: Disable GCC -fgcse optimization for ___bpf_prog_run()
    - drm/nouveau: fix memory leak in nouveau_conn_reset()
    - drm/nouveau/dmem: missing mutex_lock in error path
    - kconfig: Clear "written" flag to avoid data loss
    - tpm: Fix null pointer dereference on chip register error path
    - Btrfs: fix incremental send failure after deduplication
    - Btrfs: fix race leading to fs corruption after transaction abort
    - dax: Fix missed wakeup in put_unlocked_entry()
    - fgraph: Remove redundant ftrace_graph_notrace_addr() test
    - [armhf,arm64] mmc: dw_mmc: Fix occasional hang after tuning on eMMC
    - [armhf] mmc: meson-mx-sdio: Fix misuse of GENMASK macro
    - mmc: mmc_spi: Enable stable writes
    - gpiolib: Preserve desc->flags when setting state
    - gpio: don't WARN() on NULL descs if gpiolib is disabled
    - gpiolib: fix incorrect IRQ requesting of an active-low lineevent
    - IB/hfi1: Fix Spectre v1 vulnerability
    - drm/nouveau: Only release VCPI slots on mode changes
    - mtd: rawnand: micron: handle on-die "ECC-off" devices correctly
    - eeprom: at24: make spd world-readable again
    - [arm*] i2c: iproc: Fix i2c master read more than 63 bytes
    - selinux: fix memory leak in policydb_init()
    - [x86] ALSA: hda: Fix 1-minute detection delay when i915 module is not
      available (see #931507)
    - mm: vmscan: check if mem cgroup is disabled or not before calling memcg
      slab shrinker
    - mm: migrate: fix reference check race between __find_get_block() and
      migration
    - mm: compaction: avoid 100% CPU usage during compaction when a task is
      killed
    - mm/migrate.c: initialize pud_entry in migrate_vma()
    - loop: Fix mount(2) failure due to race with LOOP_SET_FD
    - [s390x] dasd: fix endless loop after read unit address configuration
    - cgroup: kselftest: relax fs_spec checks
    - [hppa] Add archclean Makefile target
    - [hppa] Strip debug info from kernel before creating compressed vmlinuz
    - [hppa] Fix build of compressed kernel even with debug enabled
    - drivers/perf: arm_pmu: Fix failure path in PM notifier
    - [arm64] compat: Allow single-byte watchpoints on all addresses
    - [arm64] cpufeature: Fix feature comparison for CTR_EL0.{CWG,ERG}
    - io_uring: fix KASAN use after free in io_sq_wq_submit_work
    - scsi: mpt3sas: Use 63-bit DMA addressing on SAS35 HBA
    - nbd: replace kill_bdev() with __invalidate_device() again
    - xen/swiotlb: fix condition for calling xen_destroy_contiguous_region()
    - xen/gntdev.c: Replace vm_map_pages() with vm_map_pages_zero()
    - RDMA/devices: Do not deadlock during client removal
    - IB/mlx5: Fix unreg_umr to ignore the mkey state
    - IB/mlx5: Use direct mkey destroy command upon UMR unreg failure
    - IB/mlx5: Move MRs to a kernel PD when freeing them to the MR cache
    - IB/mlx5: Fix clean_mr() to work in the expected order
    - IB/mlx5: Fix RSS Toeplitz setup to be aligned with the HW specification
    - IB/hfi1: Check for error on call to alloc_rsm_map_table
    - IB/hfi1: Drop all TID RDMA READ RESP packets after r_next_psn
    - IB/hfi1: Field not zero-ed when allocating TID flow memory
    - [x86] drm/i915/perf: fix ICL perf register offsets
    - [x86] drm/i915/gvt: fix incorrect cache entry for guest page mapping
    - [x86] cpufeatures: Carve out CQM features retrieval
    - [x86] cpufeatures: Combine word 11 and 12 into a new scattered features
      word
    - [x86] speculation: Prepare entry code for Spectre v1 swapgs mitigations
    - [x86] speculation: Enable Spectre v1 swapgs mitigations (CVE-2019-1125)
    - [amd64] entry: Use JMP instead of JMPQ
    - [x86] speculation/swapgs: Exclude ATOMs from speculation through SWAPGS
    - Documentation: Add swapgs description to the Spectre v1 documentation

  [ Ben Hutchings ]
  * [armhf] udeb: Remove davinci_cpdma from nic-modules (fixes FTBFS)
  * Bump ABI to 2
  * [armel/marvell] Increase maximum image size (fixes FTBFS):
    - This removes support for QNAP TS-109, TS-119, TS-209, TS-219, TS-409,
      and HP Media Vault mv2120
    - This may be reverted if we can disable or modularise some features

  [ Julien Cristau ]
  * Fix libcpupower-dev's Depends field to account for SONAME bump.

 -- Ben Hutchings <ben@decadent.org.uk>  Wed, 07 Aug 2019 14:50:10 +0100

linux (5.2.6-1) unstable; urgency=medium

  * New upstream release:
    https://kernelnewbies.org/Linux_5.1
    https://kernelnewbies.org/Linux_5.2

  * New upstream stable update:
    https://www.kernel.org/pub/linux/kernel/v5.x/ChangeLog-5.2.1
    https://www.kernel.org/pub/linux/kernel/v5.x/ChangeLog-5.2.2
    https://www.kernel.org/pub/linux/kernel/v5.x/ChangeLog-5.2.3
    https://www.kernel.org/pub/linux/kernel/v5.x/ChangeLog-5.2.4
    https://www.kernel.org/pub/linux/kernel/v5.x/ChangeLog-5.2.5
    https://www.kernel.org/pub/linux/kernel/v5.x/ChangeLog-5.2.6

  [ Bastian Germann ]
  * [armhf] Enable C_CAN as a module. (Closes: #929968)

  [ Ben Hutchings ]
  * Drop "x86/boot: Add ACPI RSDP address to setup_header", which should
    not have been applied to 4.20 or later
  * Drop redundant part of "Install perf scripts non-executable"
  * Drop "kbuild: Use -nostdinc in compile tests", which is no longer needed
  * debian/rules.d/scripts/kconfig: Update for upstream file renaming
  * debian/rules.d/scripts/mod: Add uuid_t and UUID_STRING_LEN definitions
  * liblockdep: Disable until it can be built again
  * libcpupower: Bump soversion since 2 exported functions have been removed
  * libbpf: Stop overriding upstream soname; rename shlib package to libbpf0
  * vfs: Enable FS_ENCRYPTION as built-in; disable on armel/marvell
  * net: Enable NET_DEVLINK as built-in; disable on armel/marvell
  * aufs: Update support patchset to aufs5.2 20190805
  * lockdown: Update for 5.2:
    - Update "acpi: Ignore acpi_rsdp kernel param when the kernel ..."
    - Add "tracefs: Restrict tracefs when the kernel is locked down"
    - Add "efi: Restrict efivar_ssdt_load when the kernel is locked down"
    - Drop "MODSIGN: Import certificates from UEFI Secure Boot"
  * [rt] Rebase onto 5.2.6, and re-enable
  * [armhf,arm64] gpu: Enable DRM_LIMA, DRM_PANFROST as modules
  * sched: Enable PSI (Closes: #931247)
  * [armhf,arm64] power: Enable ENERGY_MODEL
  * [armhf,arm64] cpufreq: Enable CPU_FREQ_DEFAULT_GOV_SCHEDUTIL (instead of
    CPU_FREQ_DEFAULT_GOV_PERFORMANCE)
  * hamradio: Disable auto-loading as mitigation against local exploits
  * hamradio: Enable most options in top-level config:
    - [arm64,ia64,mips*,riscv64,s390x,sh4,sparc64] Enable AX25, NETROM, ROSE,
      and all possible drivers (Closes: #920651)
    - [alpha,amd64,armel] ax25: Enable AX25_DAMA_SLAVE
    - [armhf] Enable BPQETHER, BAYCOM_SER_FDX, BAYCOM_SER_HDX, BAYCOM_PAR,
      BAYCOM_EPP, YAM as modules
  * [armel/rpi,armhf] media: Enable VIDEO_BCM2835 as module
  * usb/typec: Enable TYPEC_DP_ALTMODE, TYPEC_NVIDIA_ALTMODE as modules
    (Closes: #931752)
  * [amd64/cloud-amd64] hwrandom: Enable HW_RANDOM_VIRTIO (Closes: #914511)
  * [ppc64*] crypto: Enable CRYPTO_DEV_NX, and CRYPTO_DEV_NX_ENCRYPT,
    CRYPTO_DEV_NX_COMPRESS, CRYPTO_DEV_NX_COMPRESS_PSERIES,
    CRYPTO_DEV_NX_COMPRESS_POWERNV as modules (Closes: #931374)
  * [ppc64*] Disable PPC_TRANSACTIONAL_MEM (Closes: #866122)

  [ Vagrant Cascadian ]
  * [arm64] Enable modules to support audio on pinebook: SND_SUN4I_I2S,
    SND_SUN8I_CODEC, SND_SUN50I_CODEC_ANALOG, SND_SIMPLE_CARD,
    SND_SOC_SIMPLE_AMPLIFIER. (Closes: #921019)

  [ Romain Perier ]
  * Refreshed patches:
    - debian/revert-objtool-fix-config_stack_validation-y-warning.patch
    - debian/dfsg/video-remove-nvidiafb-and-rivafb.patch
    - debian/gitignore.patch
    - debian/mips-disable-werror.patch
    - bugfix/all/firmware-remove-redundant-log-messages-from-drivers.patch
    - bugfix/arm/arm-mm-export-__sync_icache_dcache-for-xen-privcmd.patch
    - bugfix/powerpc/powerpc-lib-makefile-don-t-pull-in-quad.o-for-32-bit.patch
    - bugfix/all/
      radeon-amdgpu-firmware-is-required-for-drm-and-kms-on-r600-onward.patch
    - bugfix/all/disable-some-marvell-phys.patch
    - debian/overlayfs-permit-mounts-in-userns.patch
    - bugfix/all/tools-perf-remove-shebangs.patch
    - debian/ntfs-mark-it-as-broken.patch
    - features/all/db-mok-keyring/
      0003-MODSIGN-checking-the-blacklisted-hash-before-loading-a-kernel-module.patch
    - features/all/db-mok-keyring/
      0004-MODSIGN-Import-certificates-from-UEFI-Secure-Boot.patch
    - debian/android-enable-building-ashmem-and-binder-as-modules.patch
    - features/all/aufs5/aufs5-mmap.patch
    - features/all/aufs5/aufs5-standalone.patch
    - features/all/lockdown/
      0029-efi-Lock-down-the-kernel-if-booted-in-secure-boot-mo.patch
  * Enable coreboot memconsole (Closes: #872069)
  * [rt] Update to 5.2-rt1

  [ Karsten Merker ]
  * [riscv64] Change the kernel image format from ELF to flat Image.
    (Closes: #928451)
  * [riscv64] Update config and image format (Closes: #933603):
    - Enable SiFive UART and UART console support
    - Enable clock drivers for the SiFive FU540
    - Backport kernel image header support from kernel 5.3

  [ Uwe Kleine-König ]
  * [armhf] Add support for all i.MX6 variants.
  * enable XFRM_STATISTICS (Closes: #929938)
  * [arm64] Add support for Raspberry Pi 3 camera host interface (Closes:
    #933228)
  * Enable CRYPTO_ZSTD for ZRAM with ZSTD compression (Closes: #932722)

  [ Lubomir Rintel ]
  * [armhf] Enable config items for OLPC XO-1.75 (Closes: #927791)

 -- Ben Hutchings <ben@decadent.org.uk>  Mon, 05 Aug 2019 02:27:14 +0100

linux (5.0.2-1~exp1) experimental; urgency=medium

  * New upstream stable update:
    https://www.kernel.org/pub/linux/kernel/v5.x/ChangeLog-5.0.2

  [ Vagrant Cascadian ]
  * [arm64,armhf] Enable PHY_ROCKCHIP_INNO_HDMI as modules.

  [ Ben Hutchings ]
  * [amd64] kexec: Enable KEXEC_SIG, replacing KEXEC_VERIFY_SIG
  * [armel] MTD: Enable MTD_PHYSMAP as module and set MTD_PHYSMAP_OF=y
    - udeb: Include physmap instead of physmap_of in mtd-modules (fixes FTBFS)
  * [armhf] sound/soc/ti: Enable SND_SOC_DAVINCI_MCASP, SND_SOC_NOKIA_RX51,
    SND_SOC_OMAP3_PANDORA, SND_SOC_OMAP3_TWL4030, SND_SOC_OMAP_ABE_TWL6040
    as modules; replacing SND_DAVINCI_SOC_MCASP, SND_OMAP_SOC_RX51,
    SND_OMAP_SOC_OMAP3_PANDORA, SND_OMAP_SOC_OMAP_TWL4030,
    SND_OMAP_SOC_OMAP_ABE_TWL6040 respectively
  * udeb: Add thermal_sys to kernel-image (fixes FTBFS on mips*, ppc64*,
    riscv64)
  * [powerpc*] mm: Only define MAX_PHYSMEM_BITS in SPARSEMEM configurations
    (fixes FTBFS on powerpc, powerpcspe)
  * debian/source/lintian-overrides: Override license-problem-gfdl-invariants
    in more files
  * debian/rules: Remove debian/*.substvars in clean target
  * debian/source/lintian-overrides: Override
    orig-tarball-missing-upstream-signature

 -- Ben Hutchings <ben@decadent.org.uk>  Mon, 18 Mar 2019 04:01:01 +0000

linux (5.0.1-1~exp1) experimental; urgency=medium

  * New upstream release: https://kernelnewbies.org/Linux_5.0
  * New upstream stable update:
    https://www.kernel.org/pub/linux/kernel/v5.x/ChangeLog-5.0.1

  [ YunQiang Su ]
  * [mipsel, mips64el] Enable DRM_AST and FB_SM750 for loongson-3
    install ast and sm750fb to loongson-3's fb-modules
  * [mips r6] Disable JUMP_LABEL for now: it will cause Reserved Instruction.
    Enable SERIAL_OF_PLATFORM, if not, userland shows nothing.
    Enable CPU_HAS_MSA, HIGHMEM, CRYPTO_CRC32_MIPS, and NR_CPUS to 16.
    Support some boston drivers: IMG_ASCII_LCD, I2C_EG20T, PCH_PHUB, MMC,
      PCIE_XILINX, RTC_DRV_M41T80, SPI_TOPCLIFF_PCH.

  [ Hideki Yamane ]
  * [x86] Enable Touchpad support on Gemini Lake (Closes: #917388)

  [ Helge Deller ]
  * [hppa] Build only 32- and 64-bit SMP-kernel: Alternative
    live-patching code will patch kernel for UP at boot if necessary.

  [ Romain Perier ]
  * Refreshed debian/export-symbols-needed-by-android-drivers.patch to export
    __close_fd_get_file() and task_work_add(), both required by binder.
  * Refreshed debian/revert-objtool-fix-config_stack_validation-y-warning.patch,
    so this can be applied against 4.20.4
  * Refreshed patch for lockdown
    0028-efi-Add-an-EFI_SECURE_BOOT-flag-to-indicate-secure-b.patch, so this
    can be applied against >= 4.20.13

  [ Marcin Juszkiewicz ]
  * udeb: Add virtio-gpu into d-i to get graphical output in VM instances.

  [ Ben Hutchings ]
  * SCSI: Enable SCSI_MYRB, SCSI_MYRS as modules, replacing BLK_DEV_DAC960
  * [arm64] remoteproc: Enable QCOM_Q6V5_MSS, renamed version of
    QCOM_Q6V5_PIL
  * [x86] drivers/gpu/drm/amd: Re-enable HSA_AMD (Closes: #920454)
  * genpatch-aufs: Update to use aufs5-standalone
  * aufs: Update support patchset to aufs5.0 20190311
  * lockdown: Update patchset to 2019-02-18 version

 -- Ben Hutchings <ben@decadent.org.uk>  Tue, 12 Mar 2019 23:15:21 +0000

linux (4.20-1~exp1) experimental; urgency=medium

  * New upstream release: https://kernelnewbies.org/Linux_4.20

  [ Ben Hutchings ]
  * aufs: Update support patchset to aufs4.x-rcN 20181217
  * [rt] Disable until it is updated for 4.20 or later
  * [x86] udeb: Move rfkill to new rfkill-modules package to avoid duplication
  * debian/source/lintian-overrides: Update overrides for GFDL notices

 -- Ben Hutchings <ben@decadent.org.uk>  Mon, 24 Dec 2018 04:26:47 +0000

linux (4.19.37-6) unstable; urgency=high

  [ John Paul Adrian Glaubitz ]
  * [sh4]: Check for kprobe trap number before trying to handle a kprobe trap

  [ Salvatore Bonaccorso ]
  * tcp: refine memory limit test in tcp_fragment() (Closes: #930904)
  * ptrace: Fix ->ptracer_cred handling for PTRACE_TRACEME (CVE-2019-13272)

  [ Steve McIntyre ]
  * [arm64] Improve support for the Huawei TaiShan server platform
    (Closes: #930554):
    - Enable the HNS/ROCE Infiniband driver
    - Backport fixes from 4.20 and 4.21 for HNS3 networking, hisi_sas SAS
      and HNS/ROCE Infiniband
    - Add module:drivers/scsi/hisi_sas/* to the ABI ignore list

  [ Cyril Brulebois ]
  * [arm] Backport DTB support for Rasperry Pi Compute Module 3.
  * [arm64] Backport DTB support for Rasperry Pi Compute Module 3.

 -- Salvatore Bonaccorso <carnil@debian.org>  Fri, 19 Jul 2019 00:23:17 +0200
<|MERGE_RESOLUTION|>--- conflicted
+++ resolved
@@ -1,4 +1,3 @@
-<<<<<<< HEAD
 linux (5.5.4-1~exp1) UNRELEASED; urgency=medium
 
   * New upstream release: https://kernelnewbies.org/Linux_5.5
@@ -61,7 +60,7 @@
   * linux-kbuild: Add new file to Makefile for kconfig
 
  -- Ben Hutchings <ben@decadent.org.uk>  Mon, 06 Jan 2020 04:26:45 +0000
-=======
+
 linux (5.4.19-1) unstable; urgency=medium
 
   * New upstream stable update:
@@ -1412,7 +1411,6 @@
   * f2fs: Fix crypto softdep: it uses crc32, not crc32c
 
  -- Salvatore Bonaccorso <carnil@debian.org>  Sun, 19 Jan 2020 10:22:58 +0100
->>>>>>> 739ba64a
 
 linux (5.4.8-1) unstable; urgency=medium
 
