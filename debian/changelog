--- conflicted
+++ resolved
@@ -1,4 +1,3 @@
-<<<<<<< HEAD
 linux-2.6 (3.1.0-1~experimental.1) UNRELEASED; urgency=low
 
   * New upstream release: http://kernelnewbies.org/Linux_3.1
@@ -26,9 +25,59 @@
  -- Ben Hutchings <ben@decadent.org.uk>  Tue, 27 Sep 2011 06:02:56 +0100
 
 linux-2.6 (3.1.0~rc7-1~experimental.1) experimental; urgency=low
-=======
+
+  * New upstream release candidate
+
+  [ Ben Hutchings ]
+  * Build udebs for the installer
+
+ -- Ben Hutchings <ben@decadent.org.uk>  Sun, 25 Sep 2011 22:52:50 +0100
+
+linux-2.6 (3.1.0~rc6-1~experimental.1) experimental; urgency=low
+
+  * New upstream release candidate
+
+  [ Ben Hutchings ]
+  * [ia64] Disable GENERIC_GPIO (fixes FTBFS)
+  * [i386] libertas: prioritize usb8388_olpc.bin firmware on OLPC machines
+  * [armel/ixp4xx] Add gpioblib support (fixes FTBFS)
+  * [i386] Fix alignment of alternative instruction entries (Closes: #640964)
+
+ -- Ben Hutchings <ben@decadent.org.uk>  Wed, 21 Sep 2011 05:45:40 +0100
+
+linux-2.6 (3.1.0~rc4-1~experimental.1) experimental; urgency=low
+
+  * New upstream release candidate
+
+  [ Ben Hutchings ]
+  * aufs: Disable until it is updated for Linux 3.1
+  * rt: Disable until it is updated for Linux 3.1
+  * nfs: Enable NFSv4.1/pNFS (Closes: #627655)
+  * [x86] ACPI: Enable ACPI_APEI_GHES as built-in (no longer modular).
+    Enable ACPI_APEI_MEMORY_FAILURE.
+  * netfilter: Enable IP_SET_HASH_NETIFACE as module
+  * net: Enable NFC, NFC_PN533 as modules
+  * video: Enable FB_UDL as module (Closes: #618261)
+  * target: Enable ISCSI_TARGET as module
+  * skge: Enable SKGE_GENESIS
+  * net/wireless: Enable RTL8192DE as module
+  * hwmon: Enable SENSORS_EMC2103, SENSORS_LM95245, SENSORS_MAX1668,
+    SENSORS_NTC_THERMISTOR, SENSORS_SMM665 as modules
+  * [i386] Enable GPIO_CS5535, MFD_CS5535, CS5535_MFGPT,
+    CS5535_CLOCK_EVENT_SRC, GPIO_VX855, MFD_VX855 as modules;
+    [i386/486] Enable OLPC_XO1_PM, OLPC_XO1_RTC, OLPC_XO1_SCI, OLPC_XO15_SCI
+    (Closes: #639113)
+  * media/dvb: Enable DVB_NET
+  * media/rc: Enable IR_MCE_KBD_DECODER as module
+  * gspca: Enable USB_GSPCA_SE401 as module
+  * de4x5: Disable on all architectures except alpha (Closes: #639538)
+  * wl128x: Disable on all flavours except armhf/omap
+  * Make bug script accept failure of lspci (Closes: #639439)
+  * [alpha] Disable GENERIC_GPIO (Closes: #638696)
+
+ -- Ben Hutchings <ben@decadent.org.uk>  Mon, 29 Aug 2011 14:48:28 +0100
+
 linux-2.6 (3.0.0-6) unstable; urgency=high
->>>>>>> d2a66a01
 
   [ Uwe Kleine-König ]
   * [amd64] Update rt featureset to 3.0.7-rt20
@@ -41,9 +90,6 @@
     For the complete list of changes, see:
      http://www.kernel.org/pub/linux/kernel/v3.0/ChangeLog-3.0.7
 
-<<<<<<< HEAD
- -- Ben Hutchings <ben@decadent.org.uk>  Sun, 25 Sep 2011 22:52:50 +0100
-=======
   [ Ben Hutchings ]
   * [powerpc] Change ATA, PATA_MACIO from module to built-in (Closes: #641210)
   * [powerpc] Change IDE, IDE_GD from built-in to module
@@ -66,7 +112,6 @@
   * aufs: Update to aufs3.0-20111031 (Closes: #644687)
   * xfs: Fix possible memory corruption in xfs_readlink (CVE-2011-4077)
   * oom: fix integer overflow of points in oom_badness (CVE-2011-4097)
->>>>>>> d2a66a01
 
  -- Ben Hutchings <ben@decadent.org.uk>  Tue, 01 Nov 2011 14:50:06 +0000
 
