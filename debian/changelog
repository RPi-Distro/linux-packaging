--- conflicted
+++ resolved
@@ -17,7 +17,6 @@
   [ Yves-Alexis Perez ]
   * usb: Enable APPLE_MFI_FASTCHARGE as a module
 
-<<<<<<< HEAD
   [ Salvatore Bonaccorso ]
   * Set ABI to trunk
 
@@ -55,10 +54,9 @@
 
   [ Matthew Gabeler-Lee ]
   * [x86] Re-enable APU2 LED control (Closes: 949448)
-=======
+
   [ Joel Stanley ]
   * [armhf] Enable NET_NCSI
->>>>>>> c16dc7f5
 
  -- Yves-Alexis Perez <corsac@debian.org>  Wed, 24 Jun 2020 21:58:24 +0200
 
