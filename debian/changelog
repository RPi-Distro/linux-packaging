--- conflicted
+++ resolved
@@ -1,16 +1,13 @@
-<<<<<<< HEAD
 linux-2.6 (2.6.18.dfsg.1-13) UNRELEASED; urgency=low
 
+  [ Bastian Blank ]
   * [vserver] Fix overflow in network accounting. (closes: #412132)
   * [vserver] Fix lock accounting. (closes: #417631)
   * Bump ABI to 5.
   * Make modules packages binnmuable.
   * [sparc] Enable Qlogic QLA SCSI support. (closes: #417629)
 
- -- Bastian Blank <waldi@debian.org>  Tue, 03 Apr 2007 23:26:42 +0200
-=======
-linux-2.6 (2.6.18.dfsg.1-12etch1) UNRELEASED; urgency=low
-
+  [ dann frazier ]
   * bugfix/listxattr-mem-corruption.patch
     [SECURITY] Fix userspace corruption vulnerability caused by
     incorrectly promoted return values in bad_inode_ops
@@ -22,7 +19,6 @@
     See CVE-2007-0958
 
  -- dann frazier <dannf@debian.org>  Wed, 04 Apr 2007 01:38:23 -0600
->>>>>>> 6fda70ba
 
 linux-2.6 (2.6.18.dfsg.1-12) unstable; urgency=low
 
