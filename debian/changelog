linux (5.6.4-1~exp1) UNRELEASED; urgency=medium

  * New upstream release: https://kernelnewbies.org/Linux_5.6
  * New upstream stable update:
    https://www.kernel.org/pub/linux/kernel/v5.x/ChangeLog-5.6.1
    https://www.kernel.org/pub/linux/kernel/v5.x/ChangeLog-5.6.2
    https://www.kernel.org/pub/linux/kernel/v5.x/ChangeLog-5.6.3
    https://www.kernel.org/pub/linux/kernel/v5.x/ChangeLog-5.6.4

  [ Ben Hutchings ]
  * Set ABI to trunk
  * [mips*] Revert "staging: octeon-usb: delete the octeon usb host controller
    driver"
  * [mips*] Revert "staging: octeon: delete driver"
  * [powerpc*] i2c: Enable I2C_PARPORT instead of I2C_PARPORT_LIGHT
  * aufs: Update support patchset to aufs5.x-rcN 20200302; no functional
    change
  * linux-signed-*: Build-Depend on kernel-wedge 2.102 for consistency

  [ Aurelien Jarno ]
  * Enable SENSORS_DRIVETEMP
  * [riscv64] Enable SOC_VIRT
  * [riscv64] Enable GPIOLIB, GPIO_SIFIVE, POWER_RESET, POWER_RESET_GPIO,
    POWER_RESET_GPIO_RESTART, POWER_RESET_RESTART, CONFIG_PWM,
    CONFIG_PWM_SIFIVE, CONFIG_SIFIVE_L2

  [ Christian Barcenas ]
  * linux-kbuild: Stop building conmakehash
  * linux-cpupower: Add libcap to Build-Depends and turbostat linker flags
<<<<<<< HEAD
  * [x86] Drop EFI cold boot mitigation patch in favor of upstream
=======
  * [amd64] Update "x86: Make x32 syscall support conditional ..." for 5.6
>>>>>>> fd3842ea

  [ Romain Perier ]
  * [x86] udeb: Add crc32_pclmul to crc-modules
  * udeb: Add crc32_generic to crc-modules

  [ Luca Boccassi ]
  * lockdown: set default (with Secure Boot) to LOCKDOWN_INTEGRITY_MAX
    (Closes: #956197)

 -- Ben Hutchings <benh@debian.org>  Mon, 30 Mar 2020 14:50:42 +0100

linux (5.5.17-1) unstable; urgency=medium

  * New upstream stable update:
    https://www.kernel.org/pub/linux/kernel/v5.x/ChangeLog-5.5.14
    - mmc: core: Allow host controllers to require R1B for CMD6
    - mmc: core: Respect MMC_CAP_NEED_RSP_BUSY for erase/trim/discard
    - mmc: core: Respect MMC_CAP_NEED_RSP_BUSY for eMMC sleep command
    - [armhf] mmc: sdhci-omap: Fix busy detection by enabling
      MMC_CAP_NEED_RSP_BUSY
    - [armhf,arm64] mmc: sdhci-tegra: Fix busy detection by enabling
      MMC_CAP_NEED_RSP_BUSY
    - cxgb4: fix throughput drop during Tx backpressure
    - cxgb4: fix Txq restart check during backpressure
    - geneve: move debug check after netdev unregister
    - hsr: fix general protection fault in hsr_addr_is_self()
    - ipv4: fix a RCU-list lock in inet_dump_fib()
    - macsec: restrict to ethernet devices
    - net/bpfilter: fix dprintf usage for /dev/kmsg
    - net: cbs: Fix software cbs to consider packet sending time
    - [armhf,arm64] net: dsa: Fix duplicate frames flooded by learning
    - net: ena: Add PCI shutdown handler to allow safe kexec
    - [armhf] net: mvneta: Fix the case where the last poll did not process all
      rx
    - net/packet: tpacket_rcv: avoid a producer race condition
    - net: phy: dp83867: w/a for fld detect threshold bootstrapping issue
    - [armhf,arm64] net: phy: mdio-bcm-unimac: Fix clock handling
    - net: qmi_wwan: add support for ASKEY WWHC050
    - net/sched: act_ct: Fix leak of ct zone template on replace
    - net_sched: cls_route: remove the right filter from hashtable
    - net_sched: hold rtnl lock in tcindex_partial_destroy_work()
    - net_sched: keep alloc_hash updated after hash allocation
    - [armhf,arm64] net: stmmac: dwmac-rk: fix error path in rk_gmac_probe
    - r8169: re-enable MSI on RTL8168c
    - slcan: not call free_netdev before rtnl_unlock in slcan_open
    - tcp: also NULL skb->dev when copy was needed
    - tcp: ensure skb->dev is NULL before leaving TCP stack
    - tcp: repair: fix TCP_QUEUE_SEQ implementation
    - vxlan: check return value of gro_cells_init()
    - [arm64] Revert "net: bcmgenet: use RGMII loopback for MAC reset"
    - [arm64] net: bcmgenet: keep MAC in reset until PHY is up
    - bnxt_en: Fix Priority Bytes and Packets counters in ethtool -S.
    - bnxt_en: fix memory leaks in bnxt_dcbnl_ieee_getets()
    - bnxt_en: Return error if bnxt_alloc_ctx_mem() fails.
    - bnxt_en: Free context memory after disabling PCI in probe error path.
    - bnxt_en: Reset rings if ring reservation fails during open()
    - net: ena: fix incorrect setting of the number of msix vectors
    - net: ena: fix request of incorrect number of IRQ vectors
    - net: ena: avoid memory access violation by validating req_id properly
    - net: ena: fix continuous keep-alive resets
    - net: ip_gre: Separate ERSPAN newlink / changelink callbacks
    - net: ip_gre: Accept IFLA_INFO_DATA-less configuration
    - hsr: use rcu_read_lock() in hsr_get_node_{list/status}()
    - hsr: add restart routine into hsr_get_node_list()
    - hsr: set .netnsok flag
    - net/mlx5: DR, Fix postsend actions write length
    - net/mlx5e: Enhance ICOSQ WQE info fields
    - net/mlx5e: Fix missing reset of SW metadata in Striding RQ reset
    - net/mlx5e: Fix ICOSQ recovery flow with Striding RQ
    - net/mlx5e: Do not recover from a non-fatal syndrome
    - net/mlx5_core: Set IB capability mask1 to fix ib_srpt connection failure
    - net/mlx5e: kTLS, Fix TCP seq off-by-1 issue in TX resync flow
    - net/mlx5e: Fix endianness handling in pedit mask
    - cgroup-v1: cgroup_pidlist_next should update position index
    - nfs: add minor version to nfs_server_key for fscache
    - drivers/of/of_mdio.c:fix of_mdiobus_register()
    - cgroup1: don't call release_agent when it is ""
    - veth: ignore peer tx_dropped when counting local rx_dropped
    - drm/amd/display: update soc bb for nv14
    - drm/amdgpu: correct ROM_INDEX/DATA offset for VEGA20
    - [armhf] drm/exynos: Fix cleanup of IOMMU related objects
    - [x86] iommu/vt-d: Silence RCU-list debugging warnings
    - scsi: ipr: Fix softlockup when rescanning devices in petitboot
    - mac80211: Do not send mesh HWMP PREQ if HWMP is disabled
    - [x86] iommu/vt-d: Fix debugfs register reads
    - [x86] iommu/vt-d: Populate debugfs if IOMMUs are detected
    - Input: fix stale timestamp on key autorepeat events
    - [x86] Input: synaptics - enable RMI on HP Envy 13-ad105ng
    - Input: avoid BIT() macro usage in the serio.h UAPI header
    - IB/rdmavt: Free kernel completion queue when done
    - RDMA/core: Fix missing error check on dev_set_name()
    - RDMA/odp: Fix leaking the tgid for implicit ODP
    - gpiolib: Fix irq_disable() semantics
    - RDMA/nl: Do not permit empty devices names during
      RDMA_NLDEV_CMD_NEWLINK/SET
    - RDMA/mad: Do not crash if the rdma device does not have a umad interface
    - ceph: check POOL_FLAG_FULL/NEARFULL in addition to OSDMAP_FULL/NEARFULL
    - ceph: fix memory leak in ceph_cleanup_snapid_map()
    - [x86] KVM: SVM: Issue WBINVD after deactivating an SEV guest
    - [armhf] dts: dra7: Add bus_dma_limit for L3 bus
    - [armhf] dts: omap5: Add bus_dma_limit for L3 bus
    - perf probe: Fix to delete multiple probe event
    - perf probe: Do not depend on dwfl_module_addrsym()
    - rtlwifi: rtl8188ee: Fix regression due to commit d1d1a96bdb44
    - drm/prime: use dma length macro when mapping sg
    - drm/amdgpu: fix scatter-gather mapping with user pages
    - drm/radeon: fix scatter-gather mapping with user pages
    - [armhf] soc: samsung: chipid: Fix return value on non-Exynos platforms
    - scsi: sd: Fix optimal I/O size for devices that change reported values
    - nl80211: fix NL80211_ATTR_CHANNEL_WIDTH attribute type
    - mac80211: drop data frames without key on encrypted links
    - mac80211: mark station unauthorized before key removal
    - mm/swapfile.c: move inode_lock out of claim_swapfile
    - drivers/base/memory.c: indicate all memory blocks as removable
    - mm/sparse: fix kernel crash with pfn_section_valid check
    - mm: fork: fix kernel_stack memcg stats for various stack implementations
    - [x86] gpiolib: acpi: Correct comment for HP x2 10 honor_wakeup quirk
    - gpiolib: acpi: Rework honor_wakeup option into an ignore_wake option
    - [x86] gpiolib: acpi: Add quirk to ignore EC wakeups on HP x2 10 BYT +
      AXP288 model
    - bpf: Fix cgroup ref leak in cgroup_bpf_inherit on out-of-memory
    - RDMA/core: Ensure security pkey modify is not lost
    - afs: Fix handling of an abort from a service handler
    - genirq: Fix reference leaks on irq affinity notifiers
    - xfrm: handle NETDEV_UNREGISTER for xfrm device
    - vti[6]: fix packet tx through bpf_redirect() in XinY cases
    - RDMA/mlx5: Fix the number of hwcounters of a dynamic counter
    - RDMA/mlx5: Fix access to wrong pointer while performing flush due to
      error
    - RDMA/mlx5: Block delay drop to unprivileged users
    - xfrm: fix uctx len check in verify_sec_ctx_len
    - xfrm: add the missing verify_sec_ctx_len check in xfrm_add_acquire
    - xfrm: policy: Fix doulbe free in xfrm_policy_timer
    - afs: Fix client call Rx-phase signal handling
    - afs: Fix some tracing details
    - afs: Fix unpinned address list during probing
    - ieee80211: fix HE SPR size calculation
    - mac80211: set IEEE80211_TX_CTRL_PORT_CTRL_PROTO for nl80211 TX
    - netfilter: flowtable: reload ip{v6}h in nf_flow_tuple_ip{v6}
    - netfilter: flowtable: populate addr_type mask
    - netfilter: nft_fwd_netdev: validate family and chain type
    - netfilter: nft_fwd_netdev: allow to redirect to ifb via ingress
    - [i386] bpf, x32: Fix bug with JMP32 JSET BPF_X checking upper bits
    - bpf: Initialize storage pointers to NULL to prevent freeing garbage
      pointer
    - bpf/btf: Fix BTF verification of enum members in struct/union
    - bpf, sockmap: Remove bucket->lock from sock_{hash|map}_free
    - [armhf] dts: sun8i-a83t-tbs-a711: Fix USB OTG mode detection
    - vti6: Fix memory leak of skb if input policy check fails
    - r8169: fix PHY driver check on platforms w/o module softdeps
    - [x86] clocksource/drivers/hyper-v: Untangle stimers and timesync from
      clocksources
    - bpf: Undo incorrect __reg_bound_offset32 handling
    - USB: serial: option: add support for ASKEY WWHC050
    - USB: serial: option: add BroadMobi BM806U
    - USB: serial: option: add Wistron Neweb D19Q1
    - USB: cdc-acm: restore capability check order
    - USB: serial: io_edgeport: fix slab-out-of-bounds read in
      edge_interrupt_callback
    - [armhf,arm64] usb: musb: fix crash with highmen PIO and usbmon
    - media: flexcop-usb: fix endpoint sanity check
    - media: usbtv: fix control-message timeouts
    - staging: rtl8188eu: Add ASUS USB-N10 Nano B1 to device table
    - [x86] staging: wlan-ng: fix ODEBUG bug in prism2sta_disconnect_usb
    - [x86] staging: wlan-ng: fix use-after-free Read in hfa384x_usbin_callback
    - [x86] ahci: Add Intel Comet Lake H RAID PCI ID
    - libfs: fix infoleak in simple_attr_read()
    - media: ov519: add missing endpoint sanity checks (CVE-2020-11608)
    - media: dib0700: fix rc endpoint lookup
    - media: stv06xx: add missing descriptor sanity checks (CVE-2020-11609)
    - media: xirlink_cit: add missing descriptor sanity checks
      (CVE-2020-11668)
    - media: v4l2-core: fix a use-after-free bug of sd->devnode
    https://www.kernel.org/pub/linux/kernel/v5.x/ChangeLog-5.5.15
    - bpf: update jmp32 test cases to fix range bound deduction
    - mac80211: Check port authorization in the ieee80211_tx_dequeue() case
    - mac80211: fix authentication with iwlwifi/mvm
    - vt: selection, introduce vc_is_sel
    - vt: ioctl, switch VT_IS_IN_USE and VT_BUSY to inlines
    - vt: switch vt_dont_switch to bool
    - vt: vt_ioctl: remove unnecessary console allocation checks
    - vt: vt_ioctl: fix VT_DISALLOCATE freeing in-use virtual console
    - vt: vt_ioctl: fix use-after-free in vt_in_use()
    - [x86] platform: pmc_atom: Add Lex 2I385SW to critclk_systems DMI table
    - bpf: Explicitly memset the bpf_attr structure
    - bpf: Explicitly memset some bpf info structures declared on the stack
    - iwlwifi: don't send GEO_TX_POWER_LIMIT if no wgds table
    - [x86] gpiolib: acpi: Add quirk to ignore EC wakeups on HP x2 10 CHT +
      AXP288 model
    - [armhf] clk: imx: Align imx sc clock msg structs to 4
    - [armhf] clk: imx: Align imx sc clock parent msg structs to 4
    - libceph: fix alloc_msg_with_page_vector() memory leaks
    - perf map: Fix off by one in strncpy() size argument
    - [armel,armhf] dts: bcm283x: Fix vc4's firmware bus DMA limitations
    - [armel] bcm2835-rpi-zero-w: Add missing pinctrl name
    - [armhf] dts: imx6: phycore-som: fix arm and soc minimum voltage
    - [armhf] dts: N900: fix onenand timings
    https://www.kernel.org/pub/linux/kernel/v5.x/ChangeLog-5.5.16
    - ipv4: fix a RCU-list lock in fib_triestat_seq_show
    - net, ip_tunnel: fix interface lookup with no key
    - sctp: fix possibly using a bad saddr with a given dst
    - sctp: fix refcount bug in sctp_wfree
    - [arm64,riscv64] net: macb: Fix handling of fixed-link node
    - nvme-rdma: Avoid double freeing of async event data
    - drm/amdgpu: add fbdev suspend/resume on gpu reset
    - [x86] drm/amd/display: Add link_rate quirk for Apple 15" MBP 2017
    - drm/bochs: downgrade pci_request_region failure from error to warning
    - initramfs: restore default compression behavior
    - drm/amdgpu: fix typo for vcn1 idle check
    - tools/power turbostat: Fix gcc build warnings
    - tools/power turbostat: Fix missing SYS_LPI counter on some Chromebooks
    - tools/power turbostat: Fix 32-bit capabilities warning
    - padata: fix uninitialized return value in padata_replace()
    - brcmfmac: abort and release host after error
    - XArray: Fix xa_find_next for large multi-index entries
    - misc: rtsx: set correct pcr_ops for rts522A
    - PCI: sysfs: Revert "rescan" file renames
    - [x86] mei: me: add cedar fork device ids
    - nvmem: check for NULL reg_read and reg_write before dereferencing
    - [armhf] extcon: axp288: Add wakeup support
    - Revert "dm: always call blk_queue_split() in dm_process_bio()"
    - [x86] ALSA: hda/ca0132 - Add Recon3Di quirk to handle integrated sound on
      EVGA X99 Classified motherboard
    - iwlwifi: consider HE capability when setting LDPC
    - iwlwifi: yoyo: don't add TLV offset when reading FIFOs
    - iwlwifi: dbg: don't abort if sending DBGC_SUSPEND_RESUME fails
    - rxrpc: Fix sendmsg(MSG_WAITALL) handling
    - IB/hfi1: Ensure pq is not left on waitlist
    - sched: act: count in the size of action flags bitfield
    - tcp: fix TFO SYNACK undo to avoid double-timestamp-undo
    - [x86,ia64] watchdog: iTCO_wdt: Export vendorsupport
    - [x86,ia64] watchdog: iTCO_wdt: Make ICH_RES_IO_SMI optional
    - i2c: i801: Do not add ICH_RES_IO_SMI for the iTCO_wdt device
    - net: genetlink: return the error code when attribute parsing fails.
    - net: Fix Tx hash bound checking
    - net/smc: fix cleanup for linkgroup setup failures
    - padata: always acquire cpu_hotplug_lock before pinst->lock
    - mm: mempolicy: require at least one nodeid for MPOL_PREFERRED
      (CVE-2020-11565)
    https://www.kernel.org/pub/linux/kernel/v5.x/ChangeLog-5.5.17
    - cxgb4: fix MPS index overwrite when setting MAC address
    - ipv6: don't auto-add link-local address to lag ports
    - [armhf] net: dsa: bcm_sf2: Do not register slave MDIO bus with OF
    - [armhf] net: dsa: bcm_sf2: Ensure correct sub-node is parsed
    - net: phy: micrel: kszphy_resume(): add delay after genphy_resume() before
      accessing PHY registers
    - net_sched: add a temporary refcnt for struct tcindex_data
    - net_sched: fix a missing refcnt in tcindex_init()
    - [armhf,arm64] net: stmmac: dwmac1000: fix out-of-bounds mac address reg
      setting
    - slcan: Don't transmit uninitialized stack data in padding
    - tun: Don't put_page() for all negative return values from XDP program
    - r8169: change back SG and TSO to be disabled by default
    - cxgb4: free MQPRIO resources in shutdown path
    - [s390x] prevent leaking kernel address in BEAR
    - random: always use batched entropy for get_random_u{32,64}
    - [armhf,arm64] usb: dwc3: gadget: Wrap around when skip TRBs
    - slub: improve bit diffusion for freelist ptr obfuscation
    - ubi: fastmap: Free unused fastmap anchor peb during detach
    - RDMA/ucma: Put a lock around every call to the rdma_cm layer
    - RDMA/cma: Teach lockdep about the order of rtnl and lock
    - RDMA/siw: Fix passive connection establishment
    - Bluetooth: RFCOMM: fix ODEBUG bug in rfcomm_dev_ioctl
    - RDMA/cm: Update num_paths in cma_resolve_iboe_route error flow
    - blk-mq: Keep set->nr_hw_queues and set->map[].nr_queues in sync
    - fbcon: fix null-ptr-deref in fbcon_switch
    - driver core: Reevaluate dev->links.need_for_probe as suppliers are added
    - [x86] iommu/vt-d: Allow devices with RMRRs to use identity domain
    - ACPI: PM: Add acpi_[un]register_wakeup_handler()
    - [x86] platform: intel_int0002_vgpio: Use acpi_register_wakeup_handler()
    - IB/hfi1: Call kobject_put() when kobject_init_and_add() fails
    - IB/hfi1: Fix memory leaks in sysfs registration and unregistration
    - IB/mlx5: Replace tunnel mpls capability bits for tunnel_offloads
    - [armhf] imx: Enable ARM_ERRATA_814220 for i.MX6UL and i.MX7D
    - [armhf] imx: only select ARM_ERRATA_814220 for ARMv7-A
    - ceph: remove the extra slashes in the server path
    - ceph: canonicalize server path in place

  [ Noah Meyerhans ]
  * Fix autopkgtest failure due to pycodestyle violation
  * [cloud] Re-enable kernel page merge functionality (Closes: #955366)
  * [cloud] Apply a number of additional optimizations (Closes: #947759)
    - Statically link nvme and ext4 drivers with the kernel
    - [amd64] Re-enable SCHED_MC_PRIO
    - Switch to LZ4 for compression
    - Disable a number of additional drivers unlikely to be found in
      cloud environments

  [ Ben Hutchings ]
  * drm: Disable DRM_LEGACY (DRI1)
  * Bump ABI to 2
  * WireGuard: Update for renaming of skb_reset_tc() to skb_reset_redirect()
  * lib/fonts: Enable FONTS, FONT_8x8, FONT_8x16, FONT_TER16x32 for most
    flavours (Closes: #956173)
  * keys: Enable PERSISTENT_KEYRINGS
  * mm: Enable DEFERRED_STRUCT_PAGE_INIT (Closes: #954025)
  * [armel/marvell] mm: Enable COMPACTION (Closes: #949171)
  * [x86} media/cec: Enable CEC_PLATFORM_DRIVERS; enable VIDEO_SECO_CEC as a
    module (Closes: #951543)
  * [x86] sound/soc/intel: Enable SND_SOC_INTEL_BYT_CHT_CX2072X_MACH as module
    (Closes: #951482)

  [ Sudip Mukherjee ]
  * Remove libbpf. (See: #948041)

  [ Jason A. Donenfeld ]
  * Provide wireguard-modules as stop-gap for packages.

  [ Christian Barcenas ]
  * linux-cpupower: Add libcap to Build-Depends and turbostat linker flags

  [ Joel Johnson ]
  * [armhf] Build PHY_MVEBU_A38X_COMPHY module (Closes: #951409)

  [ Josua Mayer ]
  * [arm64] enable support for the Honeycomb arm64 workstation
    (Closes: #948576)

 -- Ben Hutchings <benh@debian.org>  Wed, 15 Apr 2020 03:37:48 +0100

linux (5.5.13-2) unstable; urgency=medium

  * bpf: Undo incorrect __reg_bound_offset32 handling (CVE-2020-8835)

 -- Salvatore Bonaccorso <carnil@debian.org>  Mon, 30 Mar 2020 23:06:57 +0200

linux (5.5.13-1) unstable; urgency=medium

  * New upstream release: https://kernelnewbies.org/Linux_5.5
    (Closes: #953680)
  * New upstream stable update:
    https://www.kernel.org/pub/linux/kernel/v5.x/ChangeLog-5.5.1
    https://www.kernel.org/pub/linux/kernel/v5.x/ChangeLog-5.5.2
    https://www.kernel.org/pub/linux/kernel/v5.x/ChangeLog-5.5.3
    https://www.kernel.org/pub/linux/kernel/v5.x/ChangeLog-5.5.4
    https://www.kernel.org/pub/linux/kernel/v5.x/ChangeLog-5.5.5
    https://www.kernel.org/pub/linux/kernel/v5.x/ChangeLog-5.5.6
    https://www.kernel.org/pub/linux/kernel/v5.x/ChangeLog-5.5.7
    https://www.kernel.org/pub/linux/kernel/v5.x/ChangeLog-5.5.8
    https://www.kernel.org/pub/linux/kernel/v5.x/ChangeLog-5.5.9
    https://www.kernel.org/pub/linux/kernel/v5.x/ChangeLog-5.5.10
    https://www.kernel.org/pub/linux/kernel/v5.x/ChangeLog-5.5.11
    https://www.kernel.org/pub/linux/kernel/v5.x/ChangeLog-5.5.12
    https://www.kernel.org/pub/linux/kernel/v5.x/ChangeLog-5.5.13

  [ Ben Hutchings ]
  * aufs: Update support patchset to aufs5.x-rcN 20200120; no functional
    change
  * net: Enable NET_SWITCHDEV; disable on armel/marvell (Closes: #949863)
  * [armhf] net/ethernet/ti: Enable TI_CPSW_SWITCHDEV as module; enable TI_CPTS
  * wireless: Enable regulatory.db direct loading:
    - Drop "wireless: Disable regulatory.db direct loading"
    - linux-image: Add Breaks: relation with old wireless-regdb versions
    - Regenerate my wireless-regdb certificate with expected attributes
  * [x86] Drop "Add a SysRq option to lift kernel lockdown" (Closes: #947021)
    - This patch allowed remotely disabling lockdown using usbip
    - Lockdown can be disabled by running "mokutil --disable-validation",
      rebooting, and confirming the change when prompted
  * Set PYTHON=python3 for document build (fixes FTBFS)
  * [x86,arm64] Move linux-headers metapackages to src:linux-signed-*.
    This should ensure that src:linux and src:linux-signed-* transition to
    testing together.
  * debian/bin/gencontrol_signed.py: Generate valid versions in a linux binNMU
  * udeb: Drop zlib-modules packages, as zlib_deflate is now always built-in
    (fixes FTBFS on several architectures)
  * [mips*/octeon] Fix and re-enable the Octeon Ethernet driver
  * [mips*] Fix FTBFS:
    - Increase RELOCATION_TABLE_SIZE to 0x160000
    - Fix exception handler memcpy()
  * debian/config: Delete redundant arch/flavour-specific "debug-info: true"
  * linux-source: Suggest qtbase5-dev instead of the removed libqt4-dev
    (Closes: #953386)
  * Add WireGuard driver and required crypto changes from 5.6-rc7 and
    cryptodev-2.6, thanks to Jason A. Donenfeld (Closes: #953569)
  * drivers/net: Enable WIREGUARD as module
  * debian/control: Use my debian.org email in Uploaders field
  * debian/certs: Rename Romain Perier's certificate to match email address
  * security/integrity/platform_certs: Rebase db-mok-keyring patch set for
    5.5.9
  * [x86] Enable X86_UMIP (previously configured as X86_INTEL_UMIP)
  * Set ABI to 1
  * [amd64] Enable Intel GVT-g (except cloud-amd64) (Closes: #954088):
    - vfio: Enable VFIO_MDEV, VFIO_MDEV_DEVICE as modules
    - i915: Enable DRM_I915_GVT; enable DRM_I915_GVT_KVMGT as module
  * drivers/net/wireless: Enable MT76x0E as module (Closes: #953683)
  * bcmgenet: Backport ACPI support, supporting Raspberry Pi 4
    (Closes: #950578)

  [ Aurelien Jarno ]
  * [riscv64] Enable SECCOMP.

  [ Romain Perier ]
  * [arm64] Enable BCMGENET
  * [arm64] Fix CONFIG_INFINIBAND_HNS_HIP06 and CONFIG_INFINIBAND_HNS_HIP08
    from tristate to boolean
  * debian/certs: Add my own certificate for wireless-regdb
  * debian/patches/debian/wireless-add-debian-wireless-regdb-certificates.patch:
    Add the hexdump of my certificate to this patch, so the kernel can
    directly load the regulatory db and trust it if have I signed it.

  [ Noah Meyerhans ]
  * [arm64] Enable KVM_ARM_HOST and KVM_ARM_PMU
  * [arm64] Enable CONFIG_ARM64_ERRATUM_1418040
  * [arm64/cloud-arm64] Introduce cloud build flavour
  * [cloud] random: Enable RANDOM_TRUST_BOOTLOADER

  [ Mark Pearson ]
  * [amd64] ASoC: Enable SND_SOC_SOF_COMETLAKE_LP_SUPPORT,
    SND_SOC_SOF_COMETLAKE_H_SUPPORT

  [ Christian Barcenas ]
  * lockdown: honor LOCK_DOWN_IN_EFI_SECURE_BOOT=n (Closes: #945604)

  [ Salvatore Bonaccorso ]
  * libcpupower: Lower back soname version to 1 and add new
    cpufreq_{get,put}_boost_frequencies methods

  [ Joel Stanley ]
  * [armhf] Enable ASPEED AST2600 SoC family. This includes all ASPEED symbols
    for the AST2600 and FTGMAC100, the network device used by this SoC. The
    SoC has 5 UARTs so CONFIG_SERIAL_8250_NR_UARTS is bumped to 5 from 4
    in order to correctly register UART5, the boot console.

  [ Petr Stastny ]
  * [x86] i2c: Enable I2C_AMD_MP2 as module (Closes: #955004)

  [ Vagrant Cascadian ]
  * [arm64] Add patch from next-20200325 to enable device-tree for
    Pinebook Pro.

 -- Ben Hutchings <benh@debian.org>  Mon, 30 Mar 2020 03:03:47 +0100

linux (5.5~rc5-1~exp1) experimental; urgency=medium

  * New upstream release candidate

  [ Romain Perier ]
  * [rt] Disable until it is updated for 5.5 or later
  * [mips*] Remove obsolete patch
    MIPS-Loongson-3-Add-Loongson-LS3A-RS780E-1-way-machi.patch
  * Retrieve the new aufs5 patches from the upstream tree, with an update in
    aufs5-standalone.patch (see its header).
  * Refreshed patches:
    - debian/dfsg/vs6624-disable.patch
    - bugfix/all/firmware_class-log-every-success-and-failure.patch
    - bugfix/all/
      radeon-amdgpu-firmware-is-required-for-drm-and-kms-on-r600-onward.patch
    - bugfix/all/disable-some-marvell-phys.patch
    - features/all/
      security-perf-allow-further-restriction-of-perf_event_open.patch
    - features/x86/x86-make-x32-syscall-support-conditional.patch
    - bugfix/all/fs-add-module_softdep-declarations-for-hard-coded-cr.patch
    - features/all/lockdown/
      efi-add-an-efi_secure_boot-flag-to-indicate-secure-b.patch

  [ Ben Hutchings ]
  * udeb: Add f2fs-modules package
  * linux-kbuild: Stop building pnmtologo
  * linux-kbuild: Add new file to Makefile for kconfig

 -- Ben Hutchings <ben@decadent.org.uk>  Mon, 06 Jan 2020 04:26:45 +0000

linux (5.4.19-1) unstable; urgency=medium

  * New upstream stable update:
    https://www.kernel.org/pub/linux/kernel/v5.x/ChangeLog-5.4.14
    - [arm64,armhf] soc: amlogic: meson-ee-pwrc: propagate PD provider
      registration errors
    - [arm64,armhf] soc: amlogic: meson-ee-pwrc: propagate errors from
      pm_genpd_init()
    - [armhf] bus: ti-sysc: Fix iterating over clocks
    - clk: Don't try to enable critical clocks if prepare failed
    - [armhf] ASoC: stm32: sai: fix possible circular locking
    - [armhf] ASoC: stm32: dfsdm: fix 16 bits record
    - [armhf] OMAP2+: Fix ti_sysc_find_one_clockdomain to check for
      to_clk_hw_omap
    - [armhf] dts: imx6q-dhcom: Fix SGTL5000 VDDIO regulator connection
    - [x86] ASoC: Intel: bytcht_es8316: Fix Irbis NB41 netbook quirk
    - ALSA: dice: fix fallback from protocol extension into limited
      functionality
    - ALSA: seq: Fix racy access for queue timer in proc read
    - ALSA: firewire-tascam: fix corruption due to spin lock without
      restoration in SoftIRQ context
    - ALSA: usb-audio: fix sync-ep altsetting sanity check
    - [arm64] dts: allwinner: a64: olinuxino: Fix SDIO supply regulator
    - [arm64] dts: allwinner: a64: olinuxino: Fix eMMC supply regulator
    - [armhf] clk: sunxi-ng: r40: Allow setting parent rate for external clock
      outputs
    - block: fix an integer overflow in logical block size
    - fuse: fix fuse_send_readpages() in the syncronous read case
    - io_uring: only allow submit from owning task
    - [armhf] dts: am571x-idk: Fix gpios property to have the correct gpio
      number
    - [armel] davinci: select CONFIG_RESET_CONTROLLER
    - perf: Correctly handle failed perf_get_aux_event()
    - iio: buffer: align the size of scan bytes to size of the largest element
    - USB: serial: simple: Add Motorola Solutions TETRA MTP3xxx and MTP85xx
    - USB: serial: option: Add support for Quectel RM500Q
    - USB: serial: opticon: fix control-message timeouts
    - USB: serial: option: add support for Quectel RM500Q in QDL mode
    - USB: serial: suppress driver bind attributes
    - USB: serial: ch341: handle unbound port at reset_resume
    - USB: serial: io_edgeport: handle unbound ports on URB completion
    - USB: serial: io_edgeport: add missing active-port sanity check
    - USB: serial: keyspan: handle unbound ports
    - USB: serial: quatech2: handle unbound ports
    - [x86] staging: comedi: ni_routes: fix null dereference in
      ni_find_route_source()
    - [x86] staging: comedi: ni_routes: allow partial routing information
    - [x86] scsi: fnic: fix invalid stack access
    - scsi: mptfusion: Fix double fetch bug in ioctl
    - ptrace: reintroduce usage of subjective credentials in ptrace_has_cap()
    - [armhf] mtd: rawnand: gpmi: Fix suspend/resume problem
    - [armhf] mtd: rawnand: gpmi: Restore nfc timing setup after
      suspend/resume
    - usb: core: hub: Improved device recognition on remote wakeup
    - cpu/SMT: Fix x86 link error without CONFIG_SYSFS
    - [x86] CPU/AMD: Ensure clearing of SME/SEV features is maintained
    - locking/rwsem: Fix kernel crash when spinning on RWSEM_OWNER_UNKNOWN
    - [x86] perf/x86/intel/uncore: Fix missing marker for
      snr_uncore_imc_freerunning_events
    - [amd64] x86/efistub: Disable paging at mixed mode entry
    - [s390x] zcrypt: Fix CCA cipher key gen with clear key value function
    - [x86] scsi: storvsc: Correctly set number of hardware queues for IDE
      disk
    - mtd: spi-nor: Fix selection of 4-byte addressing opcodes on Spansion
    - [x86] efi/earlycon: Fix write-combine mapping on x86
    - [s390x] setup: Fix secure ipl message
    - [armhf] clk: samsung: exynos5420: Keep top G3D clocks enabled
    - perf hists: Fix variable name's inconsistency in hists__for_each() macro
    - locking/lockdep: Fix buffer overrun problem in stack_trace[]
    - perf report: Fix incorrectly added dimensions as switch perf data file
    - mm/shmem.c: thp, shmem: fix conflict of above-47bit hint address and PMD
      alignment
    - mm/huge_memory.c: thp: fix conflict of above-47bit hint address and PMD
      alignment
    - mm: memcg/slab: fix percpu slab vmstats flushing
    - mm: memcg/slab: call flush_memcg_workqueue() only if memcg workqueue is
      valid
    - mm, debug_pagealloc: don't rely on static keys too early
    - btrfs: rework arguments of btrfs_unlink_subvol
    - btrfs: fix invalid removal of root ref
    - btrfs: do not delete mismatched root refs
    - btrfs: relocation: fix reloc_root lifespan and access
    - btrfs: fix memory leak in qgroup accounting
    - btrfs: check rw_devices, not num_devices for balance
    - Btrfs: always copy scrub arguments back to user space
    - mm/memory_hotplug: don't free usage map when removing a re-added early
      section
    - mm/page-writeback.c: avoid potential division by zero in
      wb_min_max_ratio()
    - mm: khugepaged: add trace status description for SCAN_PAGE_HAS_PRIVATE
    - [armhf] dts: imx6sx-sdb: Remove incorrect power supply assignment
    - [armhf] dts: imx6sl-evk: Remove incorrect power supply assignment
    - [armhf] dts: imx6sll-evk: Remove incorrect power supply assignment
    - [armhf] dts: imx6q-icore-mipi: Use 1.5 version of i.Core MX6DL
    - [arm64,armhf] net: stmmac: 16KB buffer must be 16 byte aligned
    - [arm64,armhf] net: stmmac: Enable 16KB buffer size
    - [arm*] reset: Fix {of,devm}_reset_control_array_get kerneldoc return
      types
    - tipc: fix potential hanging after b/rcast changing
    - tipc: fix retrans failure due to wrong destination
    - block: Fix the type of 'sts' in bsg_queue_rq()
    - bpf: Fix incorrect verifier simulation of ARSH under ALU32
    - bpf: Sockmap/tls, during free we may call tcp_bpf_unhash() in loop
    - bpf: Sockmap, ensure sock lock held during tear down
    - bpf: Sockmap/tls, push write_space updates through ulp updates
    - bpf: Sockmap, skmsg helper overestimates push, pull, and pop bounds
    - bpf: Sockmap/tls, msg_push_data may leave end mark in place
    - bpf: Sockmap/tls, tls_sw can create a plaintext buf > encrypt buf
    - bpf: Sockmap/tls, skmsg can have wrapped skmsg that needs extra chaining
    - bpf: Sockmap/tls, fix pop data with SK_DROP return code
    - [arm64,armhf] i2c: tegra: Fix suspending in active runtime PM state
    - [arm64,armhf] i2c: tegra: Properly disable runtime PM on driver's probe
      error
    - cfg80211: fix deadlocks in autodisconnect work
    - cfg80211: fix memory leak in nl80211_probe_mesh_link
    - cfg80211: fix memory leak in cfg80211_cqm_rssi_update
    - cfg80211: fix page refcount issue in A-MSDU decap
    - bpf/sockmap: Read psock ingress_msg before sk_receive_queue
    - netfilter: fix a use-after-free in mtype_destroy()
    - netfilter: arp_tables: init netns pointer in xt_tgdtor_param struct
    - netfilter: nat: fix ICMP header corruption on ICMP errors
    - netfilter: nft_tunnel: fix null-attribute check
    - netfilter: nft_tunnel: ERSPAN_VERSION must not be null
    - netfilter: nf_tables: remove WARN and add NLA_STRING upper limits
    - netfilter: nf_tables: store transaction list locally while requesting
      module
    - netfilter: nf_tables: fix flowtable list del corruption
    - NFC: pn533: fix bulk-message timeout
    - net: bpf: Don't leak time wait and request sockets
    - bpftool: Fix printing incorrect pointer in btf_dump_ptr
    - batman-adv: Fix DAT candidate selection on little endian systems
    - macvlan: use skb_reset_mac_header() in macvlan_queue_xmit()
    - [x86] hv_netvsc: Fix memory leak when removing rndis device
    - net: avoid updating qdisc_xmit_lock_key in netdev_update_lockdep_key()
    - [arm64] net: hns3: pad the short frame before sending to the hardware
    - [arm64] net: hns: fix soft lockup when there is not enough memory
    - net: phy: dp83867: Set FORCE_LINK_GOOD to default after reset
    - net/sched: act_ife: initalize ife->metalist earlier
    - net: usb: lan78xx: limit size of local TSO packets
    - ptp: free ptp device pin descriptors properly
    - r8152: add missing endpoint sanity check
    - tcp: fix marked lost packets not being retransmitted
    - bnxt_en: Fix NTUPLE firmware command failures.
    - bnxt_en: Fix ipv6 RFS filter matching logic.
    - bnxt_en: Do not treat DSN (Digital Serial Number) read failure as fatal.
    - net: sched: act_ctinfo: fix memory leak
    - [armhf] net: dsa: bcm_sf2: Configure IMP port for 2Gb/sec
    - i40e: prevent memory leak in i40e_setup_macvlans (CVE-2019-19043)
    - drm/amdgpu: allow direct upload save restore list for raven2
    - [arm64,armhf] net: stmmac: tc: Do not setup flower filtering if RSS is
      enabled
    - devlink: Wait longer before warning about unset port type
    - xen/blkfront: Adjust indentation in xlvbd_alloc_gendisk
    - tcp: refine rule to allow EPOLLOUT generation under mem pressure
    - [arm64] dts: meson-gxl-s905x-khadas-vim: fix gpio-keys-polled node
    - cfg80211: check for set_wiphy_params
    - tick/sched: Annotate lockless access to last_jiffies_update
    - [armhf] dts: imx6ul-kontron-n6310-s: Disable the snvs-poweroff driver
    - mtd: cfi_cmdset_0002: only check errors when ready in
      cfi_check_err_status()
    - mtd: cfi_cmdset_0002: fix delayed error detection on HyperFlash
    - reiserfs: fix handling of -EOPNOTSUPP in reiserfs_for_each_xattr
    - scsi: esas2r: unlock on error in esas2r_nvram_read_direct()
    - [arm64] scsi: hisi_sas: Don't create debugfs dump folder twice
    - [arm64] scsi: hisi_sas: Set the BIST init value before enabling BIST
    - scsi: qla4xxx: fix double free bug
    - scsi: bnx2i: fix potential use after free
    - scsi: target: core: Fix a pr_debug() argument
    - scsi: lpfc: fix: Coverity: lpfc_get_scsi_buf_s3(): Null pointer
      dereferences
    - [arm64] scsi: hisi_sas: Return directly if init hardware failed
    - scsi: scsi_transport_sas: Fix memory leak when removing devices
    - scsi: qla2xxx: Fix qla2x00_request_irqs() for MSI
    - scsi: qla2xxx: fix rports not being mark as lost in sync fabric scan
    - scsi: core: scsi_trace: Use get_unaligned_be*()
    - scsi: lpfc: Fix list corruption detected in lpfc_put_sgl_per_hdwq
    - scsi: lpfc: Fix hdwq sgl locks and irq handling
    - scsi: lpfc: Fix a kernel warning triggered by lpfc_get_sgl_per_hdwq()
    - rtw88: fix potential read outside array boundary
    - perf probe: Fix wrong address verification
    - perf script: Allow --time with --reltime
    - perf script: Fix --reltime with --time
    - scsi: lpfc: use hdwq assigned cpu for allocation
    https://www.kernel.org/pub/linux/kernel/v5.x/ChangeLog-5.4.15
    - [x86] drm/i915: Fix pid leak with banned clients
    - libbpf: Fix compatibility for kernels without need_wakeup
    - libbpf: Fix memory leak/double free issue
    - libbpf: Fix potential overflow issue
    - libbpf: Fix another potential overflow issue in bpf_prog_linfo
    - libbpf: Make btf__resolve_size logic always check size error condition
    - bpf: Force .BTF section start to zero when dumping from vmlinux
    - [armhf] OMAP2+: Add missing put_device() call in omapdss_init_of()
    - xfs: Sanity check flags of Q_XQUOTARM call
    - [armhf] i2c: stm32f7: rework slave_id allocation
    - [armhf] i2c: i2c-stm32f7: fix 10-bits check in slave free id search loop
    - [x86] mfd: intel-lpss: Add default I2C device properties for Gemini Lake
    - SUNRPC: Fix svcauth_gss_proxy_init()
    - SUNRPC: Fix backchannel latency metrics
    - [powerpc*] security: Fix debugfs data leak on 32-bit
    - [powerpc*] pseries: Enable support for ibm,drc-info property
    - tipc: reduce sensitive to retransmit failures
    - tipc: update mon's self addr when node addr generated
    - tipc: fix potential memory leak in __tipc_sendmsg()
    - tipc: fix wrong socket reference counter after tipc_sk_timeout() returns
    - tipc: fix wrong timeout input for tipc_wait_for_cond()
    - [arm64,armhf] net/mlx5e: Fix free peer_flow when refcount is 0
    - net: phy: broadcom: Fix RGMII delays configuration for BCM54210E
    - [armhf] phy: ti: gmii-sel: fix mac tx internal delay for rgmii-rxid
    - mt7601u: fix bbp version check in mt7601u_wait_bbp_ready
    - ice: fix stack leakage
    - [s390x] pkey: fix memory leak within _copy_apqns_from_user()
    - nfsd: depend on CRYPTO_MD5 for legacy client tracking
    - [armhf] crypto: sun4i-ss - fix big endian issues
    - perf map: No need to adjust the long name of modules
    - [arm64,armhf] soc/tegra: pmc: Fix crashes for hierarchical interrupts
    - watchdog: sprd: Fix the incorrect pointer getting from driver data
    - ipmi: Fix memory leak in __ipmi_bmc_register (CVE-2019-19046)
    - sched/core: Further clarify sched_class::set_next_task()
    - gpiolib: No need to call gpiochip_remove_pin_ranges() twice
    - rtw88: fix beaconing mode rsvd_page memory violation issue
    - rtw88: fix error handling when setup efuse info
    - [arm64,armhf] drm/panfrost: Add missing check for pfdev->regulator
    - drm/amdgpu: remove excess function parameter description
    - [armhf] hwrng: omap3-rom - Fix missing clock by probing with device tree
    - [arm64,armhf] drm/rockchip: Round up _before_ giving to the clock
      framework
    - software node: Get reference to parent swnode in get_parent op
    - [arm64] net: netsec: Correct dma sync for XDP_TX frames
    - ACPI: platform: Unregister stale platform devices
    - [arm64,armhf] pwm: sun4i: Fix incorrect calculation of duty_cycle/period
    - libbpf: Don't use kernel-side u32 type in xsk.c
    - scsi: ufs: delete redundant function ufshcd_def_desc_sizes()
    - net: openvswitch: don't unlock mutex when changing the user_features
      fails
    - [x86] hv_netvsc: flag software created hash value
    - rt2800: remove errornous duplicate condition
    - net: neigh: use long type to store jiffies delta
    - packet: fix data-race in fanout_flow_is_huge()
    - [armhf] i2c: stm32f7: report dma error during probe
    - [arm64] tee: optee: Fix dynamic shm pool allocations
    - [arm64] tee: optee: fix device enumeration error handling
    - workqueue: Add RCU annotation for pwq list walk
    - SUNRPC: Fix another issue with MIC buffer space
    - sched/cpufreq: Move the cfs_rq_util_change() call to
      cpufreq_update_util()
    - mt76: mt76u: rely on usb_interface instead of usb_dev
    - dma-direct: don't check swiotlb=force in dma_direct_map_resource
    - afs: Remove set but not used variables 'before', 'after'
    - [armhf] dmaengine: ti: edma: fix missed failure handling
    - drm/radeon: fix bad DMA from INTERRUPT_CNTL2
    - xdp: Fix cleanup on map free for devmap_hash map type
    - block: fix memleak of bio integrity data
    - [s390x] qeth: fix dangling IO buffers after halt/clear
    - net-sysfs: Call dev_hold always in netdev_queue_add_kobject
    - [arm64,armhf] phy/rockchip: inno-hdmi: round clock rate down to closest
      1000 Hz
    - [arm64] optee: Fix multi page dynamic shm pool alloc
    https://www.kernel.org/pub/linux/kernel/v5.x/ChangeLog-5.4.16
    - can, slip: Protect tty->disc_data in write_wakeup and close with RCU
    - firestream: fix memory leaks
    - gtp: make sure only SOCK_DGRAM UDP sockets are accepted
    - ipv6: sr: remove SKB_GSO_IPXIP6 on End.D* actions
    - net: cxgb3_main: Add CAP_NET_ADMIN check to CHELSIO_GET_MEM
    - net: ip6_gre: fix moving ip6gre between namespaces
    - net, ip6_tunnel: fix namespaces move
    - net, ip_tunnel: fix namespaces move
    - net: rtnetlink: validate IFLA_MTU attribute in rtnl_create_link()
    - net_sched: fix datalen for ematch
    - net_sched: use validated TCA_KIND attribute in tc_new_tfilter()
    - net-sysfs: Fix reference count leak
    - net: usb: lan78xx: Add .ndo_features_check
    - Revert "udp: do rmem bulk free even if the rx sk queue is empty"
    - tcp_bbr: improve arithmetic division in bbr_update_bw()
    - tcp: do not leave dangling pointers in tp->highest_sack
    - tun: add mutex_unlock() call and napi.skb clearing in tun_get_user()
    - airo: Fix possible info leak in AIROOLDIOCTL/SIOCDEVPRIVATE
    - airo: Add missing CAP_NET_ADMIN check in AIROOLDIOCTL/SIOCDEVPRIVATE
    - fou: Fix IPv6 netlink policy
    - net: Fix packet reordering caused by GRO and listified RX cooperation
    - [arm64,armhf] net/mlx5: Fix lowest FDB pool size
    - [arm64,armhf] net/mlx5: Update the list of the PCI supported devices
    - [arm64,armhf] net/mlx5: DR, Enable counter on non-fwd-dest objects
    - [arm64,armhf] net/mlx5: E-Switch, Prevent ingress rate configuration of
      uplink rep
    - [arm64,armhf] net/mlx5: DR, use non preemptible call to get the current
      cpu number
    - ipv4: Detect rollover in specific fib table dump
    - Revert "io_uring: only allow submit from owning task"
    - afs: Fix characters allowed into cell names
    - hwmon: (adt7475) Make volt2reg return same reg as reg2volt input
    - hwmon: (core) Do not use device managed functions for memory allocations
    - ceph: hold extra reference to r_parent over life of request
    - PCI: Mark AMD Navi14 GPU rev 0xc5 ATS as broken
    - [arm64,armhf] drm/panfrost: Add the panfrost_gem_mapping concept
    - [x86] drm/i915: Align engine->uabi_class/instance with i915_drm.h
    - PM: hibernate: fix crashes with init_on_free=1
    - tracing: trigger: Replace unneeded RCU-list traversals
    - tracing/uprobe: Fix double perf_event linking on multiprobe uprobe
    - tracing: Do not set trace clock if tracefs lockdown is in effect
    - tracing: Fix histogram code when expression has same var as value
    - [powerpc*] xive: Discard ESB load value when interrupt is invalid
    - Revert "iwlwifi: mvm: fix scan config command size"
    - iwlwifi: mvm: don't send the IWL_MVM_RXQ_NSSN_SYNC notif to Rx queues
    - XArray: Fix infinite loop with entry at ULONG_MAX
    - XArray: Fix xa_find_after with multi-index entries
    - XArray: Fix xas_find returning too many entries
    - [x86] pinctrl: sunrisepoint: Add missing Interrupt Status register
      offset
    - [amd64] iommu/vt-d: Call __dmar_remove_one_dev_info with valid pointer
    - Input: keyspan-remote - fix control-message timeouts
    - [x86] Revert "Input: synaptics-rmi4 - don't increment rmiaddr for SMBus
      transfers"
    - [arm64,armhf] mmc: tegra: fix SDR50 tuning override
    - mmc: sdhci: fix minimum clock rate for v3 controller
    - Input: sur40 - fix interface sanity checks
    - Input: gtco - fix endpoint sanity check
    - Input: aiptek - fix endpoint sanity check
    - Input: pegasus_notetaker - fix endpoint sanity check
    - Input: sun4i-ts - add a check for devm_thermal_zone_of_sensor_register
    - netfilter: nft_osf: add missing check for DREG attribute
    - [amd64] iommu/amd: Fix IOMMU perf counter clobbering during init
    - readdir: make user_access_begin() use the real access range
    - leds: gpio: Fix uninitialized gpio label for fwnode based probe
    - hwmon: (nct7802) Fix voltage limits to wrong registers
    - hwmon: (nct7802) Fix non-working alarm on voltages
    - scsi: RDMA/isert: Fix a recently introduced regression related to logout
    - tracing: xen: Ordered comparison of function pointers
    - iwlwifi: mvm: fix SKB leak on invalid queue
    - iwlwifi: mvm: fix potential SKB leak on TXQ TX
    - [x86] drm/i915/userptr: fix size calculation
    - xfrm: support output_mark for offload ESP packets
    - net, sk_msg: Don't check if sock is locked when tearing down psock
    - do_last(): fetch directory ->i_mode and ->i_uid before it's too late
      (CVE-2020-8428)
    - readdir: be more conservative with directory entry names
    - libertas: Fix two buffer overflows at parsing bss descriptor
      (CVE-2019-14896 CVE-2019-14897)
    - media: v4l2-ioctl.c: zero reserved fields for S/TRY_FMT
    - netfilter: ipset: use bitmap infrastructure completely
    - netfilter: nf_tables: add __nft_chain_type_get()
    - netfilter: nf_tables: autoload modules from the abort path
    https://www.kernel.org/pub/linux/kernel/v5.x/ChangeLog-5.4.17
    - Bluetooth: btusb: fix non-atomic allocation in completion handler
    - orinoco_usb: fix interface sanity check
    - rsi_91x_usb: fix interface sanity check
    - usb: dwc3: pci: add ID for the Intel Comet Lake -V variant
    - [arm64,armhf] usb: host: xhci-tegra: set MODULE_FIRMWARE for tegra186
    - USB: serial: ir-usb: add missing endpoint sanity check
    - USB: serial: ir-usb: fix link-speed handling
    - USB: serial: ir-usb: fix IrLAP framing
    - [arm64,armhf] usb: dwc3: turn off VBUS when leaving host mode
    - [x86] usb: typec: fusb302: fix "op-sink-microwatt" default that was in
      mW
    - [x86] staging: vt6656: correct packet types for CTS protect, mode.
    - [x86] staging: vt6656: use NULLFUCTION stack on mac80211
    - [x86] staging: vt6656: Fix false Tx excessive retries reporting.
    - [arm64,armel] serial: 8250_bcm2835aux: Fix line mismatch on driver
      unbind
    - [armhf] serial: imx: fix a race condition in receive path
    - debugfs: Return -EPERM when locked down
    - component: do not dereference opaque pointer in debugfs
    - [arm*] binder: fix log spam for existing debugfs file creation.
    - [x86] mei: me: add comet point (lake) H device ids
    - crypto: chelsio - fix writing tfm flags to wrong place
    - CIFS: Fix task struct use-after-free on reconnect
    - cifs: set correct max-buffer-size for smb2_ioctl_init()
    - cifs: Fix memory allocation in __smb2_handle_cancelled_cmd()
    - ath9k: fix storage endpoint lookup
    - brcmfmac: fix interface sanity check
    - rtl8xxxu: fix interface sanity check
    - zd1211rw: fix storage endpoint lookup
    - net_sched: ematch: reject invalid TCF_EM_SIMPLE
    - net_sched: fix ops->bind_class() implementations
    - net_sched: walk through all child classes in tc_bind_tclass()
    - [arm64] net: socionext: fix possible user-after-free in
      netsec_process_rx
    - [arm64] net: socionext: fix xdp_result initialization in
      netsec_process_rx
    - udp: segment looped gso packets correctly
    - net: include struct nhmsg size in nh nlmsg size
    - rxrpc: Fix use-after-free in rxrpc_receive_data()
    - HID: multitouch: Add LG MELF0410 I2C touchscreen support
    - HID: Add quirk for Xin-Mo Dual Controller
    - HID: ite: Add USB id match for Acer SW5-012 keyboard dock
    - HID: asus: Ignore Asus vendor-page usage-code 0xff events
    - HID: Add quirk for incorrect input length on Lenovo Y720
    - HID: intel-ish-hid: ipc: add CMP device id
    - HID: wacom: Recognize new MobileStudio Pro PID
    - [x86] ASoC: SOF: fix fault at driver unload after failed probe
    - [x86] ASoC: SOF: Intel: hda: hda-dai: fix oops on hda_link .hw_free
    - drivers/hid/hid-multitouch.c: fix a possible null pointer access.
    - phy: qcom-qmp: Increase PHY ready timeout
    - [x86] ASoC: topology: Prevent use-after-free in
      snd_soc_get_pcm_runtime()
    - HID: intel-ish-hid: ipc: Add Tiger Lake PCI device ID
    - [arm64] watchdog: max77620_wdt: fix potential build errors
    - [armel,armhf] watchdog: orion: fix platform_get_irq() complaints
    - drivers/net/b44: Change to non-atomic bit operations on pwol_mask
    - [i386] net: wan: sdla: Fix cast from pointer to integer of different
      size
    - [arm64] gpio: max77620: Add missing dependency on GPIOLIB_IRQCHIP
    - [arm64] iommu/dma: fix variable 'cookie' set but not used
    - [arm64,armhf] stmmac: debugfs entry name is not be changed when udev
      rename device name.
    - atm: eni: fix uninitialized variable warning
    - HID: steam: Fix input device disappearing
    - [x86] ASoC: Intel: cht_bsw_rt5645: Add quirk for boards using
      pmc_plt_clk_0
    - drm/amdgpu/SRIOV: add navi12 pci id for SRIOV (v2)
    - libbpf: Fix BTF-defined map's __type macro handling of arrays
    - [x86] platform/x86: dell-laptop: disable kbd backlight on Inspiron 10xx
    - PCI: Add DMA alias quirk for Intel VCA NTB
    - media: dvbsky: add support for eyeTV Geniatech T2 lite
    - [armhf] bus: ti-sysc: Handle mstandby quirk and use it for musb
    - [armhf] bus: ti-sysc: Use swsup quirks also for am335x musb
    - [amd64,armhf] spi: pxa2xx: Add support for Intel Comet Lake-H
    - [amd64] iommu/amd: Support multiple PCI DMA aliases in device table
    - [amd64] iommu/amd: Support multiple PCI DMA aliases in IRQ Remapping
    - perf/imx_ddr: Add enhanced AXI ID filter support
    - [x86] mfd: intel-lpss: Add Intel Comet Lake PCH-H PCI IDs
    - mmc: sdhci-pci: Quirk for AMD SDHC Device 0x7906
    - mmc: sdhci-pci: Add support for Intel JSL
    - [armhf] bus: ti-sysc: Add module enable quirk for audio AESS
    - usb-storage: Disable UAS on JMicron SATA enclosure
    - ALSA: hda/realtek - Move some alc236 pintbls to fallback table
    - Bluetooth: Allow combination of BDADDR_PROPERTY and INVALID_BDADDR
      quirks
    - Bluetooth: btbcm: Use the BDADDR_PROPERTY quirk
    - [armhf] bus: ti-sysc: Fix missing force mstandby quirk handling
    - rsi: fix use-after-free on failed probe and unbind
    - rsi: fix use-after-free on probe errors
    - rsi: fix memory leak on failed URB submission
    - rsi: fix non-atomic allocation in completion handler
    - crypto: af_alg - Use bh_lock_sock in sk_destruct
    - [powerpc*] crypto: vmx - reject xts inputs that are too short
    - crypto: pcrypt - Fix user-after-free on module unload
    - [arm64] KVM: Write arch.mdcr_el2 changes since last vcpu_load on VHE
    https://www.kernel.org/pub/linux/kernel/v5.x/ChangeLog-5.4.18
    - vfs: fix do_last() regression
    - cifs: fix soft mounts hanging in the reconnect code
    - e1000e: Drop unnecessary __E1000_DOWN bit twiddling
    - e1000e: Revert "e1000e: Make watchdog use delayed work"
    - gfs2: Another gfs2_find_jhead fix
    - perf c2c: Fix return type for histogram sorting comparision functions
    - PM / devfreq: Add new name attribute for sysfs
    - mm/mempolicy.c: fix out of bounds write in mpol_parse_str()
    - reiserfs: Fix memory leak of journal device string
    - media: digitv: don't continue if remote control state can't be read
    - media: af9005: uninitialized variable printked
    - media: vp7045: do not read uninitialized values if usb transfer fails
    - media: gspca: zero usb_buf
    - media: dvb-usb/dvb-usb-urb.c: initialize actlen to 0
    - tomoyo: Use atomic_t for statistics counter
    - ttyprintk: fix a potential deadlock in interrupt context issue
    - Bluetooth: Fix race condition in hci_release_sock()
    - cgroup: Prevent double killing of css when enabling threaded cgroup
    - [armhf] clk: sunxi-ng: v3s: Fix incorrect number of hw_clks.
    - [arm64] dts: meson-sm1-sei610: add gpio bluetooth interrupt
    - [armhf] dts: sun8i: a83t: Correct USB3503 GPIOs polarity
    - [armhf] dts: am57xx-beagle-x15/am57xx-idk: Remove "gpios" for endpoint
      dt nodes
    - rseq: Unregister rseq for clone CLONE_VM
    - [arm64,armhf] clk: sunxi-ng: sun8i-r: Fix divider on APB0 clock
    - [arm64] clk: sunxi-ng: h6-r: Fix AR100/R_APB2 parent order
    - mac80211: mesh: restrict airtime metric to peered established plinks
    - [armhf] clk: mmp2: Fix the order of timer mux parents
    - ASoC: rt5640: Fix NULL dereference on module unload
    - [s390x] zcrypt: move ap device reset from bus to driver code
    - i40e: Fix virtchnl_queue_select bitmap validation
    - ixgbevf: Remove limit of 10 entries for unicast filter list
    - ixgbe: Fix calculation of queue with VFs and flow director on interface
      flap
    - igb: Fix SGMII SFP module discovery for 100FX/LX.
    - iavf: remove current MAC address filter on VF reset
    - [x86] platform/x86: GPD pocket fan: Allow somewhat lower/higher
      temperature limits
    - [x86] platform/x86: intel_pmc_core: update Comet Lake platform driver
    - [x86] ASoC: SOF: Intel: fix HDA codec driver probe with multiple
      controllers
    - [x86] ASoC: hdac_hda: Fix error in driver removal after failed probe
    - qmi_wwan: Add support for Quectel RM500Q
    - [hppa/parisc] Use proper printk format for resource_size_t
    - wireless: fix enabling channel 12 for custom regulatory domain
    - cfg80211: Fix radar event during another phy CAC
    - mac80211: Fix TKIP replay protection immediately after key setup
    - [x86] perf/x86/intel/uncore: Add PCI ID of IMC for Xeon E3 V5 Family
    - [x86] perf/x86/intel/uncore: Remove PCIe3 unit for SNR
    - XArray: Fix xas_pause at ULONG_MAX
    - iwlwifi: pcie: allocate smaller dev_cmd for TX headers
    - iwlwifi: Don't ignore the cap field upon mcc update
    - iwlwifi: dbg: force stop the debug monitor HW
    - Input: evdev - convert kzalloc()/vzalloc() to kvzalloc()
    - vti[6]: fix packet tx through bpf_redirect()
    - xfrm interface: fix packet tx through bpf_redirect()
    - xfrm: interface: do not confirm neighbor when do pmtu update
    - [x86] scsi: fnic: do not queue commands during fwreset
    - [armhf] 8955/1: virt: Relax arch timer version check during early boot
    - r8152: get default setting of WOL before initializing
    - r8152: disable U2P3 for RTL8153B
    - r8152: Disable PLA MCU clock speed down
    - r8152: disable test IO for RTL8153B
    - r8152: avoid the MCU to clear the lanwake
    - r8152: disable DelayPhyPwrChg
    - qlcnic: Fix CPU soft lockup while collecting firmware dump
    - seq_tab_next() should increase position index
    - l2t_seq_next should increase position index
    - netfilter: conntrack: sctp: use distinct states for new SCTP connections
    - netfilter: nf_tables_offload: fix check the chain offload flag
    - net: Fix skb->csum update in inet_proto_csum_replace16().
    - btrfs: do not zero f_bavail if we have available space
    - flow_dissector: Fix to use new variables for port ranges in bpf hook
    - dm thin: fix use-after-free in metadata_pre_commit_callback
    - perf report: Fix no libunwind compiled warning break s390 issue
    - mm/migrate.c: also overwrite error when it is bigger than zero
    - [x86] ASoC: topology: fix soc_tplg_fe_link_create() - link->dobj
      initialization order
    - Revert "rsi: fix potential null dereference in rsi_probe()"
    - tracing/uprobe: Fix to make trace_uprobe_filter alignment safe
    https://www.kernel.org/pub/linux/kernel/v5.x/ChangeLog-5.4.19
    - bnxt_en: Move devlink_register before registering netdev
    - gtp: use __GFP_NOWARN to avoid memalloc warning
    - l2tp: Allow duplicate session creation with UDP
    - net_sched: fix an OOB access in cls_tcindex
    - [arm64,armhf] net: stmmac: Delete txtimer in suspend()
    - bnxt_en: Fix TC queue mapping.
    - rxrpc: Fix use-after-free in rxrpc_put_local()
    - rxrpc: Fix insufficient receive notification generation
    - rxrpc: Fix missing active use pinning of rxrpc_local object
    - rxrpc: Fix NULL pointer deref due to call->conn being cleared on
      disconnect
    - tcp: clear tp->total_retrans in tcp_disconnect()
    - tcp: clear tp->delivered in tcp_disconnect()
    - tcp: clear tp->data_segs{in|out} in tcp_disconnect()
    - tcp: clear tp->segs_{in|out} in tcp_disconnect()
    - bnxt_en: Fix logic that disables Bus Master during firmware reset.
    - media: uvcvideo: Avoid cyclic entity chains due to malformed USB
      descriptors
    - netfilter: ipset: fix suspicious RCU usage in find_set_and_id
    - ipc/msg.c: consolidate all xxxctl_down() functions
    - tracing/kprobes: Have uname use __get_str() in print_fmt
    - tracing: Fix sched switch start/stop refcount racy updates
    - rcu: Use *_ONCE() to protect lockless ->expmask accesses
    - rcu: Avoid data-race in rcu_gp_fqs_check_wake()
    - srcu: Apply *_ONCE() to ->srcu_last_gp_end
    - rcu: Use READ_ONCE() for ->expmask in rcu_read_unlock_special()
    - nvmet: Fix error print message at nvmet_install_queue function
    - nvmet: Fix controller use after free
    - Bluetooth: btusb: fix memory leak on fw
    - Bluetooth: btusb: Disable runtime suspend on Realtek devices
    - brcmfmac: Fix memory leak in brcmf_usbdev_qinit
    - [arm64,armhf] usb: dwc3: gadget: Check END_TRANSFER completion
    - [arm64,armhf] usb: dwc3: gadget: Delay starting transfer
    - usb: gadget: f_fs: set req->num_sgs as 0 for non-sg transfer
    - usb: gadget: legacy: set max_speed to super-speed
    - usb: gadget: f_ncm: Use atomic_t to track in-flight request
    - usb: gadget: f_ecm: Use atomic_t to track in-flight request
    - ALSA: usb-audio: Fix endianess in descriptor validation
    - ALSA: usb-audio: Annotate endianess in Scarlett gen2 quirk
    - ALSA: dummy: Fix PCM format loop in proc output
    - memcg: fix a crash in wb_workfn when a device disappears
    - mm/sparse.c: reset section's mem_map when fully deactivated
    - mmc: sdhci-pci: Make function amd_sdhci_reset static
    - utimes: Clamp the timestamps in notify_change()
    - mm/memory_hotplug: fix remove_memory() lockdep splat
    - mm: thp: don't need care deferred split queue in memcg charge move path
    - mm: move_pages: report the number of non-attempted pages
    - media/v4l2-core: set pages dirty upon releasing DMA buffers
    - media: v4l2-core: compat: ignore native command codes
    - media: v4l2-rect.h: fix v4l2_rect_map_inside() top/left adjustments
    - irqdomain: Fix a memory leak in irq_domain_push_irq()
    - [x86] cpu: Update cached HLE state on write to TSX_CTRL_CPUID_CLEAR
    - ALSA: hda: Apply aligned MMIO access only conditionally
    - ALSA: hda: Add Clevo W65_67SB the power_save blacklist
    - ALSA: hda: Add JasperLake PCI ID and codec vid
    - [arm64] acpi: fix DAIF manipulation with pNMI
    - [arm64] KVM: Correct PSTATE on exception entry
    - [arm64,armhf] KVM: Correct CPSR on exception entry
    - [arm64,armhf] KVM: Correct AArch32 SPSR on exception entry
    - [arm64] KVM: Only sign-extend MMIO up to register width
    - [s390x] mm: fix dynamic pagetable upgrade for hugetlbfs
    - [powerpc*] xmon: don't access ASDR in VMs
    - [powerpc*] pseries: Advance pfn if section is not present in
      lmb_is_removable()
    - tracing: Fix now invalid var_ref_vals assumption in trace action
    - [arm64,armhf] PCI: tegra: Fix return value check of
      pm_runtime_get_sync()
    - mmc: spi: Toggle SPI polarity, do not hardcode it
    - [x86] ACPI: video: Do not export a non working backlight interface on
      MSI MS-7721 boards
    - ACPI / battery: Deal with design or full capacity being reported as -1
    - ACPI / battery: Use design-cap for capacity calculations if full-cap is
      not available
    - ACPI / battery: Deal better with neither design nor full capacity not
      being reported
    - alarmtimer: Unregister wakeup source when module get fails
    - fscrypt: don't print name of busy file when removing key
    - ubifs: don't trigger assertion on invalid no-key filename
    - ubifs: Fix wrong memory allocation
    - ubifs: Fix FS_IOC_SETFLAGS unexpectedly clearing encrypt flag
    - ubifs: Fix deadlock in concurrent bulk-read and writepage
    - [x86] ASoC: SOF: core: free trace on errors
    - [x86] hv_balloon: Balloon up according to request page number
    - mfd: axp20x: Mark AXP20X_VBUS_IPSOUT_MGMT as volatile
    - nvmem: core: fix memory abort in cleanup path
    - crypto: api - Check spawn->alg under lock in crypto_drop_spawn
    - padata: Remove broken queue flushing
    - fs: allow deduplication of eof block into the end of the destination
      file
    - erofs: fix out-of-bound read for shifted uncompressed block
    - scsi: megaraid_sas: Do not initiate OCR if controller is not in ready
      state
    - scsi: qla2xxx: Fix mtcp dump collection failure
    - cpupower: Revert library ABI changes from commit ae2917093fb60bdc1ed3e
    - [arm64,armhf] power: supply: axp20x_ac_power: Fix reporting online
      status
    - ovl: fix wrong WARN_ON() in ovl_cache_update_ino()
    - ovl: fix lseek overflow on 32bit
    - f2fs: choose hardlimit when softlimit is larger than hardlimit in
      f2fs_statfs_project()
    - f2fs: fix miscounted block limit in f2fs_statfs_project()
    - f2fs: code cleanup for f2fs_statfs_project()
    - f2fs: fix dcache lookup of !casefolded directories
    - f2fs: fix race conditions in ->d_compare() and ->d_hash()
    - PM: core: Fix handling of devices deleted during system-wide resume
    - cpufreq: Avoid creating excessively large stack frames
    - [armel,armhf] dma-api: fix max_pfn off-by-one error in __dma_supported()
    - dm zoned: support zone sizes smaller than 128MiB
    - dm space map common: fix to ensure new block isn't already in use
    - dm writecache: fix incorrect flush sequence when doing SSD mode commit
    - dm crypt: fix GFP flags passed to skcipher_request_alloc()
    - dm crypt: fix benbi IV constructor crash if used in authenticated mode
    - dm thin metadata: use pool locking at end of dm_pool_metadata_close
    - dm: fix potential for q->make_request_fn NULL pointer
    - scsi: qla2xxx: Fix stuck login session using prli_pend_timer
    - [x86] ASoC: SOF: Introduce state machine for FW boot
    - [x86] ASoC: SOF: core: release resources on errors in probe_continue
    - tracing: Annotate ftrace_graph_hash pointer with __rcu
    - tracing: Annotate ftrace_graph_notrace_hash pointer with __rcu
    - ftrace: Add comment to why rcu_dereference_sched() is open coded
    - ftrace: Protect ftrace_graph_hash with ftrace_sync
    - crypto: pcrypt - Avoid deadlock by using per-instance padata queues
    - btrfs: fix improper setting of scanned for range cyclic write cache
      pages
    - btrfs: Handle another split brain scenario with metadata uuid feature
    - [riscv64] bpf: Fix broken BPF tail calls
    - bpf, devmap: Pass lockdep expression to RCU lists
    - libbpf: Fix realloc usage in bpf_core_find_cands
    - crypto: api - fix unexpectedly getting generic implementation
    - [arm64] crypto: hisilicon - Use the offset fields in sqe to avoid need
      to split scatterlists
    - [x86] crypto: ccp - set max RSA modulus size for v3 platform devices as
      well
    - [arm64] crypto: arm64/ghash-neon - bump priority to 150
    - crypto: pcrypt - Do not clear MAY_SLEEP flag in original request
    - crypto: api - Fix race condition in crypto_spawn_alg
    - [powerpc*] futex: Fix incorrect user access blocking
    - scsi: qla2xxx: Fix unbound NVME response length
    - NFS: Fix memory leaks and corruption in readdir
    - NFS: Directory page cache pages need to be locked when read
    - nfsd: fix filecache lookup
    - jbd2_seq_info_next should increase position index
    - ext4: fix deadlock allocating crypto bounce page from mempool
    - ext4: fix race conditions in ->d_compare() and ->d_hash()
    - Btrfs: fix missing hole after hole punching and fsync when using
      NO_HOLES
    - Btrfs: make deduplication with range including the last block work
    - Btrfs: fix infinite loop during fsync after rename operations
    - btrfs: set trans->drity in btrfs_commit_transaction
    - btrfs: drop log root for dropped roots
    - Btrfs: fix race between adding and putting tree mod seq elements and
      nodes
    - btrfs: flush write bio if we loop in extent_write_cache_pages
    - btrfs: Correctly handle empty trees in find_first_clear_extent_bit
    - [armhf] tegra: Enable PLLP bypass during Tegra124 LP1
    - iwlwifi: don't throw error when trying to remove IGTK
    - mwifiex: fix unbalanced locking in mwifiex_process_country_ie()
    - sunrpc: expiry_time should be seconds not timeval
    - gfs2: fix gfs2_find_jhead that returns uninitialized jhead with seq 0
    - gfs2: move setting current->backing_dev_info
    - gfs2: fix O_SYNC write handling
    - drm/rect: Avoid division by zero
    - media: iguanair: fix endpoint sanity check
    - media: rc: ensure lirc is initialized before registering input device
    - xen/balloon: Support xend-based toolstack take two
    - watchdog: fix UAF in reboot notifier handling in watchdog core code
    - bcache: add readahead cache policy options via sysfs interface
    - eventfd: track eventfd_signal() recursion depth
    - aio: prevent potential eventfd recursion on poll
    - [x86] KVM: Refactor picdev_write() to prevent Spectre-v1/L1TF attacks
    - [x86] KVM: Refactor prefix decoding to prevent Spectre-v1/L1TF attacks
    - [x86] KVM: Protect pmu_intel.c from Spectre-v1/L1TF attacks
    - [x86] KVM: Protect DR-based index computations from Spectre-v1/L1TF
      attacks
    - [x86] KVM: Protect kvm_lapic_reg_write() from Spectre-v1/L1TF attacks
    - [x86] KVM: Protect kvm_hv_msr_[get|set]_crash_data() from
      Spectre-v1/L1TF attacks
    - [x86] KVM: Protect ioapic_write_indirect() from Spectre-v1/L1TF attacks
    - [x86] KVM: Protect MSR-based index computations in pmu.h from
      Spectre-v1/L1TF attacks
    - [x86] KVM: Protect ioapic_read_indirect() from Spectre-v1/L1TF attacks
    - [x86] KVM: Protect MSR-based index computations from Spectre-v1/L1TF
      attacks in x86.c
    - [x86] KVM: Protect x86_decode_insn from Spectre-v1/L1TF attacks
    - [x86] KVM: Protect MSR-based index computations in
      fixed_msr_to_seg_unit() from Spectre-v1/L1TF attacks
    - [x86] KVM: Fix potential put_fpu() w/o load_fpu() on MPX platform
    - [powerpc*] KVM: PPC: Book3S HV: Uninit vCPU if vcore creation fails
    - [powerpc*] KVM: PPC: Book3S PR: Free shared page if mmu initialization
      fails
    - [x86] kvm/svm: PKU not currently supported
    - [x86] kvm: Be careful not to clear KVM_VCPU_FLUSH_TLB bit
      (CVE-2019-3016)
    - [x86] kvm: Introduce kvm_(un)map_gfn() (CVE-2019-3016)
    - [x86] KVM: Make sure KVM_VCPU_FLUSH_TLB flag is not missed
      (CVE-2019-3016)
    - [x86] kvm: Cache gfn to pfn translation (CVE-2019-3016)
    - [x86] KVM: Clean up host's steal time structure (CVE-2019-3016)
    - [x86] KVM: VMX: Add non-canonical check on writes to RTIT address MSRs
    - [x86] KVM: Don't let userspace set host-reserved cr4 bits
    - [x86] KVM: Free wbinvd_dirty_mask if vCPU creation fails
    - [x86] KVM: Handle TIF_NEED_FPU_LOAD in kvm_{load,put}_guest_fpu()
    - [x86] KVM: Ensure guest's FPU state is loaded when accessing for
      emulation
    - [x86] KVM: Revert "KVM: X86: Fix fpu state crash in kvm guest"
    - [s390x] KVM: do not clobber registers during guest reset/store status
    - ocfs2: fix oops when writing cloned file
    - mm/page_alloc.c: fix uninitialized memmaps on a partially populated last
      section
    - mm/mmu_gather: invalidate TLB correctly on batch allocation failure and
      flush
    - [arm64,armhf] clk: tegra: Mark fuse clock as critical
    - virtio-balloon: initialize all vq callbacks
    - virtio-pci: check name when counting MSI-X vectors
    - fix up iter on short count in fuse_direct_io()
    - broken ping to ipv6 linklocal addresses on debian buster
    - percpu: Separate decrypted varaibles anytime encryption can be enabled
    - scsi: qla2xxx: Fix the endianness of the qla82xx_get_fw_size() return
      type
    - scsi: csiostor: Adjust indentation in csio_device_reset
    - scsi: qla4xxx: Adjust indentation in qla4xxx_mem_free
    - scsi: ufs: Recheck bkops level if bkops is disabled
    - mtd: spi-nor: Split mt25qu512a (n25q512a) entry into two
    - [arm64] phy: qualcomm: Adjust indentation in read_poll_timeout
    - ext2: Adjust indentation in ext2_fill_super
    - [arm64] drm: msm: mdp4: Adjust indentation in mdp4_dsi_encoder_enable
    - [x86] NFC: pn544: Adjust indentation in pn544_hci_check_presence
    - ppp: Adjust indentation into ppp_async_input
    - [armhf] net: smc911x: Adjust indentation in smc911x_phy_configure
    - net: tulip: Adjust indentation in {dmfe, uli526x}_init_module
    - IB/mlx5: Fix outstanding_pi index for GSI qps
    - IB/core: Fix ODP get user pages flow
    - nfsd: fix delay timer on 32-bit architectures
    - nfsd: fix jiffies/time_t mixup in LRU list
    - nfsd: Return the correct number of bytes written to the file
    - virtio-balloon: Fix memory leak when unloading while hinting is in
      progress
    - virtio_balloon: Fix memory leaks on errors in virtballoon_probe()
    - ubifs: Fix memory leak from c->sup_node
    - regulator: core: Add regulator_is_equal() helper
    - [armhf] ASoC: sgtl5000: Fix VDDA and VDDIO comparison
    - bonding/alb: properly access headers in bond_alb_xmit()
    - devlink: report 0 after hitting end in region read
    - [armhf] net: dsa: b53: Always use dev->vlan_enabled in
      b53_configure_vlan()
    - [armhf] net: dsa: bcm_sf2: Only 7278 supports 2Gb/sec IMP port
    - [arm64,armhf] net: mvneta: move rx_dropped and rx_errors in per-cpu
      stats
    - net_sched: fix a resource leak in tcindex_set_parms()
    - [arm64] net: stmmac: fix a possible endless loop
    - [arm64,riscv64] net: macb: Remove unnecessary alignment check for TSO
    - [arm64,riscv64] net: macb: Limit maximum GEM TX length in TSO
    - ipv6/addrconf: fix potential NULL deref in inet6_set_link_af()
    - qed: Fix timestamping issue for L2 unicast ptp packets.
    - drop_monitor: Do not cancel uninitialized work item
    - net/mlx5: Fix deadlock in fs_core
    - net/mlx5: Deprecate usage of generic TLS HW capability bit
    - [x86] ASoC: Intel: skl_hda_dsp_common: Fix global-out-of-bounds bug
    - [x86] timer: Don't skip PIT setup when APIC is disabled or in legacy
      mode
    - btrfs: use bool argument in free_root_pointers()
    - btrfs: free block groups after free'ing fs trees
    - drm/dp_mst: Remove VCPI while disabling topology mgr
    - [x86] KVM: x86/mmu: Apply max PA check for MMIO sptes to 32-bit KVM
    - [x86] KVM: x86: use CPUID to locate host page table reserved bits
    - [x86] KVM: x86: Use gpa_t for cr2/gpa to fix TDP support on 32-bit KVM
    - [x86] KVM: x86: fix overlap between SPTE_MMIO_MASK and generation
    - [x86] KVM: nVMX: vmread should not set rflags to specify success in case
      of #PF
    - KVM: Use vcpu-specific gva->hva translation when querying host page size
    - KVM: Play nice with read-only memslots when querying host page size
    - cifs: fail i/o on soft mounts if sessionsetup errors out
    - [x86] apic/msi: Plug non-maskable MSI affinity race
    - clocksource: Prevent double add_timer_on() for watchdog_timer
    - perf/core: Fix mlock accounting in perf_mmap()
    - rxrpc: Fix service call disconnection

  [ Aurelien Jarno ]
  * [mips*/malta] Enable POWER_RESET_PIIX4_POWEROFF.

  [ Salvatore Bonaccorso ]
  * [rt] Update to 5.4.13-rt6
  * [rt] Update to 5.4.13-rt7
  * [rt] Update to 5.4.17-rt8
  * [rt] Update to 5.4.17-rt9
  * Bump ABI to 4.
  * Revert "cpupower: Revert library ABI changes from commit
    ae2917093fb60bdc1ed3e"

  [ Ben Hutchings ]
  * linux-perf: Build with CORESIGHT=1 (thanks to Wookey) (Closes: #924673)

  [ Steve McIntyre ]
  * [arm64] Include the Hisilicon Hibmc drm driver in fb-modules
    Closes: #944546)

 -- Salvatore Bonaccorso <carnil@debian.org>  Thu, 13 Feb 2020 06:14:49 +0100

linux (5.4.13-1) unstable; urgency=medium

  * New upstream stable update:
    https://www.kernel.org/pub/linux/kernel/v5.x/ChangeLog-5.4.9
    - nvme_fc: add module to ops template to allow module references
    - nvme-fc: fix double-free scenarios on hw queues
    - drm/amdgpu: add check before enabling/disabling broadcast mode
    - drm/amdgpu: add header line for power profile on Arcturus
    - drm/amdgpu: add cache flush workaround to gfx8 emit_fence
    - nvme/pci: Fix write and poll queue types
    - nvme/pci: Fix read queue count
    - [armhf] iio: st_accel: Fix unused variable warning
    - PM / devfreq: Fix devfreq_notifier_call returning errno
    - PM / devfreq: Set scaling_max_freq to max on OPP notifier error
    - PM / devfreq: Don't fail devfreq_dev_release if not in list
    - afs: Fix afs_find_server lookups for ipv4 peers
    - afs: Fix SELinux setting security label on /afs
    - RDMA/cma: add missed unregister_pernet_subsys in init failure
    - rxe: correctly calculate iCRC for unaligned payloads
    - scsi: lpfc: Fix memory leak on lpfc_bsg_write_ebuf_set func
    - scsi: qla2xxx: Use explicit LOGO in target mode
    - scsi: qla2xxx: Drop superfluous INIT_WORK of del_work
    - scsi: qla2xxx: Don't call qlt_async_event twice
    - scsi: qla2xxx: Fix PLOGI payload and ELS IOCB dump length
    - scsi: qla2xxx: Configure local loop for N2N target
    - scsi: qla2xxx: Send Notify ACK after N2N PLOGI
    - scsi: qla2xxx: Don't defer relogin unconditonally
    - scsi: qla2xxx: Ignore PORT UPDATE after N2N PLOGI
    - scsi: iscsi: qla4xxx: fix double free in probe
    - scsi: libsas: stop discovering if oob mode is disconnected
      (CVE-2019-19965)
    - scsi: iscsi: Avoid potential deadlock in iscsi_if_rx func
    - [x86] staging/wlan-ng: add CRC32 dependency in Kconfig
    - drm/nouveau: Move the declaration of struct nouveau_conn_atom up a bit
    - drm/nouveau: Fix drm-core using atomic code-paths on pre-nv50 hardware
    - drm/nouveau/kms/nv50-: fix panel scaling
    - usb: gadget: fix wrong endpoint desc
    - net: make socket read/write_iter() honor IOCB_NOWAIT
    - afs: Fix mountpoint parsing
    - afs: Fix creation calls in the dynamic root to fail with EOPNOTSUPP
    - raid5: need to set STRIPE_HANDLE for batch head
    - md: raid1: check rdev before reference in raid1_sync_request func
    - [s390x] cpum_sf: Adjust sampling interval to avoid hitting sample limits
    - [s390x] cpum_sf: Avoid SBD overflow condition in irq handler
    - RDMA/counter: Prevent auto-binding a QP which are not tracked with res
    - IB/mlx4: Follow mirror sequence of device add during device removal
    - IB/mlx5: Fix steering rule of drop and count
    - xen-blkback: prevent premature module unload
    - xen/balloon: fix ballooned page accounting without hotplug enabled
    - PM / hibernate: memory_bm_find_bit(): Tighten node optimisation
    - ALSA: hda/realtek - Add Bass Speaker and fixed dac for bass speaker
    - ALSA: hda/realtek - Enable the bass speaker of ASUS UX431FLC
    - PCI: Add a helper to check Power Resource Requirements _PR3 existence
    - ALSA: hda: Allow HDA to be runtime suspended when dGPU is not bound to a
      driver
    - PCI: Fix missing inline for pci_pr3_present()
    - ALSA: hda - fixup for the bass speaker on Lenovo Carbon X1 7th gen
    - tcp: fix data-race in tcp_recvmsg()
    - shmem: pin the file in shmem_fault() if mmap_sem is dropped
    - taskstats: fix data-race
    - ALSA: hda - Downgrade error message for single-cmd fallback
    - netfilter: nft_tproxy: Fix port selector on Big Endian
    - block: add bio_truncate to fix guard_bio_eod
    - mm: drop mmap_sem before calling balance_dirty_pages() in write fault
    - ALSA: ice1724: Fix sleep-in-atomic in Infrasonic Quartet support code
    - ALSA: usb-audio: fix set_format altsetting sanity check
    - ALSA: usb-audio: set the interface format after resume on Dell WD19
    - ALSA: hda - Apply sync-write workaround to old Intel platforms, too
    - ALSA: hda/realtek - Add headset Mic no shutup for ALC283
    - [arm64,armhf] drm/sun4i: hdmi: Remove duplicate cleanup calls
    - [mips*] BPF: Disable MIPS32 eBPF JIT
    - [mips*] BPF: eBPF JIT: check for MIPS ISA compliance in Kconfig
    - [mips*] Avoid VDSO ABI breakage due to global register variable
    - media: pulse8-cec: fix lost cec_transmit_attempt_done() call
    - media: cec: CEC 2.0-only bcast messages were ignored
    - media: cec: avoid decrementing transmit_queue_sz if it is 0
    - media: cec: check 'transmit_in_progress', not 'transmitting'
    - mm/memory_hotplug: shrink zones when offlining memory
    - mm/zsmalloc.c: fix the migrated zspage statistics.
    - memcg: account security cred as well to kmemcg
    - mm: move_pages: return valid node id in status if the page is already on
      the target node
    - mm/oom: fix pgtables units mismatch in Killed process message
    - ocfs2: fix the crash due to call ocfs2_get_dlm_debug once less
    - [x86,arm64] pstore/ram: Write new dumps to start of recycled zones
    - [x86,arm64] pstore/ram: Fix error-path memory leak in
      persistent_ram_new() callers
    - locks: print unsigned ino in /proc/locks
    - seccomp: Check that seccomp_notif is zeroed out by the user
    - Btrfs: fix infinite loop during nocow writeback due to race
    - compat_ioctl: block: handle Persistent Reservations
    - compat_ioctl: block: handle BLKREPORTZONE/BLKRESETZONE
    - compat_ioctl: block: handle BLKGETZONESZ/BLKGETNRZONES
    - bpf: Fix precision tracking for unbounded scalars
    - ata: libahci_platform: Export again ahci_platform_<en/dis>able_phys()
    - libata: Fix retrieving of active qcs
    - gpiolib: fix up emulated open drain outputs
    - [riscv64] clocksource: riscv: add notrace to riscv_sched_clock
    - [riscv64] ftrace: correct the condition logic in function graph tracer
    - tracing: Fix lock inversion in trace_event_enable_tgid_record()
    - tracing: Avoid memory leak in process_system_preds()
    - tracing: Have the histogram compare functions convert to u64 first
    - tracing: Fix endianness bug in histogram trigger
    - io_uring: use current task creds instead of allocating a new one
    - mm/gup: fix memory leak in __gup_benchmark_ioctl
    - apparmor: fix aa_xattrs_match() may sleep while holding a RCU lock
    - dmaengine: virt-dma: Fix access after free in vchan_complete()
    - [i386] ALSA: cs4236: fix error return comparison of an unsigned integer
    - ALSA: pcm: Yet another missing check of non-cached buffer type
    - ALSA: firewire-motu: Correct a typo in the clock proc string
    - scsi: lpfc: Fix rpi release when deleting vport
    - exit: panic before exit_mm() on global init exit
    - [arm64] Revert support for execute-only user mappings
    - ftrace: Avoid potential division by zero in function profiler
    - [arm64] drm/msm: include linux/sched/task.h
    - PM / devfreq: Check NULL governor in available_governors_show
    - sunrpc: fix crash when cache_head become valid before update
    - nfsd4: fix up replay_matches_cache()
    - [powerpc*] Chunk calls to flush_dcache_range in arch_*_memory
    - [x86,arm64] HID: i2c-hid: Reset ALPS touchpads on resume
    - net/sched: annotate lockless accesses to qdisc->empty
    - kernel/module.c: wakeup processes in module_wq on module unload
    - ACPI: sysfs: Change ACPI_MASKABLE_GPE_MAX to 0x100
    - perf callchain: Fix segfault in thread__resolve_callchain_sample()
    - [amd64] iommu/vt-d: Remove incorrect PSI capability check
    - cifs: Fix potential softlockups while refreshing DFS cache
    - xfs: don't check for AG deadlock for realtime files in bunmapi
    - [x86] platform/x86: pmc_atom: Add Siemens CONNECT X300 to
      critclk_systems DMI table
    - netfilter: nf_queue: enqueue skbs with NULL dst
    - [arm64,armhf] regulator: axp20x: Fix axp20x_set_ramp_delay
    - [arm64,armhf] regulator: axp20x: Fix AXP22x ELDO2 regulator enable
      bitmask
    - [powerpc*] mm: Mark get_slice_psize() & slice_addr_is_low() as notrace
    - Bluetooth: btusb: fix PM leak in error case of setup
    - Bluetooth: delete a stray unlock
    - Bluetooth: Fix memory leak in hci_connect_le_scan
    - [arm64] dts: meson-gxl-s905x-khadas-vim: fix uart_A bluetooth node
    - [arm64] dts: meson-gxm-khadas-vim2: fix uart_A bluetooth node
    - media: flexcop-usb: ensure -EIO is returned on error condition
    - media: usb: fix memory leak in af9005_identify_state (CVE-2019-18809)
    - [arm64] dts: meson: odroid-c2: Disable usb_otg bus to avoid power failed
      warning
    - [arm64] tty: serial: msm_serial: Fix lockup for sysrq and oops
    - cifs: Fix lookup of root ses in DFS referral cache
    - fs: cifs: Fix atime update check vs mtime
    - fix compat handling of FICLONERANGE, FIDEDUPERANGE and FS_IOC_FIEMAP
    - ath9k_htc: Modify byte order for an error message
    - ath9k_htc: Discard undersized packets
    - [x86] drm/i915/execlists: Fix annotation for decoupling virtual request
    - xfs: periodically yield scrub threads to the scheduler
    - net: add annotations on hh->hh_len lockless accesses
    - ubifs: ubifs_tnc_start_commit: Fix OOB in layout_in_gaps
    - btrfs: get rid of unique workqueue helper functions
    - Btrfs: only associate the locked page with one async_chunk struct
    - [s390x] smp: fix physical to logical CPU map for SMT
    - mm/sparse.c: mark populate_section_memmap as __meminit
    - xen/blkback: Avoid unmapping unmapped grant pages
    - lib/ubsan: don't serialize UBSAN report
    - [x86] perf/x86/intel/bts: Fix the use of page_private()
    - net: annotate lockless accesses to sk->sk_pacing_shift
    - mm/hugetlb: defer freeing of huge pages if in non-task context
    https://www.kernel.org/pub/linux/kernel/v5.x/ChangeLog-5.4.10
    - [powerpc*] pmem: Fix kernel crash due to wrong range value usage in
      flush_dcache_range
    https://www.kernel.org/pub/linux/kernel/v5.x/ChangeLog-5.4.11
    - bpf: Fix passing modified ctx to ld/abs/ind instruction
    - [x86] ASoC: rt5682: fix i2c arbitration lost issue
    - spi: pxa2xx: Add support for Intel Jasper Lake
    - regulator: fix use after free issue
    - ASoC: max98090: fix possible race conditions
    - gpio: Handle counting of Freescale chipselects
    - netfilter: ctnetlink: netns exit must wait for callbacks
    - [x86] intel: Disable HPET on Intel Ice Lake platforms
    - netfilter: nf_tables_offload: Check for the NETDEV_UNREGISTER event
    - mwifiex: Fix heap overflow in mmwifiex_process_tdls_action_frame()
      (CVE-2019-14901)
    - regulator: core: fix regulator_register() error paths to properly
      release rdev
    - [x86] efi: Update e820 with reserved EFI boot services data to fix kexec
      breakage
    - [x86] ASoC: Intel: bytcr_rt5640: Update quirk for Teclast X89
    - efi/gop: Return EFI_NOT_FOUND if there are no usable GOPs
    - efi/gop: Return EFI_SUCCESS if a usable GOP was found
    - efi/gop: Fix memory leak in __gop_query32/64()
    - [x86,arm64] efi/earlycon: Remap entire framebuffer after page
      initialization
    - netfilter: uapi: Avoid undefined left-shift in xt_sctp.h
    - netfilter: nft_set_rbtree: bogus lookup/get on consecutive elements in
      named sets
    - netfilter: nf_tables: validate NFT_SET_ELEM_INTERVAL_END
    - netfilter: nf_tables: validate NFT_DATA_VALUE after nft_data_init()
    - netfilter: nf_tables: skip module reference count bump on object updates
    - netfilter: nf_tables_offload: return EOPNOTSUPP if rule specifies no
      actions
    - [arm64] spi: spi-cavium-thunderx: Add missing pci_release_regions()
    - [arm*] reset: Do not register resource data for missing resets
    - [x86] ASoC: topology: Check return value for snd_soc_add_dai_link()
    - [x86] ASoC: topology: Check return value for soc_tplg_pcm_create()
    - [x86] ASoC: SOF: loader: snd_sof_fw_parse_ext_data log warning on
      unknown header
    - [x86] ASoC: SOF: Intel: split cht and byt debug window sizes
    - [armhf] dts: am335x-sancloud-bbe: fix phy mode
    - [riscv64] bpf, riscv: Limit to 33 tail calls
    - [mips64el,mipsel] bpf, mips: Limit to 33 tail calls
    - perf header: Fix false warning when there are no duplicate cache entries
    - [armhf] spi: spi-ti-qspi: Fix a bug when accessing non default CS
    - [armhf] bus: ti-sysc: Fix missing reset delay handling
    - clk: walk orphan list on clock provider registration
    - mac80211: fix TID field in monitor mode transmit
    - cfg80211: fix double-free after changing network namespace
    - pinctrl: pinmux: fix a possible null pointer in
      pinmux_can_be_used_for_gpio
    - [powerpc*] Ensure that swiotlb buffer is allocated from low memory
    - btrfs: Fix error messages in qgroup_rescan_init
    - Btrfs: fix cloning range with a hole when using the NO_HOLES feature
    - [powerpc*] vcpu: Assume dedicated processors as non-preempt
    - [powerpc*] spinlocks: Include correct header for static key
    - btrfs: handle error in btrfs_cache_block_group
    - Btrfs: fix hole extent items with a zero size after range cloning
    - [powerpc*] ocxl: Fix potential memory leak on context creation
    - bpf: Clear skb->tstamp in bpf_redirect when necessary
    - bnx2x: Do not handle requests from VFs after parity
    - bnx2x: Fix logic to get total no. of PFs per engine
    - cxgb4: Fix kernel panic while accessing sge_info
    - net: usb: lan78xx: Fix error message format specifier
    - [hppa/parisc] add missing __init annotation
    - rfkill: Fix incorrect check to avoid NULL pointer dereference
    - staging: axis-fifo: add unspecified HAS_IOMEM dependency
    - [arm*] iommu/iova: Init the struct iova to fix the possible memleak
    - [x86] perf/x86: Fix potential out-of-bounds access
    - [x86] perf/x86/intel: Fix PT PMI handling
    - sched/psi: Fix sampling error and rare div0 crashes with cgroups and
      high uptime
    - psi: Fix a division error in psi poll()
    - [x86] usb: typec: fusb302: Fix an undefined reference to
      'extcon_get_state'
    - block: end bio with BLK_STS_AGAIN in case of non-mq devs and REQ_NOWAIT
    - fs: avoid softlockups in s_inodes iterators
    - fs: call fsnotify_sb_delete after evict_inodes
    - [arm64] iommu/dma: Relax locking in iommu_dma_prepare_msi()
    - io_uring: don't wait when under-submitting
    - clk: Move clk_core_reparent_orphans() under CONFIG_OF
    - [arm64,armhf] net: stmmac: Determine earlier the size of RX buffer
    - [arm64,armhf] net: stmmac: Do not accept invalid MTU values
    - [arm64,armhf] net: stmmac: xgmac: Clear previous RX buffer size
    - [arm64,armhf] net: stmmac: RX buffer size must be 16 byte aligned
    - [arm64,armhf] net: stmmac: Always arm TX Timer at end of transmission
      start
    - xsk: Add rcu_read_lock around the XSK wakeup
    - net/mlx5e: Fix concurrency issues between config flow and XSK
    - net/i40e: Fix concurrency issues between config flow and XSK
    - net/ixgbe: Fix concurrency issues between config flow and XSK
    - [arm64] cpu_errata: Add Hisilicon TSV110 to spectre-v2 safe list
    - block: Fix a lockdep complaint triggered by request queue flushing
    - [s390x] dasd/cio: Interpret ccw_device_get_mdc return value correctly
    - [s390x] dasd: fix memleak in path handling error case
    - block: fix memleak when __blk_rq_map_user_iov() is failed
    - sbitmap: only queue kyber's wait callback if not already active
    - [s390x] qeth: handle error due to unsupported transport mode
    - [s390x] qeth: fix promiscuous mode after reset
    - [s390x] qeth: don't return -ENOTSUPP to userspace
    - llc2: Fix return statement of llc_stat_ev_rx_null_dsap_xid_c (and
      _test_c)
    - [x86] hv_netvsc: Fix unwanted rx_table reset
    - gtp: fix bad unlock balance in gtp_encap_enable_socket
    - macvlan: do not assume mac_header is set in macvlan_broadcast()
    - [arm64,armhf] net: dsa: mv88e6xxx: Preserve priority when setting CPU
      port.
    - [armhf] net: freescale: fec: Fix ethtool -d runtime PM
    - [arm64,armhf] net: stmmac: dwmac-sun8i: Allow all RGMII modes
    - [arm64,armhf] net: stmmac: dwmac-sunxi: Allow all RGMII modes
    - [arm64,armhf] net: stmmac: Fixed link does not need MDIO Bus
    - net: usb: lan78xx: fix possible skb leak
    - pkt_sched: fq: do not accept silly TCA_FQ_QUANTUM
    - sch_cake: avoid possible divide by zero in cake_enqueue()
    - sctp: free cmd->obj.chunk for the unprocessed SCTP_CMD_REPLY
    - tcp: fix "old stuff" D-SACK causing SACK to be treated as D-SACK
    - vxlan: fix tos value before xmit
    - net: sch_prio: When ungrafting, replace with FIFO
    - vlan: fix memory leak in vlan_dev_set_egress_priority
    - vlan: vlan_changelink() should propagate errors
    - [arm64,riscv64] macb: Don't unregister clks unconditionally
    - net/mlx5: Move devlink registration before interfaces load
    - [arm64,armhf] net: dsa: mv88e6xxx: force cmode write on 6141/6341
    - net/mlx5e: Always print health reporter message to dmesg
    - net/mlx5: DR, No need for atomic refcount for internal SW steering
      resources
    - net/mlx5e: Fix hairpin RSS table size
    - net/mlx5: DR, Init lists that are used in rule's member
    - [arm64,armhf] usb: dwc3: gadget: Fix request complete check
    - USB: core: fix check for duplicate endpoints
    - USB: serial: option: add Telit ME910G1 0x110a composition
    - usb: missing parentheses in USE_NEW_SCHEME
    https://www.kernel.org/pub/linux/kernel/v5.x/ChangeLog-5.4.12
    - chardev: Avoid potential use-after-free in 'chrdev_open()'
    - i2c: fix bus recovery stop mode timing
    - [x86] powercap: intel_rapl: add NULL pointer check to
      rapl_mmio_cpu_online()
    - [arm64,armhf] usb: chipidea: host: Disable port power only if previously
      enabled
    - ALSA: usb-audio: Apply the sample rate quirk for Bose Companion 5
    - ALSA: hda/realtek - Add new codec supported for ALCS1200A
    - ALSA: hda/realtek - Set EAPD control to default for ALC222
    - ALSA: hda/realtek - Add quirk for the bass speaker on Lenovo Yoga X1 7th
      gen
    - tpm: Revert "tpm_tis: reserve chip for duration of tpm_tis_core_init"
    - tpm: Revert "tpm_tis_core: Set TPM_CHIP_FLAG_IRQ before probing for
      interrupts"
    - tpm: Revert "tpm_tis_core: Turn on the TPM before probing IRQ's"
    - tpm: Handle negative priv->response_len in tpm_common_read()
    - [arm64,armhf] rtc: sun6i: Add support for RTC clocks on R40
    - kernel/trace: Fix do not unregister tracepoints when register
      sched_migrate_task fail
    - tracing: Have stack tracer compile when MCOUNT_INSN_SIZE is not defined
    - tracing: Change offset type to s32 in preempt/irq tracepoints
    - HID: Fix slab-out-of-bounds read in hid_field_extract
    - HID: uhid: Fix returning EPOLLOUT from uhid_char_poll
    - HID: hidraw: Fix returning EPOLLOUT from hidraw_poll
    - HID: hid-input: clear unmapped usages
    - Input: add safety guards to input_set_keycode()
    - [x86] drm/i915: Add Wa_1408615072 and Wa_1407596294 to icl,ehl
    - [arm64,armhf] drm/sun4i: tcon: Set RGB DCLK min. divider based on
      hardware model
    - drm/fb-helper: Round up bits_per_pixel if possible
    - drm/dp_mst: correct the shifting in DP_REMOTE_I2C_READ
    - [x86] drm/i915: Add Wa_1407352427:icl,ehl
    - [x86] drm/i915/gt: Mark up virtual engine uabi_instance
    - [amd64] IB/hfi1: Adjust flow PSN with the correct resync_psn
    - can: kvaser_usb: fix interface sanity check
    - can: gs_usb: gs_usb_probe(): use descriptors of current altsetting
    - gpiolib: acpi: Turn dmi_system_id table into a generic quirk table
    - gpiolib: acpi: Add honor_wakeup module-option + quirk mechanism
    - pstore/ram: Regularize prz label allocation lifetime
    - [x86] staging: vt6656: set usb_set_intfdata on driver fail.
    - [x86] staging: vt6656: Fix non zero logical return of, usb_control_msg
    - USB: serial: option: add ZLP support for 0x1bc7/0x9010
    - [arm64,armhf] usb: musb: fix idling for suspend after disconnect
      interrupt
    - [arm64,armhf] usb: musb: Disable pullup at init
    - [arm64,armhf] usb: musb: dma: Correct parameter passed to IRQ handler
    - [x86] staging: comedi: adv_pci1710: fix AI channels 16-31 for PCI-1713
    - [x86] staging: vt6656: correct return of vnt_init_registers.
    - [x86] staging: vt6656: limit reg output to block size
    - staging: rtl8188eu: Add device code for TP-Link TL-WN727N v5.21
    - serdev: Don't claim unsupported ACPI serial devices
    - [amd64] iommu/vt-d: Fix adding non-PCI devices to Intel IOMMU
    - tty: link tty and port before configuring it as console
    - tty: always relink the port
    - [arm64] Move __ARCH_WANT_SYS_CLONE3 definition to uapi headers
    - [arm64] Implement copy_thread_tls
    - [arm*] Implement copy_thread_tls
    - [hppa/parisc] Implement copy_thread_tls
    - [riscv64] Implement copy_thread_tls
    - clone3: ensure copy_thread_tls is implemented
    - um: Implement copy_thread_tls
    - [x86] staging: vt6656: remove bool from vnt_radio_power_on ret
    - mwifiex: fix possible heap overflow in mwifiex_process_country_ie()
      (CVE-2019-14895)
    - mwifiex: pcie: Fix memory leak in mwifiex_pcie_alloc_cmdrsp_buf
      (CVE-2019-19056)
    - rpmsg: char: release allocated memory (CVE-2019-19053)
    - scsi: bfa: release allocated memory in case of error (CVE-2019-19066)
    - rtl8xxxu: prevent leaking urb (CVE-2019-19068)
    - ath10k: fix memory leak (CVE-2019-19078)
    - HID: hiddev: fix mess in hiddev_open()
    - USB: Fix: Don't skip endpoint descriptors with maxpacket=0
    - netfilter: arp_tables: init netns pointer in xt_tgchk_param struct
    - netfilter: conntrack: dccp, sctp: handle null timeout argument
    - netfilter: ipset: avoid null deref when IPSET_ATTR_LINENO is present
    - [x86] drm/i915/gen9: Clear residual context state on context switch
      (CVE-2019-14615)
    https://www.kernel.org/pub/linux/kernel/v5.x/ChangeLog-5.4.13
    - HID: hidraw, uhid: Always report EPOLLOUT
    - [amd64] IB/hfi1: Don't cancel unused work item
    - [armhf] mtd: rawnand: stm32_fmc2: avoid to lock the CPU bus
    - [arm*] 2c: bcm2835: Store pointer to bus clock
    - ASoC: soc-core: Set dpcm_playback / dpcm_capture
    - [armhf] ASoC: stm32: spdifrx: fix inconsistent lock state
    - [armhf] ASoC: stm32: spdifrx: fix race condition in irq handler
    - [armhf] ASoC: stm32: spdifrx: fix input pin state management
    - netfilter: nft_flow_offload: fix underflow in flowtable reference
      counter
    - [armhf] mtd: onenand: omap2: Pass correct flags for prep_dma_memcpy
    - [arm64] gpio: zynq: Fix for bug in zynq_gpio_restore_context API
    - [arm64,armhf] pinctrl: meson: Fix wrong shift value when get
      drive-strength
    - [amd64] iommu/vt-d: Unlink device if failed to add to group
    - iommu: Remove device link to group on failure
    - bpf: cgroup: prevent out-of-order release of cgroup bpf
    - fs: move guard_bio_eod() after bio_set_op_attrs
    - scsi: mpt3sas: Fix double free in attach error handling
    - gpio: Fix error message on out-of-range GPIO in lookup table
    - [arm64,armhf] PM / devfreq: tegra: Add COMMON_CLK dependency
    - [arm64,armhf] drm/tegra: Fix ordering of cleanup code
    - [s390x] qeth: fix qdio teardown after early init error
    - [s390x] qeth: fix false reporting of VNIC CHAR config failure
    - [s390x] qeth: Fix vnicc_is_in_use if rx_bcast not set
    - [s390x] qeth: vnicc Fix init to default
    - [s390x] qeth: fix initialization on old HW
    - scsi: smartpqi: Update attribute name to `driver_version`
    - afs: Fix missing cell comparison in afs_test_super()
    - [x86] syscalls/x86: Wire up COMPAT_SYSCALL_DEFINE0
    - [x86] syscalls/x86: Use COMPAT_SYSCALL_DEFINE0 for IA32 (rt_)sigreturn
    - [x86] syscalls/x86: Use the correct function type for sys_ni_syscall
    - [x86] syscalls/x86: Fix function types in COND_SYSCALL
    - btrfs: simplify inode locking for RWF_NOWAIT
    - netfilter: nf_tables_offload: release flow_rule on error from commit
      path
    - netfilter: nft_meta: use 64-bit time arithmetic
    - [arm64] RDMA/hns: Prevent undefined behavior in
      hns_roce_set_user_sq_size()
    - [arm64] RDMA/hns: remove a redundant le16_to_cpu
    - [arm64] RDMA/hns: Modify return value of restrack functions
    - RDMA/counter: Prevent QP counter manual binding in auto mode
    - [arm64] RDMA/hns: Release qp resources when failed to destroy qp
    - xprtrdma: Add unique trace points for posting Local Invalidate WRs
    - xprtrdma: Connection becomes unstable after a reconnect
    - xprtrdma: Fix MR list handling
    - xprtrdma: Close window between waking RPC senders and posting Receives
    - [arm64] RDMA/hns: Fix to support 64K page for srq
    - [arm64] RDMA/hns: Bugfix for qpc/cqc timer configuration
    - RDMA/mlx5: Return proper error value
    - RDMA/srpt: Report the SCSI residual to the initiator
    - uaccess: Add non-pagefault user-space write function
    - bpf: Make use of probe_user_write in probe write helper
    - bpf: skmsg, fix potential psock NULL pointer dereference
    - libbpf: Fix Makefile' libbpf symbol mismatch diagnostic
    - afs: Fix use-after-loss-of-ref
    - afs: Fix afs_lookup() to not clobber the version on a new dentry
    - keys: Fix request_key() cache
    - scsi: enclosure: Fix stale device oops with hot replug
    - scsi: sd: Clear sdkp->protection_type if disk is reformatted without PI
    - [x86] platform/x86: asus-wmi: Fix keyboard brightness cannot be set to 0
    - [x86] platform/x86: GPD pocket fan: Use default values when wrong
      modparams are given
    - Documentation/ABI: Fix documentation inconsistency for mlxreg-io sysfs
      interfaces
    - Documentation/ABI: Add missed attribute for mlxreg-io sysfs interfaces
    - xprtrdma: Fix create_qp crash on device unload
    - xprtrdma: Fix completion wait during device removal
    - xprtrdma: Fix oops in Receive handler after device removal
    - dm: add dm-clone to the documentation index
    - scsi: ufs: Give an unique ID to each ufs-bsg
    - [arm64] crypto: cavium/nitrox - fix firmware assignment to AE cores
    - crypto: virtio - implement missing support for output IVs
    - crypto: algif_skcipher - Use chunksize instead of blocksize
    - [i386] crypto: geode-aes - convert to skcipher API and make thread-safe
    - NFSv2: Fix a typo in encode_sattr()
    - nfsd: Fix cld_net->cn_tfm initialization
    - nfsd: v4 support requires CRYPTO_SHA256
    - NFSv4.x: Handle bad/dead sessions correctly in nfs41_sequence_process()
    - NFSv4.x: Drop the slot if nfs4_delegreturn_prepare waits for
      layoutreturn
    - mei: fix modalias documentation
    - [armhf] clk: samsung: exynos5420: Preserve CPU clocks configuration
      during suspend/resume
    - clk: Fix memory leak in clk_unregister()
    - [arm64,armhf] dmaengine: dw: platform: Mark 'hclk' clock optional
    - [armhf] clk: imx: pll14xx: Fix quick switch of S/K parameter
    - rsi: fix potential null dereference in rsi_probe()
    - affs: fix a memory leak in affs_remount
    - [armhf] pinctl: ti: iodelay: fix error checking on
      pinctrl_count_index_with_args call
    - [x86] pinctrl: lewisburg: Update pin list according to v1.1v6
    - PCI: pciehp: Do not disable interrupt twice on suspend
    - Revert "drm/virtio: switch virtio_gpu_wait_ioctl() to gem helper."
    - drm/amdgpu: cleanup creating BOs at fixed location
    - drm/amdgpu/discovery: reserve discovery data at the top of VRAM
    - scsi: sd: enable compat ioctls for sed-opal
    - gfs2: add compat_ioctl support
    - af_unix: add compat_ioctl support
    - compat_ioctl: handle SIOCOUTQNSD
    - [arm64] PCI: aardvark: Use LTSSM state to build link training flag
    - [arm64] PCI: aardvark: Fix PCI_EXP_RTCTL register configuration
    - [arm64,armhf] PCI: dwc: Fix find_next_bit() usage
    - PCI: Fix missing bridge dma_ranges resource list cleanup
    - PCI/PM: Clear PCIe PME Status even for legacy power management
    - PCI/PTM: Remove spurious "d" from granularity message
    - [powerpc*] powernv: Disable native PCIe port management
    - [mips64el,mipsel] Loongson: Fix return value of loongson_hwmon_init
    - [armhf] tty: serial: imx: use the sg count from dma_map_sg
    - [i386] tty: serial: pch_uart: correct usage of dma_unmap_sg
    - ARM: 8943/1: Fix topology setup in case of CPU hotplug for
      CONFIG_SCHED_MC
    - Revert "ubifs: Fix memory leak bug in alloc_ubifs_info() error path"
    - ubifs: Fixed missed le64_to_cpu() in journal
    - ubifs: do_kill_orphans: Fix a memory leak bug
    - mtd: spi-nor: fix silent truncation in spi_nor_read()
    - mtd: spi-nor: fix silent truncation in spi_nor_read_raw()
    - [arm64,armhf] spi: pxa2xx: Set controller->max_transfer_size in dma mode
    - iwlwifi: mvm: consider ieee80211 station max amsdu value
    - rtlwifi: Remove unnecessary NULL check in rtl_regd_init
    - iwlwifi: mvm: fix support for single antenna diversity
    - sch_cake: Add missing NLA policy entry TCA_CAKE_SPLIT_GSO
    - f2fs: fix potential overflow
    - NFSD fixing possible null pointer derefering in copy offload
    - scsi: libcxgbi: fix NULL pointer dereference in cxgbi_device_destroy()
    - scsi: target/iblock: Fix protection error with blocks greater than 512B
    - [riscv64] export flush_icache_all to modules
    - [mips64el,mipsel] cacheinfo: report shared CPU map
    - [mips64el,mipsel] Fix gettimeofday() in the vdso library
    - tomoyo: Suppress RCU warning at list_for_each_entry_rcu().
    - [arm64] drm/arm/mali: make malidp_mw_connector_helper_funcs static
    - rxrpc: Unlock new call in rxrpc_new_incoming_call() rather than the
      caller
    - rxrpc: Don't take call->user_mutex in rxrpc_new_incoming_call()
    - rxrpc: Fix missing security check on incoming calls
    - [arm64] dmaengine: k3dma: Avoid null pointer traversal
    - [s390x] qeth: lock the card while changing its hsuid
    - [amd64] ioat: ioat_alloc_ring() failure handling.
    - drm/amdgpu: enable gfxoff for raven1 refresh
    - ocfs2: call journal flush to mark journal as empty after journal
      recovery when mount

  [ Salvatore Bonaccorso ]
  * signing_templates/rules.real: Include modules.builtin.modinfo file in
    image (Closes: #948427)
  * [rt] Drop "lib/ubsan: Don't seralize UBSAN report"
  * nvme: Ignore ABI changes
  * Drop "ARM: dts: bcm283x: Fix critical trip point"
  * Drop "tracing: Do not create directories if lockdown is in affect"
  * Drop "libtraceevent: Fix lib installation with O="
  * Drop "libtraceevent: Copy pkg-config file to output folder when using O="
  * Refresh "libbpf: fix readelf output parsing on powerpc with recent
    binutils"
  * Refresh "x86: Make x32 syscall support conditional on a kernel parameter"
  * Bump ABI to 3.

  [ Ben Hutchings ]
  * f2fs: Fix crypto softdep: it uses crc32, not crc32c

 -- Salvatore Bonaccorso <carnil@debian.org>  Sun, 19 Jan 2020 10:22:58 +0100

linux (5.4.8-1) unstable; urgency=medium

  * New upstream stable update:
    https://www.kernel.org/pub/linux/kernel/v5.x/ChangeLog-5.4.7
    - af_packet: set defaule value for tmo
    - [amd64] fjes: fix missed check in fjes_acpi_add
    - mod_devicetable: fix PHY module format
    - net: dst: Force 4-byte alignment of dst_metrics
    - [arm64] net: hisilicon: Fix a BUG trigered by wrong bytes_compl
    - net: phy: ensure that phy IDs are correctly typed
    - net: qlogic: Fix error paths in ql_alloc_large_buffers()
    - net-sysfs: Call dev_hold always in rx_queue_add_kobject
    - net: usb: lan78xx: Fix suspend/resume PHY register access error
    - [arm64,armhf] nfp: flower: fix stats id allocation
    - qede: Disable hardware gro when xdp prog is installed
    - qede: Fix multicast mac configuration
    - sctp: fix memleak on err handling of stream initialization
    - sctp: fully initialize v4 addr in some functions
    - neighbour: remove neigh_cleanup() method
    - bonding: fix bond_neigh_init()
    - net: ena: fix default tx interrupt moderation interval
    - net: ena: fix issues in setting interrupt moderation params in ethtool
    - [armhf] net: ethernet: ti: davinci_cpdma: fix warning "device driver
      frees DMA memory with different size"
    - [arm64,armhf] net: stmmac: platform: Fix MDIO init for platforms without
      PHY
    - [armhf] net: dsa: b53: Fix egress flooding settings
    - btrfs: don't double lock the subvol_sem for rename exchange
    - btrfs: do not call synchronize_srcu() in inode_tree_del
    - Btrfs: make tree checker detect checksum items with overlapping ranges
    - btrfs: return error pointer from alloc_test_extent_buffer
    - Btrfs: fix missing data checksums after replaying a log tree
    - btrfs: send: remove WARN_ON for readonly mount
    - btrfs: abort transaction after failed inode updates in create_subvol
    - btrfs: skip log replay on orphaned roots
    - btrfs: do not leak reloc root if we fail to read the fs root
    - btrfs: handle ENOENT in btrfs_uuid_tree_iterate
    - Btrfs: fix removal logic of the tree mod log that leads to
      use-after-free issues
    - ALSA: pcm: Avoid possible info leaks from PCM stream buffers
    - ALSA: hda/ca0132 - Keep power on during processing DSP response
    - ALSA: hda/ca0132 - Avoid endless loop
    - ALSA: hda/ca0132 - Fix work handling in delayed HP detection
    - [arm*] drm/vc4/vc4_hdmi: fill in connector info
    - drm/virtio: switch virtio_gpu_wait_ioctl() to gem helper.
    - drm: mst: Fix query_payload ack reply struct
    - [arm64,armhf] drm/panel: Add missing drm_panel_init() in panel drivers
    - [armhf] drm: exynos: exynos_hdmi: use cec_notifier_conn_(un)register
    - drm: Use EOPNOTSUPP, not ENOTSUPP
    - drm/amdgpu/sriov: add ring_stop before ring_create in psp v11 code
    - drm/amdgpu: grab the id mgr lock while accessing passid_mapping
    - drm/ttm: return -EBUSY on pipelining with no_gpu_wait (v2)
    - ath10k: add cleanup in ath10k_sta_state()
    - ath10k: Check if station exists before forwarding tx airtime report
    - spi: Add call to spi_slave_abort() function when spidev driver is
      released
    - [arm64] drm/meson: vclk: use the correct G12A frac max value
    - [x86] staging: rtl8192u: fix multiple memory leaks on error path
    - staging: rtl8188eu: fix possible null dereference
    - rtlwifi: prevent memory leak in rtl_usb_probe (CVE-2019-19063)
    - libertas: fix a potential NULL pointer dereference
    - ath10k: fix backtrace on coredump
    - IB/iser: bound protection_sg size by data_sg size
    - [armhf] spi: gpio: prevent memory leak in spi_gpio_probe
    - media: max2175: Fix build error without CONFIG_REGMAP_I2C
    - [arm64] media: venus: core: Fix msm8996 frequency table
    - ath10k: fix offchannel tx failure when no ath10k_mac_tx_frm_has_freq
    - pinctrl: devicetree: Avoid taking direct reference to device name string
    - [armhf] drm/sun4i: dsi: Fix TCON DRQ set bits
    - [arm64] media: venus: Fix occasionally failures to suspend
    - rtw88: fix NSS of hw_cap
    - [armhf] hwrng: omap3-rom - Call clk_disable_unprepare() on exit only if
      not idled
    - media: flexcop-usb: fix NULL-ptr deref in flexcop_usb_transfer_init()
    - [arm64,armhf] drm/bridge: dw-hdmi: Refuse DDC/CI transfers on the
      internal I2C controller
    - mwifiex: pcie: Fix memory leak in mwifiex_pcie_init_evt_ring
      (CVE-2019-19057)
    - drm/drm_vblank: Change EINVAL by the correct errno
    - libbpf: Fix struct end padding in btf_dump
    - libbpf: Fix passing uninitialized bytes to setsockopt
    - net/smc: increase device refcount for added link group
    - team: call RCU read lock when walking the port_list
    - media: cx88: Fix some error handling path in 'cx8800_initdev()'
    - [arm64] crypto: inside-secure - Fix a maybe-uninitialized warning
    - [arm64] crypto: aegis128/simd - build 32-bit ARM for v8 architecture
      explicitly
    - [x86] ASoC: SOF: enable sync_write in hdac_bus
    - [armhf] media: ti-vpe: vpe: Fix Motion Vector vpdma stride
    - [armhf] media: ti-vpe: vpe: fix a v4l2-compliance warning about invalid
      pixel format
    - [armhf] media: ti-vpe: vpe: fix a v4l2-compliance failure about frame
      sequence number
    - [armhf] media: ti-vpe: vpe: Make sure YUYV is set as default format
    - [armhf] media: ti-vpe: vpe: fix a v4l2-compliance failure causing a
      kernel panic
    - [armhf] media: ti-vpe: vpe: ensure buffers are cleaned up properly in
      abort cases
    - [armhf] media: ti-vpe: vpe: fix a v4l2-compliance failure about invalid
      sizeimage
    - [x86] syscalls/x86: Use the correct function type in SYSCALL_DEFINE0
    - [x86] mm: Use the correct function type for native_set_fixmap()
    - ath10k: Correct error handling of dma_map_single()
    - rtw88: coex: Set 4 slot mode for A2DP
    - [arm64,armhf] drm/bridge: dw-hdmi: Restore audio when setting a mode
    - perf vendor events arm64: Fix Hisi hip08 DDRC PMU eventname
    - usb: usbfs: Suppress problematic bind and unbind uevents.
    - Bluetooth: btusb: avoid unused function warning
    - Bluetooth: missed cpu_to_le16 conversion in hci_init4_req
    - Bluetooth: Workaround directed advertising bug in Broadcom controllers
    - Bluetooth: hci_core: fix init for HCI_USER_CHANNEL
    - bpf/stackmap: Fix deadlock with rq_lock in bpf_get_stack()
    - [x86] mce: Lower throttling MCE messages' priority to warning
    - [arm64] net: hns3: log and clear hardware error after reset complete
    - [arm64] RDMA/hns: Fix wrong parameters when initial mtt of srq->idx_que
    - [x86] drm/gma500: fix memory disclosures due to uninitialized bytes
    - ASoC: soc-pcm: fixup dpcm_prune_paths() loop continue
    - rtl8xxxu: fix RTL8723BU connection failure issue after warm reboot
    - ipmi: Don't allow device module unload when in use
    - [x86] ioapic: Prevent inconsistent state when moving an interrupt
    - media: cedrus: Fix undefined shift with a SHIFT_AND_MASK_BITS macro
    - drm/nouveau: Don't grab runtime PM refs for HPD IRQs
    - md: no longer compare spare disk superblock events in super_load
    - md/bitmap: avoid race window between md_bitmap_resize and
      bitmap_file_clear_bit
    - drm: Don't free jobs in wait_event_interruptible()
    - EDAC/amd64: Set grain per DIMM
    - [arm64] psci: Reduce the waiting time for cpu_psci_cpu_kill()
    - i40e: initialize ITRN registers with correct values
    - i40e: Wrong 'Advertised FEC modes' after set FEC to AUTO
    - net: phy: dp83867: enable robust auto-mdix
    - [arm64,armhf] drm/tegra: sor: Use correct SOR index on Tegra210
    - regulator: core: Release coupled_rdevs on regulator_init_coupling()
      error
    - ubsan, x86: Annotate and allow __ubsan_handle_shift_out_of_bounds() in
      uaccess regions
    - ACPI: button: Add DMI quirk for Medion Akoya E2215T
    - RDMA/qedr: Fix memory leak in user qp and mr
    - [arm64] RDMA/hns: Fix memory leak on 'context' on error return path
    - RDMA/qedr: Fix srqs xarray initialization
    - RDMA/core: Set DMA parameters correctly
    - [arm64,armhf] gpu: host1x: Allocate gather copy for host1x
    - [arm64,armhf] net: dsa: LAN9303: select REGMAP when LAN9303 enable
    - [arm64] phy: qcom-usb-hs: Fix extcon double register after power cycle
    - [s390x] time: ensure get_clock_monotonic() returns monotonic values
    - [s390x] add error handling to perf_callchain_kernel
    - [s390x] mm: add mm_pxd_folded() checks to pxd_free()
    - [arm64] net: hns3: add struct netdev_queue debug info for TX timeout
    - libata: Ensure ata_port probe has completed before detach
    - loop: fix no-unmap write-zeroes request behavior
    - [arm64,armhf] net/mlx5e: Verify that rule has at least one fwd/drop
      action
    - ALSA: bebob: expand sleep just after breaking connections for protocol
      version 1
    - libbpf: Fix error handling in bpf_map__reuse_fd()
    - Bluetooth: Fix advertising duplicated flags
    - ALSA: pcm: Fix missing check of the new non-cached buffer type
    - [riscv64] spi: sifive: disable clk when probe fails and remove
    - pinctrl: amd: fix __iomem annotation in amd_gpio_irq_handler()
    - ixgbe: protect TX timestamping from API misuse
    - media: rcar_drif: fix a memory disclosure (CVE-2019-18786)
    - media: v4l2-core: fix touch support in v4l_g_fmt
    - nvme: introduce "Command Aborted By host" status code
    - nvmem: core: fix nvmem_cell_write inline function
    - ASoC: SOF: topology: set trigger order for FE DAI link
    - media: vivid: media_device_cleanup was called too early
    - bnx2x: Fix PF-VF communication over multi-cos queues.
    - ALSA: timer: Limit max amount of slave instances
    - RDMA/core: Fix return code when modify_port isn't supported
    - [arm64] drm: msm: a6xx: fix debug bus register configuration
    - rtlwifi: fix memory leak in rtl92c_set_fw_rsvdpagepkt()
    - perf probe: Fix to find range-only function instance
    - perf cs-etm: Fix definition of macro TO_CS_QUEUE_NR
    - perf probe: Fix to list probe event with correct line number
    - perf jevents: Fix resource leak in process_mapfile() and main()
    - perf probe: Walk function lines in lexical blocks
    - perf probe: Fix to probe an inline function which has no entry pc
    - perf probe: Fix to show ranges of variables in functions without
      entry_pc
    - perf probe: Fix to show inlined function callsite without entry_pc
    - perf probe: Fix to probe a function which has no entry pc
    - perf tools: Fix cross compile for ARM64
    - perf tools: Splice events onto evlist even on error
    - ice: Check for null pointer dereference when setting rings
    - perf parse: If pmu configuration fails free terms
    - perf probe: Skip overlapped location on searching variables
    - net: avoid potential false sharing in neighbor related code
    - perf probe: Return a better scope DIE if there is no best scope
    - perf probe: Fix to show calling lines of inlined functions
    - perf probe: Skip end-of-sequence and non statement lines
    - perf probe: Filter out instances except for inlined subroutine and
      subprogram
    - libbpf: Fix negative FD close() in xsk_setup_xdp_prog()
    - [s390x] bpf: Use kvcalloc for addrs array
    - cgroup: freezer: don't change task and cgroups status unnecessarily
    - ath10k: fix get invalid tx rate for Mesh metric
    - media: pvrusb2: Fix oops on tear-down when radio support is not present
    - ice: delay less
    - media: cedrus: Use helpers to access capture queue
    - [arm64,armhf] spi: pxa2xx: Add missed security checks
    - ASoC: rt5677: Mark reg RT5677_PWR_ANLG2 as volatile
    - iio: dac: ad5446: Add support for new AD5600 DAC
    - [x86] ASoC: Intel: kbl_rt5663_rt5514_max98927: Add dmic format
      constraint
    - r8169: respect EEE user setting when restarting network
    - [s390x] disassembler: don't hide instruction addresses
    - [armhf] net: ethernet: ti: Add dependency for TI_DAVINCI_EMAC
    - nvme: Discard workaround for non-conformant devices
    - parport: load lowlevel driver if ports not found
    - bcache: fix static checker warning in bcache_device_free()
    - cpufreq: Register drivers only after CPU devices have been registered
    - [x86] crash: Add a forward declaration of struct kimage
    - tracing: use kvcalloc for tgid_map array allocation
    - tracing/kprobe: Check whether the non-suffixed symbol is notrace
    - bcache: fix deadlock in bcache_allocator
    - iwlwifi: mvm: fix unaligned read of rx_pkt_status
    - regulator: core: Let boot-on regulators be powered off
    - [arm64] spi: tegra20-slink: add missed clk_unprepare
    - tun: fix data-race in gro_normal_list()
    - xhci-pci: Allow host runtime PM as default also for Intel Ice Lake xHCI
    - crypto: virtio - deal with unsupported input sizes
    - btrfs: don't prematurely free work in end_workqueue_fn()
    - btrfs: don't prematurely free work in run_ordered_work()
    - sched/uclamp: Fix overzealous type replacement
    - perf/core: Fix the mlock accounting, again
    - bnxt_en: Return proper error code for non-existent NVM variable
    - net: phy: avoid matching all-ones clause 45 PHY IDs
    - [x86] ASoC: Intel: bytcr_rt5640: Update quirk for Acer Switch 10 SW5-012
      2-in-1
    - [x86] insn: Add some Intel instructions to the opcode map
    - brcmfmac: remove monitor interface when detaching
    - perf session: Fix decompression of PERF_RECORD_COMPRESSED records
    - perf probe: Fix to show function entry line as probe-able
    - [s390x] crypto: Fix unsigned variable compared with zero
    - [s390x] kasan: support memcpy_real with TRACE_IRQFLAGS
    - bnxt_en: Improve RX buffer error handling.
    - iwlwifi: check kasprintf() return value
    - ASoC: soc-pcm: check symmetry before hw_params
    - [armhf] net: ethernet: ti: ale: clean ale tbl on init and intf restart
    - [s390x] cpumf: Adjust registration of s390 PMU device drivers
    - [armhf] crypto: sun4i-ss - Fix 64-bit size_t warnings
    - [armhf] crypto: sun4i-ss - Fix 64-bit size_t warnings on sun4i-ss-hash.c
    - mac80211: consider QoS Null frames for STA_NULLFUNC_ACKED
    - libtraceevent: Fix memory leakage in copy_filter_type
    - ice: Only disable VF state when freeing each VF resources
    - ice: Fix setting coalesce to handle DCB configuration
    - net: phy: initialise phydev speed and duplex sanely
    - tools, bpf: Fix build for 'make -s tools/bpf O=<dir>'
    - bpf: Provide better register bounds after jmp32 instructions
    - net: wireless: intel: iwlwifi: fix GRO_NORMAL packet stalling
    - btrfs: don't prematurely free work in reada_start_machine_worker()
    - btrfs: don't prematurely free work in scrub_missing_raid56_worker()
    - Revert "mmc: sdhci: Fix incorrect switch to HS mode"
    - tpm_tis: reserve chip for duration of tpm_tis_core_init
    - tpm: fix invalid locking in NONBLOCKING mode
    - iommu: fix KASAN use-after-free in iommu_insert_resv_region
    - iommu: set group default domain before creating direct mappings
    - iommu/vt-d: Fix dmar pte read access not set error
    - iommu/vt-d: Set ISA bridge reserved region as relaxable
    - iommu/vt-d: Allocate reserved region for ISA with correct permission
    - [armhf] can: flexcan: fix possible deadlock and out-of-order reception
      after wakeup
    - [armhf] can: flexcan: poll MCR_LPM_ACK instead of GPR ACK for stop mode
      acknowledgment
    - can: kvaser_usb: kvaser_usb_leaf: Fix some info-leaks to USB devices
      (CVE-2019-19947)
    - usb: xhci: Fix build warning seen with CONFIG_PM=n
    - ath10k: Revert "ath10k: add cleanup in ath10k_sta_state()"
    - md: avoid invalid memory access for array sb->dev_roles
    - [s390x] ftrace: fix endless recursion in function_graph tracer
    - [armhf] can: flexcan: add low power enter/exit acknowledgment helper
    - usbip: Fix receive error in vhci-hcd when using scatter-gather
    - usbip: Fix error path of vhci_recv_ret_submit()
    - cpufreq: Avoid leaving stale IRQ work items during CPU offline
    - mm: vmscan: protect shrinker idr replace with CONFIG_MEMCG
    - [x86] intel_th: pci: Add Comet Lake PCH-V support
    - [x86] intel_th: pci: Add Elkhart Lake SOC support
    - [x86] intel_th: Fix freeing IRQs
    - [x86] intel_th: msu: Fix window switching without windows
    - [x86] platform/x86: hp-wmi: Make buffer for HPWMI_FEATURE2_QUERY 128
      bytes
    - [x86] staging: comedi: gsc_hpdi: check dma_alloc_coherent() return value
    - [x86] pinctrl: baytrail: Really serialize all register accesses
    - ext4: fix ext4_empty_dir() for directories with holes (CVE-2019-19037)
    - ext4: check for directory entries too close to block end
    - ext4: unlock on error in ext4_expand_extra_isize()
    - ext4: validate the debug_want_extra_isize mount option at parse time
    - [powerpc*] KVM: PPC: Book3S HV: Fix regression on big endian hosts
    - [x86] kvm: x86: Host feature SSBD doesn't imply guest feature
      SPEC_CTRL_SSBD
    - [x86] kvm: x86: Host feature SSBD doesn't imply guest feature AMD_SSBD
    - [arm64,armhf] KVM: arm/arm64: Properly handle faulting of device
      mappings
    - [arm64] KVM: arm64: Ensure 'params' is initialised when looking up sys
      register
    - [x86] intel: Disable HPET on Intel Coffee Lake H platforms
    - [x86] MCE/AMD: Do not use rdmsr_safe_on_cpu() in smca_configure()
    - [x86] MCE/AMD: Allow Reserved types to be overwritten in smca_banks[]
    - [x86] mce: Fix possibly incorrect severity calculation on AMD
    - [powerpc*] irq: fix stack overflow verification
    - [powerpc*] ocxl: Fix concurrent AFU open and device removal
    - [arm64] mmc: sdhci-msm: Correct the offset and value for DDR_CONFIG
      register
    - mmc: sdhci: Update the tuning failed messages to pr_debug level
    - mmc: sdhci: Workaround broken command queuing on Intel GLK
    - mmc: sdhci: Add a quirk for broken command queuing
    - nbd: fix shutdown and recv work deadlock v2
    - iwlwifi: pcie: move power gating workaround earlier in the flow
    https://www.kernel.org/pub/linux/kernel/v5.x/ChangeLog-5.4.8
    - Revert "MIPS: futex: Restore \n after sync instructions"
    - Revert "MIPS: futex: Emit Loongson3 sync workarounds within asm"
    - scsi: lpfc: Fix spinlock_irq issues in lpfc_els_flush_cmd()
    - scsi: lpfc: Fix discovery failures when target device connectivity
      bounces
    - scsi: mpt3sas: Fix clear pending bit in ioctl status
    - scsi: lpfc: Fix locking on mailbox command completion
    - scsi: mpt3sas: Reject NVMe Encap cmnds to unsupported HBA
    - [armhf] gpio: mxc: Only get the second IRQ when there is more than one
      IRQ
    - scsi: lpfc: Fix list corruption in lpfc_sli_get_iocbq
    - Input: atmel_mxt_ts - disable IRQ across suspend
    - f2fs: fix to update time in lazytime mode
    - [x86] platform/x86: peaq-wmi: switch to using polled mode of input
      devices
    - [arm64,armhf] iommu: rockchip: Free domain on .domain_free
    - [arm64,armhf] iommu/tegra-smmu: Fix page tables in > 4 GiB memory
    - scsi: target: compare full CHAP_A Algorithm strings
    - scsi: lpfc: Fix hardlockup in lpfc_abort_handler
    - scsi: lpfc: Fix SLI3 hba in loop mode not discovering devices
    - scsi: csiostor: Don't enable IRQs too early
    - [arm64] scsi: hisi_sas: Replace in_softirq() check in
      hisi_sas_task_exec()
    - [arm64] scsi: hisi_sas: Delete the debugfs folder of hisi_sas when the
      probe fails
    - [powerpc*] pseries: Mark accumulate_stolen_time() as notrace
    - [powerpc*] pseries: Don't fail hash page table insert for bolted mapping
    - dma-mapping: Add vmap checks to dma_map_single()
    - dma-mapping: fix handling of dma-ranges for reserved memory (again)
    - clocksource/drivers/timer-of: Use unique device name instead of timer
    - [powerpc*] security/book3s64: Report L1TF status in sysfs
    - [powerpc*] book3s64/hash: Add cond_resched to avoid soft lockup warning
    - ext4: update direct I/O read lock pattern for IOCB_NOWAIT
    - ext4: iomap that extends beyond EOF should be marked dirty
    - jbd2: Fix statistics for the number of logged blocks
    - scsi: tracing: Fix handling of TRANSFER LENGTH == 0 for READ(6) and
      WRITE(6)
    - scsi: lpfc: Fix unexpected error messages during RSCN handling
    - scsi: lpfc: Fix duplicate unreg_rpi error in port offline flow
    - f2fs: fix to update dir's i_pino during cross_rename
    - [arm64] clk: qcom: smd: Add missing pnoc clock
    - [arm64] clk: qcom: Allow constant ratio freq tables for rcg
    - clk: clk-gpio: propagate rate change to parent
    - dma-direct: check for overflows on 32 bit DMA addresses
    - fs/quota: handle overflows of sysctl fs.quota.* and report as unsigned
      long
    - [arm64] iommu/arm-smmu-v3: Don't display an error when IRQ lines are
      missing
    - [armhf] i2c: stm32f7: fix & reorder remove & probe error handling
    - iomap: fix return value of iomap_dio_bio_actor on 32bit systems
    - scsi: lpfc: fix: Coverity: lpfc_cmpl_els_rsp(): Null pointer
      dereferences
    - [m68k] scsi: zorro_esp: Limit DMA transfers to 65536 bytes (except on
      Fastlane)
    - [powerpc*] PCI: rpaphp: Fix up pointer to first drc-info entry
    - scsi: ufs: fix potential bug which ends in system hang
    - [powerpc*] PCI: rpaphp: Don't rely on firmware feature to imply drc-info
      support
    - [powerpc*] PCI: rpaphp: Annotate and correctly byte swap DRC properties
    - [powerpc*] PCI: rpaphp: Correctly match ibm, my-drc-index to drc-name
      when using drc-info
    - [powerpc*] security: Fix wrong message when RFI Flush is disable
    - [powerpc*] eeh: differentiate duplicate detection message
    - [powerpc*] book3s/mm: Update Oops message to print the correct
      translation in use
    - bcache: at least try to shrink 1 node in bch_mca_scan()
    - HID: quirks: Add quirk for HP MSU1465 PIXART OEM mouse
    - HID: logitech-hidpp: Silence intermittent get_battery_capacity errors
    - HID: i2c-hid: fix no irq after reset on raydium 3118
    - [armhf] 8937/1: spectre-v2: remove Brahma-B53 from hardening
    - libnvdimm/btt: fix variable 'rc' set but not used
    - HID: Improve Windows Precision Touchpad detection.
    - HID: rmi: Check that the RMI_STARTED bit is set before unregistering the
      RMI transport device
    - watchdog: prevent deferral of watchdogd wakeup on RT
    - watchdog: Fix the race between the release of watchdog_core_data and
      cdev
    - scsi: pm80xx: Fix for SATA device discovery
    - scsi: ufs: Fix error handing during hibern8 enter
    - scsi: scsi_debug: num_tgts must be >= 0
    - scsi: target: core: Release SPC-2 reservations when closing a session
    - scsi: ufs: Fix up auto hibern8 enablement
    - scsi: iscsi: Don't send data to unbound connection
    - scsi: target: iscsi: Wait for all commands to finish before freeing a
      session
    - f2fs: Fix deadlock in f2fs_gc() context during atomic files handling
    - [x86] Drivers: hv: vmbus: Fix crash handler reset of Hyper-V synic
    - apparmor: fix unsigned len comparison with less than zero
    - drm/amdgpu: Call find_vma under mmap_sem
    - cifs: Fix use-after-free bug in cifs_reconnect()
    - io_uring: io_allocate_scq_urings() should return a sane state
    - cdrom: respect device capabilities during opening action
    - cifs: move cifsFileInfo_put logic into a work-queue
    - perf diff: Use llabs() with 64-bit values
    - perf script: Fix brstackinsn for AUXTRACE
    - perf regs: Make perf_reg_name() return "unknown" instead of NULL
    - [s390x] zcrypt: handle new reply code FILTERED_BY_HYPERVISOR
    - [s390x] unwind: filter out unreliable bogus %r14
    - [s390x] cpum_sf: Check for SDBT and SDB consistency
    - ocfs2: fix passing zero to 'PTR_ERR' warning
    - [s390x] disable preemption when switching to nodat stack with
      CALL_ON_STACK
    - mm/hugetlbfs: fix error handling when setting up mounts
    - kernel: sysctl: make drop_caches write-only
    - userfaultfd: require CAP_SYS_PTRACE for UFFD_FEATURE_EVENT_FORK
    - sctp: fix err handling of stream initialization
    - md: make sure desc_nr less than MD_SB_DISKS
    - Revert "iwlwifi: assign directly to iwl_trans->cfg in QuZ detection"
    - netfilter: ebtables: compat: reject all padding in matches/watchers
    - 6pack,mkiss: fix possible deadlock
    - [powerpc*] Fix __clear_user() with KUAP enabled
    - net/smc: add fallback check to connect()
    - netfilter: bridge: make sure to pull arp header in br_nf_forward_arp()
    - inetpeer: fix data-race in inet_putpeer / inet_putpeer
    - net: add a READ_ONCE() in skb_peek_tail()
    - net: icmp: fix data-race in cmp_global_allow()
    - hrtimer: Annotate lockless access to timer->state
    - tomoyo: Don't use nifty names on sockets.
    - uaccess: disallow > INT_MAX copy sizes
    - drm: limit to INT_MAX in create_blob ioctl
    - xfs: fix mount failure crash on invalid iclog memory access
    - cxgb4/cxgb4vf: fix flow control display for auto negotiation
    - [armhf] net: dsa: bcm_sf2: Fix IP fragment location and behavior
    - net/mlxfw: Fix out-of-memory error in mfa2 flash burning
    - net: phy: aquantia: add suspend / resume ops for AQR105
    - net/sched: act_mirred: Pull mac prior redir to non mac_header_xmit
      device
    - net/sched: add delete_empty() to filters and use it in cls_flower
    - net_sched: sch_fq: properly set sk->sk_pacing_status
    - [arm64,armhf] net: stmmac: dwmac-meson8b: Fix the RGMII TX delay on
      Meson8b/8m2 SoCs
    - ptp: fix the race between the release of ptp_clock and cdev
    - tcp: Fix highest_sack and highest_sack_seq
    - udp: fix integer overflow while computing available space in sk_rcvbuf
    - bnxt_en: Fix MSIX request logic for RDMA driver.
    - bnxt_en: Free context memory in the open path if firmware has been
      reset.
    - bnxt_en: Return error if FW returns more data than dump length
    - bnxt_en: Fix bp->fw_health allocation and free logic.
    - bnxt_en: Remove unnecessary NULL checks for fw_health
    - bnxt_en: Fix the logic that creates the health reporters.
    - bnxt_en: Add missing devlink health reporters for VFs.
    - net: add bool confirm_neigh parameter for dst_ops.update_pmtu
    - ip6_gre: do not confirm neighbor when do pmtu update
    - gtp: do not confirm neighbor when do pmtu update
    - net/dst: add new function skb_dst_update_pmtu_no_confirm
    - tunnel: do not confirm neighbor when do pmtu update
    - vti: do not confirm neighbor when do pmtu update
    - sit: do not confirm neighbor when do pmtu update
    - net/dst: do not confirm neighbor for vxlan and geneve pmtu update
    - [arm64,armhf] net: marvell: mvpp2: phylink requires the link interrupt
    - gtp: fix wrong condition in gtp_genl_dump_pdp()
    - gtp: avoid zero size hashtable
    - bonding: fix active-backup transition after link failure
    - tcp: do not send empty skb from tcp_write_xmit()
    - tcp/dccp: fix possible race __inet_lookup_established()
    - [x86] hv_netvsc: Fix tx_table init in rndis_set_subchannel()
    - gtp: fix an use-after-free in ipv4_pdp_find()
    - gtp: do not allow adding duplicate tid and ms_addr pdp context
    - bnxt: apply computed clamp value for coalece parameter
    - ipv6/addrconf: only check invalid header values when
      NETLINK_F_STRICT_CHK is set
    - [arm64,armhf] net: phylink: fix interface passed to mac_link_up
    - net: ena: fix napi handler misbehavior when the napi budget is zero
    - vhost/vsock: accept only packets with the right dst_cid
    - mm/hugetlbfs: fix for_each_hstate() loop in init_hugetlbfs_fs()

  [ Salvatore Bonaccorso ]
  * debian/lib/python/debian_linux/abi.py: Add one missing string replacement.
  * debian/lib/python/debian_linux/abi.py: strip whitespace characters in
    line.
  * [rt] Refresh lib-ubsan-Don-t-seralize-UBSAN-report.patch for context
    changes in 5.4.7
  * [rt] Drop x86-ioapic-Prevent-inconsistent-state-when-moving-an.patch
  * Enable EROFS filesystem support as module.
    Enable EROFS_FS as module, enable EROFS_FS_XATTR, EROFS_FS_POSIX_ACL,
    EROFS_FS_SECURITY, EROFS_FS_ZIP and EROFS_FS_CLUSTER_PAGE_LIMIT.
    Thanks to Gao Xiang <gaoxiang25@huawei.com> (Closes: #946569)
  * Enable additional netfilter modules.
    Enable NFT_BRIDGE_META, NF_CONNTRACK_BRIDGE, IP6_NF_MATCH_SRH, NFT_XFRM
    and NFT_SYNPROXY as modules.
    Thanks to Arturo Borrero Gonzalez (Closes: #948031)
  * [rt] Drop watchdog-prevent-deferral-of-watchdogd-wakeup-on-RT.patch
  * [rt] Refresh Use-CONFIG_PREEMPTION.patch (Context changes in 5.4.8)
  * Bump ABI to 2

  [ YunQiang Su ]
  * [mips*/octeon] Fix ftbfs on mips* due to octeon image-file:
        move "image-file: linux" to octeon_build from octeon_image.

 -- Salvatore Bonaccorso <carnil@debian.org>  Sun, 05 Jan 2020 15:40:37 +0100

linux (5.4.6-1) unstable; urgency=medium

  * New upstream stable update:
    https://www.kernel.org/pub/linux/kernel/v5.x/ChangeLog-5.4.3
    - rsi: release skb if rsi_prepare_beacon fails (CVE-2019-19071)
    - lp: fix sparc64 LPSETTIMEOUT ioctl
    - time: Zero the upper 32-bits in __kernel_timespec on 32-bit
    - usb: gadget: u_serial: add missing port entry locking
    - [arm64] tty: serial: msm_serial: Fix flow control
    - [arm64,armel,armhf] serial: pl011: Fix DMA ->flush_buffer()
    - serial: serial_core: Perform NULL checks for break_ctl ops
    - [armhf] serial: stm32: fix clearing interrupt error flags
    - serial: 8250_dw: Avoid double error messaging when IRQ absent
    - mwifiex: Re-work support for SDIO HW reset
    - io_uring: fix dead-hung for non-iter fixed rw
    - io_uring: transform send/recvmsg() -ERESTARTSYS to -EINTR
    - fuse: fix leak of fuse_io_priv
    - fuse: verify nlink
    - fuse: verify write return
    - fuse: verify attributes
    - io_uring: fix missing kmap() declaration on powerpc
    - io_uring: ensure req->submit is copied when req is deferred
    - SUNRPC: Avoid RPC delays when exiting suspend
    - ALSA: hda/realtek - Enable internal speaker of ASUS UX431FLC
    - ALSA: hda/realtek - Enable the headset-mic on a Xiaomi's laptop
    - ALSA: hda/realtek - Dell headphone has noise on unmute for ALC236
    - ALSA: hda/realtek - Fix inverted bass GPIO pin on Acer 8951G
    - ALSA: pcm: oss: Avoid potential buffer overflows
    - ALSA: hda - Add mute led support for HP ProBook 645 G4
    - ALSA: hda: Modify stream stripe mask only when needed
    - Input: synaptics - switch another X1 Carbon 6 to RMI/SMbus
    - Input: synaptics-rmi4 - re-enable IRQs in f34v7_do_reflash
    - [x86] Input: synaptics-rmi4 - don't increment rmiaddr for SMBus
      transfers
    - Input: goodix - add upside-down quirk for Teclast X89 tablet
    - media: rc: mark input device as pointing stick
    - [i386] x86/mm/32: Sync only to VMALLOC_END in vmalloc_sync_all()
    - [x86] PCI: Avoid AMD FCH XHCI USB PME# from D0 defect
    - CIFS: Fix NULL-pointer dereference in smb2_push_mandatory_locks
    - CIFS: Fix SMB2 oplock break processing
    - tty: vt: keyboard: reject invalid keycodes
    - can: slcan: Fix use-after-free Read in slcan_open
    - nfsd: Ensure CLONE persists data and metadata changes to the target file
    - nfsd: restore NFSv3 ACL support
    - kernfs: fix ino wrap-around detection
    - jbd2: Fix possible overflow in jbd2_log_space_left()
    - [arm64] drm/msm: fix memleak on release
    - drm: damage_helper: Fix race checking plane->state->fb
    - [i386] drm/i810: Prevent underflow in ioctl
    - [arm64] Validate tagged addresses in access_ok() called from kernel
      threads
    - [powerpc*] KVM: PPC: Book3S HV: XIVE: Free previous EQ page when setting
      up a new one
    - [powerpc*] KVM: PPC: Book3S HV: XIVE: Fix potential page leak on error
      path
    - [powerpc*] KVM: PPC: Book3S HV: XIVE: Set kvm->arch.xive when VPs are
      allocated
    - [x86] KVM: nVMX: Always write vmcs02.GUEST_CR3 during nested VM-Enter
    - [arm64,armhf] KVM: vgic: Don't rely on the wrong pending table
    - [x86] KVM: do not modify masked bits of shared MSRs
    - [x86] KVM: fix presentation of TSX feature in ARCH_CAPABILITIES
    - [x86] KVM: Remove a spurious export of a static function
    - [x86] KVM: Grab KVM's srcu lock when setting nested state
    - crypto: af_alg - cast ki_complete ternary op to int
    - [i386] crypto: geode-aes - switch to skcipher for cbc(aes) fallback
    - [x86] crypto: ccp - fix uninitialized list head
    - crypto: ecdh - fix big endian bug in ECC library
    - crypto: user - fix memory leak in crypto_report (CVE-2019-19062)
    - [armhf] spi: stm32-qspi: Fix kernel oops when unbinding driver
    - spi: Fix SPI_CS_HIGH setting when using native and GPIO CS
    - spi: Fix NULL pointer when setting SPI_CS_HIGH for GPIO CS
    - can: ucan: fix non-atomic allocation in completion handler
    - [amd64] RDMA/qib: Validate ->show()/store() callbacks before calling
      them
    - rfkill: allocate static minor
    - bdev: Factor out bdev revalidation into a common helper
    - bdev: Refresh bdev size for disks without partitioning
    - iomap: Fix pipe page leakage during splicing
    - thermal: Fix deadlock in thermal thermal_zone_device_check
    - vcs: prevent write access to vcsu devices
    - Revert "serial/8250: Add support for NI-Serial PXI/PXIe+485 devices"
    - binder: Fix race between mmap() and binder_alloc_print_pages()
    - binder: Prevent repeated use of ->mmap() via NULL mapping
    - binder: Handle start==NULL in binder_update_page_range()
    - [x86] KVM: fix out-of-bounds write in KVM_GET_EMULATED_CPUID
      (CVE-2019-19332)
    - ALSA: hda - Fix pending unsol events at shutdown
    - md/raid0: Fix an error message in raid0_make_request()
    - drm/mcde: Fix an error handling path in 'mcde_probe()'
    - perf script: Fix invalid LBR/binary mismatch error
    https://www.kernel.org/pub/linux/kernel/v5.x/ChangeLog-5.4.4
    - usb: gadget: configfs: Fix missing spin_lock_init()
    - [x86] usb: gadget: pch_udc: fix use after free
    - nvme: Namepace identification descriptor list is optional
    - Revert "nvme: Add quirk for Kingston NVME SSD running FW E8FK11.T"
    - scsi: lpfc: Fix bad ndlp ptr in xri aborted handling
    - [s390x] scsi: zfcp: trace channel log even for FCP command responses
    - scsi: qla2xxx: Do command completion on abort timeout
    - scsi: qla2xxx: Fix driver unload hang
    - scsi: qla2xxx: Fix double scsi_done for abort path
    - scsi: qla2xxx: Fix memory leak when sending I/O fails
    - compat_ioctl: add compat_ptr_ioctl()
    - ceph: fix compat_ioctl for ceph_dir_operations
    - [arm64] media: venus: remove invalid compat_ioctl32 handler
    - USB: uas: honor flag to avoid CAPACITY16
    - USB: uas: heed CAPACITY_HEURISTICS
    - USB: documentation: flags on usb-storage versus UAS
    - usb: Allow USB device to be warm reset in suspended state
    - [arm64,armhf] usb: host: xhci-tegra: Correct phy enable sequence
    - binder: fix incorrect calculation for num_valid
    - staging: rtl8188eu: fix interface sanity check
    - staging: rtl8712: fix interface sanity check
    - [arm*] staging: vchiq: call unregister_chrdev_region() when driver
      registration fails
    - staging: gigaset: fix general protection fault on probe
    - staging: gigaset: fix illegal free on probe errors
    - staging: gigaset: add endpoint-type sanity check
    - usb: xhci: only set D3hot for pci device
    - xhci: Fix memory leak in xhci_add_in_port()
    - xhci: fix USB3 device initiated resume race with roothub autosuspend
    - xhci: Increase STS_HALT timeout in xhci_suspend()
    - xhci: handle some XHCI_TRUST_TX_LENGTH quirks cases as default
      behaviour.
    - xhci: make sure interrupts are restored to correct state
    - [x86] iio: imu: inv_mpu6050: fix temperature reporting using bad unit
    - USB: atm: ueagle-atm: add missing endpoint check
    - USB: idmouse: fix interface sanity checks
    - USB: serial: io_edgeport: fix epic endpoint lookup
    - usb: roles: fix a potential use after free
    - USB: adutux: fix interface sanity check
    - usb: core: urb: fix URB structure initialization function
    - usb: mon: Fix a deadlock in usbmon between mmap and read
    - [arm64,amd64,i386] tpm: add check after commands attribs tab allocation
    - [arm64,amd64,i386] tpm: Switch to platform_get_irq_optional()
    - brcmfmac: disable PCIe interrupts before bus reset
    - mtd: rawnand: Change calculating of position page containing BBM
    - virtio-balloon: fix managed page counts when migrating pages between
      zones
    - usb: dwc3: pci: add ID for the Intel Comet Lake -H variant
    - [arm64,armhf] usb: dwc3: gadget: Fix logical condition
    - [arm64,armhf] usb: dwc3: gadget: Clear started flag for non-IOC
    - [arm64,armhf] usb: dwc3: ep0: Clear started flag on completion
    - [x86] usb: typec: fix use after free in typec_register_port()
    - iwlwifi: pcie: fix support for transmitting SKBs with fraglist
    - btrfs: check page->mapping when loading free space cache
    - btrfs: use btrfs_block_group_cache_done in update_block_group
    - btrfs: use refcount_inc_not_zero in kill_all_nodes
    - Btrfs: fix metadata space leak on fixup worker failure to set range as
      delalloc
    - Btrfs: fix negative subv_writers counter and data space leak after
      buffered write
    - btrfs: Avoid getting stuck during cyclic writebacks
    - btrfs: Remove btrfs_bio::flags member
    - Btrfs: send, skip backreference walking for extents with many references
    - btrfs: record all roots for rename exchange on a subvol
    - rtlwifi: rtl8192de: Fix missing code to retrieve RX buffer address
    - rtlwifi: rtl8192de: Fix missing callback that tests for hw release of
      buffer
    - rtlwifi: rtl8192de: Fix missing enable interrupt flag
    - ovl: fix lookup failure on multi lower squashfs
    - ovl: fix corner case of non-unique st_dev;st_ino
    - ovl: relax WARN_ON() on rename to self
    - [arm*] hwrng: omap - Fix RNG wait loop timeout
    - dm writecache: handle REQ_FUA
    - dm zoned: reduce overhead of backing device checks
    - workqueue: Fix spurious sanity check failures in destroy_workqueue()
    - workqueue: Fix pwq ref leak in rescuer_thread()
    - ASoC: rt5645: Fixed buddy jack support.
    - ASoC: rt5645: Fixed typo for buddy jack support.
    - ASoC: Jack: Fix NULL pointer dereference in snd_soc_jack_report
    - md: improve handling of bio with REQ_PREFLUSH in md_flush_request()
    - blk-mq: avoid sysfs buffer overflow with too many CPU cores
    - cgroup: pids: use atomic64_t for pids->limit
    - wil6210: check len before memcpy() calls
    - ar5523: check NULL before memcpy() in ar5523_cmd()
    - [s390x] mm: properly clear _PAGE_NOEXEC bit when it is not supported
    - cpuidle: Do not unset the driver if it is there already
    - cpuidle: use first valid target residency as poll time
    - [arm64,armhf] drm/panfrost: Open/close the perfcnt BO
    - [powerpc*] perf: Disable trace_imc pmu
    - [x86] intel_th: Fix a double put_device() in error path
    - [x86] intel_th: pci: Add Ice Lake CPU support
    - [x86] intel_th: pci: Add Tiger Lake CPU support
    - PM / devfreq: Lock devfreq in trans_stat_show
    - [powerpc*] cpufreq: powernv: fix stack bloat and hard limit on number of
      CPUs
    - ALSA: fireface: fix return value in error path of isochronous resources
      reservation
    - ALSA: oxfw: fix return value in error path of isochronous resources
      reservation
    - ALSA: hda/realtek - Line-out jack doesn't work on a Dell AIO
    - ACPI / utils: Move acpi_dev_get_first_match_dev() under CONFIG_ACPI
    - ACPI: LPSS: Add LNXVIDEO -> BYT I2C7 to lpss_device_links
    - ACPI: LPSS: Add LNXVIDEO -> BYT I2C1 to lpss_device_links
    - ACPI: LPSS: Add dmi quirk for skipping _DEP check for some device-links
    - ACPI / hotplug / PCI: Allocate resources directly under the non-hotplug
      bridge
    - ACPI: OSL: only free map once in osl.c
    - ACPI: bus: Fix NULL pointer check in acpi_bus_get_private_data()
    - ACPI: EC: Rework flushing of pending work
    - ACPI: PM: Avoid attaching ACPI PM domain to certain devices
    - [arm64] pinctrl: armada-37xx: Fix irq mask access in
      armada_37xx_irq_set_type()
    - [armhf] pinctrl: samsung: Add of_node_put() before return in error path
    - [armhf] pinctrl: samsung: Fix device node refcount leaks in Exynos
      wakeup controller init
    - [armhf] pinctrl: samsung: Fix device node refcount leaks in init code
    - [armhf] mmc: host: omap_hsmmc: add code for special init of wl1251 to
      get rid of pandora_wl1251_init_card
    - RDMA/core: Fix ib_dma_max_seg_size()
    - ppdev: fix PPGETTIME/PPSETTIME ioctls
    - [powerpc*] Allow 64bit VDSO __kernel_sync_dicache to work across ranges
      >4GB
    - [powerpc*] xive: Prevent page fault issues in the machine crash handler
    - [powerpc*] Allow flush_icache_range to work across ranges >4GB
    - [powerpc*] xive: Skip ioremap() of ESB pages for LSI interrupts
    - video/hdmi: Fix AVI bar unpack
    - quota: Check that quota is not dirty before release
    - ext2: check err when partial != NULL
    - seccomp: avoid overflow in implicit constant conversion
    - quota: fix livelock in dquot_writeback_dquots
    - ext4: Fix credit estimate for final inode freeing
    - reiserfs: fix extended attributes on the root directory
    - scsi: qla2xxx: Fix SRB leak on switch command timeout
    - scsi: qla2xxx: Fix a dma_pool_free() call
    - Revert "scsi: qla2xxx: Fix memory leak when sending I/O fails"
    - [armhf] omap: pdata-quirks: revert pandora specific gpiod additions
    - [armhf] omap: pdata-quirks: remove openpandora quirks for mmc3 and
      wl1251
    - [powerpc*] Avoid clang warnings around setjmp and longjmp
    - [powerpc*] Fix vDSO clock_getres()
    - mm, memfd: fix COW issue on MAP_PRIVATE and F_SEAL_FUTURE_WRITE mappings
    - mm: memcg/slab: wait for !root kmem_cache refcnt killing on root
      kmem_cache destruction
    - ext4: work around deleting a file with i_nlink == 0 safely
    - [arm64] firmware: qcom: scm: Ensure 'a0' status code is treated as
      signed
    - [s390x] smp,vdso: fix ASCE handling
    - [s390x] kaslr: store KASLR offset for early dumps
    - mm/shmem.c: cast the type of unmap_start to u64
    - [powerpc*] Define arch_is_kernel_initmem_freed() for lockdep
    - rtc: disable uie before setting time and enable after
    - splice: only read in as much information as there is pipe buffer space
    - ext4: fix a bug in ext4_wait_for_tail_page_commit
    - ext4: fix leak of quota reservations
    - blk-mq: make sure that line break can be printed
    - workqueue: Fix missing kfree(rescuer) in destroy_workqueue()
    - r8169: fix rtl_hw_jumbo_disable for RTL8168evl
    https://www.kernel.org/pub/linux/kernel/v5.x/ChangeLog-5.4.5
    - inet: protect against too small mtu values.
    - mqprio: Fix out-of-bounds access in mqprio_dump
    - net: bridge: deny dev_set_mac_address() when unregistering
    - net: dsa: fix flow dissection on Tx path
    - [armhf] net: ethernet: ti: cpsw: fix extra rx interrupt
    - net: sched: fix dump qlen for sch_mq/sch_mqprio with NOLOCK subqueues
    - net_sched: validate TCA_KIND attribute in tc_chain_tmplt_add()
    - [arm64] net: thunderx: start phy before starting autonegotiation
    - openvswitch: support asymmetric conntrack
    - tcp: md5: fix potential overestimation of TCP option space
    - tipc: fix ordering of tipc module init and exit routine
    - net/mlx5e: Query global pause state before setting prio2buffer
    - net: ipv6: add net argument to ip6_dst_lookup_flow
    - net: ipv6_stub: use ip6_dst_lookup_flow instead of ip6_dst_lookup
    - tcp: fix rejected syncookies due to stale timestamps
    - tcp: tighten acceptance of ACKs not matching a child socket
    - tcp: Protect accesses to .ts_recent_stamp with {READ,WRITE}_ONCE()
    - net: core: rename indirect block ingress cb function
    - net: sched: allow indirect blocks to bind to clsact in TC
    - cls_flower: Fix the behavior using port ranges with hw-offload
    - gre: refetch erspan header from skb->data after pskb_may_pull()
    - Fixed updating of ethertype in function skb_mpls_pop
    - net: Fixed updating of ethertype in skb_mpls_push()
    - net/mlx5e: Fix TXQ indices to be sequential
    - net/mlx5e: Fix SFF 8472 eeprom length
    - net/mlx5e: Fix freeing flow with kfree() and not kvfree()
    - net/mlx5e: Fix translation of link mode into speed
    - net/mlx5e: ethtool, Fix analysis of speed setting
    - page_pool: do not release pool until inflight == 0.
    - xdp: obtain the mem_id mutex before trying to remove an entry.
    - r8169: add missing RX enabling for WoL on RTL8125
    https://www.kernel.org/pub/linux/kernel/v5.x/ChangeLog-5.4.6
    - USB: Fix incorrect DMA allocations for local memory pool drivers
    - mmc: block: Make card_busy_detect() a bit more generic
    - mmc: block: Add CMD13 polling for MMC IOCTLS with R1B response
    - mmc: core: Drop check for mmc_card_is_removable() in mmc_rescan()
    - mmc: core: Re-work HW reset for SDIO cards
    - PCI/PM: Always return devices to D0 when thawing
    - PCI: pciehp: Avoid returning prematurely from sysfs requests
    - PCI: Fix Intel ACS quirk UPDCR register address
    - PCI/MSI: Fix incorrect MSI-X masking on resume
    - PCI: Do not use bus number zero from EA capability
    - PCI: Apply Cavium ACS quirk to ThunderX2 and ThunderX3
    - PM / QoS: Redefine FREQ_QOS_MAX_DEFAULT_VALUE to S32_MAX
    - block: fix "check bi_size overflow before merge"
    - gfs2: Multi-block allocations in gfs2_page_mkwrite
    - gfs2: fix glock reference problem in gfs2_trans_remove_revoke
    - [arm64] rpmsg: glink: Fix reuse intents memory leak issue
    - [arm64] rpmsg: glink: Fix use after free in open_ack TIMEOUT case
    - [arm64] rpmsg: glink: Put an extra reference during cleanup
    - [arm64] rpmsg: glink: Fix rpmsg_register_device err handling
    - [arm64] rpmsg: glink: Don't send pending rx_done during remove
    - [arm64] rpmsg: glink: Free pending deferred work on remove
    - cifs: smbd: Return -EAGAIN when transport is reconnecting
    - cifs: smbd: Only queue work for error recovery on memory registration
    - cifs: smbd: Add messages on RDMA session destroy and reconnection
    - cifs: smbd: Return -EINVAL when the number of iovs exceeds
      SMBDIRECT_MAX_SGE
    - cifs: smbd: Return -ECONNABORTED when trasnport is not in connected
      state
    - cifs: Don't display RDMA transport on reconnect
    - CIFS: Respect O_SYNC and O_DIRECT flags during reconnect
    - CIFS: Close open handle after interrupted close
    - CIFS: Do not miss cancelled OPEN responses
    - CIFS: Fix NULL pointer dereference in mid callback
    - cifs: Fix retrieval of DFS referrals in cifs_mount()
    - [armhf] ARM: tegra: Fix FLOW_CTLR_HALT register clobbering by
      tegra_resume()
    - vfio/pci: call irq_bypass_unregister_producer() before freeing irq
    - dma-buf: Fix memory leak in sync_file_merge()
    - [arm64,armhf] drm/panfrost: Fix a race in panfrost_ioctl_madvise()
    - [arm64,armhf] drm/panfrost: Fix a BO leak in panfrost_ioctl_mmap_bo()
    - [arm64,armhf] drm/panfrost: Fix a race in panfrost_gem_free_object()
    - [x86] drm/mgag200: Extract device type from flags
    - [x86] drm/mgag200: Store flags from PCI driver data in device structure
    - [x86] drm/mgag200: Add workaround for HW that does not support
      'startadd'
    - [x86] drm/mgag200: Flag all G200 SE A machines as broken wrt <startadd>
    - [arm64] drm: meson: venc: cvbs: fix CVBS mode matching
    - dm mpath: remove harmful bio-based optimization
    - dm btree: increase rebalance threshold in __rebalance2()
    - dm clone metadata: Track exact changes per transaction
    - dm clone metadata: Use a two phase commit
    - dm clone: Flush destination device before committing metadata
    - dm thin metadata: Add support for a pre-commit callback
    - dm thin: Flush data device before committing metadata
    - scsi: ufs: Disable autohibern8 feature in Cadence UFS
    - scsi: iscsi: Fix a potential deadlock in the timeout handler
    - scsi: qla2xxx: Ignore NULL pointer in tcm_qla2xxx_free_mcmd
    - scsi: qla2xxx: Initialize free_work before flushing it
    - scsi: qla2xxx: Added support for MPI and PEP regions for ISP28XX
    - scsi: qla2xxx: Change discovery state before PLOGI
    - scsi: qla2xxx: Correctly retrieve and interpret active flash region
    - scsi: qla2xxx: Fix incorrect SFUB length used for Secure Flash Update MB
      Cmd
    - drm/nouveau/kms/nv50-: Call outp_atomic_check_view() before handling PBN
    - drm/nouveau/kms/nv50-: Store the bpc we're using in nv50_head_atom
    - drm/nouveau/kms/nv50-: Limit MST BPC to 8
    - [x86] drm/i915/fbc: Disable fbc by default on all glk+
    - drm/radeon: fix r1xx/r2xx register checker for POT textures
    - drm/dp_mst: Correct the bug in drm_dp_update_payload_part1()
    - drm/amdgpu: initialize vm_inv_eng0_sem for gfxhub and mmhub
    - drm/amdgpu: invalidate mmhub semaphore workaround in gmc9/gmc10
    - drm/amdgpu/gfx10: explicitly wait for cp idle after halt/unhalt
    - drm/amdgpu/gfx10: re-init clear state buffer after gpu reset
    - drm/amdgpu: avoid using invalidate semaphore for picasso
    - drm/amdgpu: add invalidate semaphore limit for SRIOV and picasso in gmc9
    - ALSA: hda: Fix regression by strip mask fix

  [ Joe Richey ]
  * [amd64/cloud-amd64] tpm: Enable TPM drivers for Cloud (Closes: #946237)

  [ Ben Hutchings ]
  * [armel/rpi,armhf,arm64] Enable DEBUG_WX
  * linux-cpupower: Fix grammar error in package description
  * debian/control: Make library package descriptions more consistent
  * Set ABI to 1
  * tracing: Do not create directories if lockdown is in affect

  [ Aurelien Jarno ]
  * [armhf,arm64] Fix critical trip point on RPI 3.

  [ Salvatore Bonaccorso ]
  * [rt] Update to 5.4.3-rt1 and re-enable
  * [rt] Enable PREEMPT_RT (instead of PREEMPT_RT_FULL) which is part of 5.4
  * [rt] Update to 5.4.5-rt3

  [ YunQiang Su ]
  * [mipsel,mips64el/loongson-3] Enable AMDGPU.
  * [mips*] switch to vmlinuz from vmlinux except octeon.
  * [mips*] enable CONFIG_MIPS_O32_FP64_SUPPORT.
  * [mips*] enable CONFIG_CPU_HAS_MSA except octeon.

  [ Vagrant Cascadian ]
  * [arm64] drivers/gpu/drm/sun4i: Enable DRM_SUN8I_MIXER as a module.
    (Closes: #946510). Thanks to Andrei POPESCU.

  [ Sudip Mukherjee ]
  * Add libtraceevent packages (Closes: #944138)

 -- Ben Hutchings <ben@decadent.org.uk>  Fri, 27 Dec 2019 22:17:44 +0000

linux (5.4.2-1~exp1) experimental; urgency=medium

  * New upstream stable update:
    https://www.kernel.org/pub/linux/kernel/v5.x/ChangeLog-5.4.1
    - Bluetooth: Fix invalid-free in bcsp_close()
    - ath9k_hw: fix uninitialized variable data
    - ath10k: Fix a NULL-ptr-deref bug in ath10k_usb_alloc_urb_from_pipe
      (CVE-2019-15099)
    - ath10k: Fix HOST capability QMI incompatibility
    - ath10k: restore QCA9880-AR1A (v1) detection
    - Revert "Bluetooth: hci_ll: set operational frequency earlier"
    - Revert "dm crypt: use WQ_HIGHPRI for the IO and crypt workqueues"
    - md/raid10: prevent access of uninitialized resync_pages offset
    - [x86] insn: Fix awk regexp warnings
    - [x86] speculation: Fix incorrect MDS/TAA mitigation status
    - [x86] speculation: Fix redundant MDS mitigation message
    - nbd: prevent memory leak
    - [i386] x86/stackframe/32: Repair 32-bit Xen PV
    - [i386] x86/xen/32: Make xen_iret_crit_fixup() independent of frame
      layout
    - [i386] x86/xen/32: Simplify ring check in xen_iret_crit_fixup()
    - [i386] x86/doublefault/32: Fix stack canaries in the double fault
      handler
    - [i386] x86/pti/32: Size initial_page_table correctly
    - [i386] x86/cpu_entry_area: Add guard page for entry stack on 32bit
    - [i386] x86/entry/32: Fix IRET exception
    - [i386] x86/entry/32: Use %ss segment where required
    - [i386] x86/entry/32: Move FIXUP_FRAME after pushing %fs in SAVE_ALL
    - [i386] x86/entry/32: Unwind the ESPFIX stack earlier on exception entry
    - [i386] x86/entry/32: Fix NMI vs ESPFIX
    - [i386] x86/pti/32: Calculate the various PTI cpu_entry_area sizes
      correctly, make the CPU_ENTRY_AREA_PAGES assert precise
    - [i386] x86/entry/32: Fix FIXUP_ESPFIX_STACK with user CR3
    - futex: Prevent robust futex exit race
    - ALSA: usb-audio: Fix NULL dereference at parsing BADD
    - ALSA: usb-audio: Fix Scarlett 6i6 Gen 2 port data
    - media: vivid: Set vid_cap_streaming and vid_out_streaming to true
    - media: vivid: Fix wrong locking that causes race conditions on streaming
      stop (CVE-2019-18683)
    - media: usbvision: Fix invalid accesses after device disconnect
    - media: usbvision: Fix races among open, close, and disconnect
    - cpufreq: Add NULL checks to show() and store() methods of cpufreq
    - futex: Move futex exit handling into futex code
    - futex: Replace PF_EXITPIDONE with a state
    - exit/exec: Seperate mm_release()
    - futex: Split futex_mm_release() for exit/exec
    - futex: Set task::futex_state to DEAD right after handling futex exit
    - futex: Mark the begin of futex exit explicitly
    - futex: Sanitize exit state handling
    - futex: Provide state handling for exec() as well
    - futex: Add mutex around futex exit
    - futex: Provide distinct return value when owner is exiting
    - futex: Prevent exit livelock
    - media: uvcvideo: Fix error path in control parsing failure
    - media: b2c2-flexcop-usb: add sanity checking (CVE-2019-15291)
    - media: cxusb: detect cxusb_ctrl_msg error in query
    - media: imon: invalid dereference in imon_touch_event
    - media: mceusb: fix out of bounds read in MCE receiver buffer
    - ALSA: hda - Disable audio component for legacy Nvidia HDMI codecs
    - usbip: tools: fix fd leakage in the function of read_attr_usbip_status
    - usbip: Fix uninitialized symbol 'nents' in stub_recv_cmd_submit()
    - usb-serial: cp201x: support Mark-10 digital force gauge
    - USB: chaoskey: fix error case of a timeout
    - appledisplay: fix error handling in the scheduled work
    - USB: serial: mos7840: add USB ID to support Moxa UPort 2210
    - USB: serial: mos7720: fix remote wakeup
    - USB: serial: mos7840: fix remote wakeup
    - USB: serial: option: add support for DW5821e with eSIM support
    - USB: serial: option: add support for Foxconn T77W968 LTE modules
    - [x86] staging: comedi: usbduxfast: usbduxfast_ai_cmdtest rounding error
    - [powerpc*] powerpc/book3s64: Fix link stack flush on context switch
      (CVE-2019-18660)
    - [powerpc*] KVM: PPC: Book3S HV: Flush link stack on guest exit to host
      kernel
    https://www.kernel.org/pub/linux/kernel/v5.x/ChangeLog-5.4.2
    - io_uring: async workers should inherit the user creds
    - net: separate out the msghdr copy from ___sys_{send,recv}msg()
    - net: disallow ancillary data for __sys_{send,recv}msg_file()
    - [arm64] crypto: inside-secure - Fix stability issue with Macchiatobin
    - driver core: platform: use the correct callback type for bus_find_device
    - [arm64,armel,armhf] usb: dwc2: use a longer core rest timeout in
      dwc2_core_reset()
    - [x86] staging: rtl8192e: fix potential use after free
    - staging: rtl8723bs: Drop ACPI device ids
    - staging: rtl8723bs: Add 024c:0525 to the list of SDIO device-ids
    - USB: serial: ftdi_sio: add device IDs for U-Blox C099-F9P
    - [x86] mei: bus: prefix device names on bus with the bus name
    - [x86] mei: me: add comet point V device id
    - [x86] thunderbolt: Power cycle the router if NVM authentication fails
    - [x86] fpu: Don't cache access to fpu_fpregs_owner_ctx
    - macvlan: schedule bc_work even if error
    - mdio_bus: don't use managed reset-controller
    - net: macb: add missed tasklet_kill
    - net: psample: fix skb_over_panic
    - net: sched: fix `tc -s class show` no bstats on class with nolock
      subqueues
    - openvswitch: fix flow command message size
    - sctp: Fix memory leak in sctp_sf_do_5_2_4_dupcook
    - slip: Fix use-after-free Read in slip_open
    - sctp: cache netns in sctp_ep_common
    - openvswitch: drop unneeded BUG_ON() in ovs_flow_cmd_build_info()
    - openvswitch: remove another BUG_ON()
    - net: skmsg: fix TLS 1.3 crash with full sk_msg
    - tipc: fix link name length check
    - r8169: fix jumbo configuration for RTL8168evl
    - r8169: fix resume on cable plug-in
    - ext4: add more paranoia checking in ext4_expand_extra_isize handling
    - Revert "jffs2: Fix possible null-pointer dereferences in
      jffs2_add_frag_to_fragtree()"
    - HID: core: check whether Usage Page item is after Usage ID items
    - [x86] platform/x86: hp-wmi: Fix ACPI errors caused by too small buffer
    - [x86] platform/x86: hp-wmi: Fix ACPI errors caused by passing 0 as input
      size

  [ Ben Hutchings ]
  * [armel] udeb: Replace m25p80 with spi-nor in mtd-modules (fixes FTBFS)
  * [ia64] udeb: Remove SGI SN2 modules (fixes FTBFS)
  * iio: Enable TI_ADS1015 as module, replacing SENSORS_ADS1015
  * [armhf] regulator: Really enable REGULATOR_STM32_PWR
  * [armhf] drm/panel: Enable DRM_PANEL_{SONY_ACX565AKM,TPO_TD028TTEC1,
    TPO_TD043MTEA1} as modules, replacing the corresponding omapdrm options
  * [armhf,arm64] platform/chrome: Change chromeos drivers back to modules
  * Build-Depend on kernel-wedge 2.102; remove workaround in debian/rules.real
  * debian/bin: Add script to update taint list for bug reporting script
  * linux-image: bug: Update taint list and use upstream descriptions
  * btrfs,fanotify: Use TAINT_AUX instead of TAINT_USER for unsupported
    features

  [ Romain Perier ]
  * Enable VIRTIO_FS and VIRTIO_PMEM (Closes: #945853)

  [ Aurelien Jarno]
  * [ppc64el] Fix building libbpf with recent binutils versions (fixes FTBFS).

  [ Luca Boccassi ]
  * verity: enable DM_VERITY_VERIFY_ROOTHASH_SIG

 -- Salvatore Bonaccorso <carnil@debian.org>  Thu, 05 Dec 2019 08:37:56 +0100

linux (5.4-1~exp1) experimental; urgency=medium

  * New upstream release: https://kernelnewbies.org/Linux_5.4

  [ Ben Hutchings ]
  * lockdown: Rebase on upstream Lockdown LSM:
    - Refresh "efi: Add an EFI_SECURE_BOOT flag to indicate secure boot mode"
    - Update "efi: Lock down the kernel if booted in secure boot mode"
    - Update "Add a SysRq option to lift kernel lockdown"
    - Update "mtd: Disable slram and phram when locked down"
    - Update "arm64: add kernel config option to lock down when in Secure Boot
      mode"
    - Refresh "lockdown: Refer to Debian wiki until manual page exists"
    - Drop all other lockdown patches
    - Enable SECURITY_LOCKDOWN_LSM, LOCK_DOWN_KERNEL_FORCE_NONE,
      LOCK_DOWN_IN_EFI_SECURE_BOOT
  * [armel/marvell] lockdown: Disable Lockdown as it now selects MODULE_SIG
  * [amd64] Update "x86: Make x32 syscall support conditional …" for 5.4
  * debian/lib/python/debian_linux/abi.py: Add support for symbol namespaces
  * debian/bin/genpatch-rt: Fix series generation from git

  [ Romain Perier ]
  * Rebased the following patches onto 5.4.x:
    - debian/version.patch
    - debian/ia64-hardcode-arch-script-output.patch
    - bugfix/all/
      radeon-amdgpu-firmware-is-required-for-drm-and-kms-on-r600-onward.patch
    - features/all/aufs5/aufs5-mmap.patch
    - features/all/aufs5/aufs5-standalone.patch
    - features/x86/
      intel-iommu-add-kconfig-option-to-exclude-igpu-by-default.patch
    - bugfix/all/fs-add-module_softdep-declarations-for-hard-coded-cr.patch
    - debian/revert-objtool-fix-config_stack_validation-y-warning.patch
    - features/all/db-mok-keyring/
      0003-MODSIGN-checking-the-blacklisted-hash-before-loading-a-kernel-module
      .patch
    - bugfix/all/tools-perf-man-date.patch
    - bugfix/all/usbip-fix-misuse-of-strncpy.patch
    - bugfix/all/partially-revert-usb-kconfig-using-select-for-usb_co.patch

  [ John Paul Adrian Glaubitz ]
  * [m68k] Enable CONFIG_PATA_BUDDHA as module

  [ Aurelien Jarno ]
  * [armhf] Add support for STM32MP1 SoC: enable ARCH_STM32,
    CRYPTO_DEV_STM32_CRC, CRYPTO_DEV_STM32_CRYP, CRYPTO_DEV_STM32_HASH,
    DRM_PANEL_ORISETECH_OTM8009A, DRM_SII902X, DRM_STM, DRM_STM_DSI,
    HW_RANDOM_STM32, I2C_STM32F7, INPUT_STPMIC1_ONKEY, MFD_STM32_LPTIMER,
    MFD_STPMIC1, MTD_NAND_STM32_FMC2, PHY_STM32_USBPHYC, PWM_STM32_LP,
    REGULATOR_STM32_BOOSTER, REGULATOR_STM32_PWR, REGULATOR_STM32_VREFBUF,
    REGULATOR_STPMIC1, REMOTEPROC, RTC_DRV_STM32, SERIAL_STM32,
    SERIAL_STM32_CONSOLE, SND_AUDIO_GRAPH_CARD, SND_SOC_CS42L51_I2C,
    SND_SOC_STM32_DFSDM, SND_SOC_STM32_I2S, SND_SOC_STM32_SAI,
    SND_SOC_STM32_SPDIFRX, SPI_STM32, SPI_STM32_QSPI, STM32_DMA,
    STM32_DMAMUX, STM32_MDMA, STM32_RPROC, STPMIC1_WATCHDOG,
    TOUCHSCREEN_EDT_FT5X06.
  * [arm64] Re-enable BT_HCIUART_{BCM,LL} (arm64 version of #906048).
  * [arm64,armhf] Enable CLK_RASPBERRYPI and RASPBERRYPI_CPUFREQ.

  [ Salvatore Bonaccorso ]
  * md: Enable MD_CLUSTER as module (Closes: #927026)

 -- Ben Hutchings <ben@decadent.org.uk>  Tue, 26 Nov 2019 01:33:11 +0000

linux (5.3.15-1) unstable; urgency=medium

  * New upstream stable update:
    https://www.kernel.org/pub/linux/kernel/v5.x/ChangeLog-5.3.10
    - regulator: of: fix suspend-min/max-voltage parsing
    - ASoC: topology: Fix a signedness bug in soc_tplg_dapm_widget_create()
    - [arm64] dts: allwinner: a64: pine64-plus: Add PHY regulator delay
    - [arm64] dts: allwinner: a64: Drop PMU node
    - [arm64] dts: allwinner: a64: sopine-baseboard: Add PHY regulator delay
    - [arm64] dts: Fix gpio to pinmux mapping
    - [x86] pinctrl: intel: Allocate IRQ chip dynamic
    - [amd64] ASoC: SOF: loader: fix kernel oops on firmware boot failure
    - [amd64] ASoC: SOF: topology: fix parse fail issue for byte/bool tuple
      types
    - [amd64] ASoC: SOF: Intel: hda: fix warnings during FW load
    - [amd64] ASoC: SOF: Intel: initialise and verify FW crash dump data.
    - [amd64] ASoC: SOF: Intel: hda: Disable DMI L1 entry during capture
    - [amd64] ASoC: rt5682: add NULL handler to set_jack function
    - [amd64] ASoC: intel: sof_rt5682: add remove function to disable jack
    - [x86] ASoC: intel: bytcr_rt5651: add null check to support_button_press
    - [armhf] regulator: pfuze100-regulator: Variable "val" in
      pfuze100_regulator_probe() could be uninitialized
    - [armhf,arm64] ASoc: rockchip: i2s: Fix RPM imbalance
    - [arm64] dts: rockchip: fix Rockpro64 RK808 interrupt line
    - [armhf] dts: logicpd-torpedo-som: Remove twl_keypad
    - [arm64] dts: rockchip: fix RockPro64 vdd-log regulator settings
    - [arm64] dts: rockchip: fix RockPro64 sdhci settings
    - [arm64] dts: zii-ultra: fix ARM regulator states
    - [armhf] dts: am3874-iceboard: Fix 'i2c-mux-idle-disconnect' usage
    - [armhf] dts: Use level interrupt for omap4 & 5 wlcore
    - [armel,armhf] mm: fix alignment handler faults under memory pressure
    - scsi: qla2xxx: fix a potential NULL pointer dereference
    - scsi: scsi_dh_alua: handle RTPG sense code correctly during state
      transitions
    - [armel,armhf] 8908/1: add __always_inline to functions called from
      __get_user_check()
    - [arm64] dts: rockchip: fix RockPro64 sdmmc settings
    - [arm64] dts: rockchip: Fix usb-c on Hugsun X99 TV Box
    - [armhf] dts: imx6q-logicpd: Re-Enable SNVS power key
    - perf tools: Fix resource leak of closedir() on the error paths
    - perf c2c: Fix memory leak in build_cl_output()
    - perf kmem: Fix memory leak in compact_gfp_flags()
    - drm/amdgpu: fix potential VM faults
    - drm/amdgpu: fix error handling in amdgpu_bo_list_create
    - scsi: target: core: Do not overwrite CDB byte 1
    - scsi: hpsa: add missing hunks in reset-patch
    - [x86] ASoC: Intel: sof-rt5682: add a check for devm_clk_get
    - [x86] ASoC: SOF: control: return true when kcontrol values change
    - tracing: Fix "gfp_t" format for synthetic events
    - [arm64] dts: bcm2837-rpi-cm3: Avoid leds-gpio probing issue
    - [x86] ALSA: hda: Add Tigerlake/Jasperlake PCI ID
    - [armhf,arm64] irqchip/gic-v3-its: Use the exact ITSList for VMOVP
    - cifs: Fix cifsInodeInfo lock_sem deadlock when reconnect occurs
    - [riscv64] irqchip/sifive-plic: Skip contexts except supervisor in
      plic_init()
    - nbd: protect cmd->status with cmd->lock
    - nbd: handle racing with error'ed out commands
    - cxgb4: fix panic when attaching to ULD fail
    - cxgb4: request the TX CIDX updates to status page
    - dccp: do not leak jiffies on the wire
    - erspan: fix the tun_info options_len check for erspan
    - inet: stop leaking jiffies on the wire
    - net: annotate accesses to sk->sk_incoming_cpu
    - net: annotate lockless accesses to sk->sk_napi_id
    - [armhf] net: dsa: bcm_sf2: Fix IMP setup for port different than 8
    - net: fix sk_page_frag() recursion from memory reclaim
    - [arm64] net: hisilicon: Fix ping latency when deal with high throughput
    - net/mlx4_core: Dynamically set guaranteed amount of counters per VF
    - netns: fix GFP flags in rtnl_net_notifyid()
    - net: rtnetlink: fix a typo fbd -> fdb
    - net: usb: lan78xx: Disable interrupts before calling generic_handle_irq()
    - net: Zeroing the structure ethtool_wolinfo in ethtool_get_wol()
    - udp: fix data-race in udp_set_dev_scratch()
    - vxlan: check tun_info options_len properly
    - net: add skb_queue_empty_lockless()
    - udp: use skb_queue_empty_lockless()
    - net: use skb_queue_empty_lockless() in poll() handlers
    - net: use skb_queue_empty_lockless() in busy poll contexts
    - net: add READ_ONCE() annotation in __skb_wait_for_more_packets()
    - ipv4: fix route update on metric change.
    - net/smc: fix closing of fallback SMC sockets
    - net/smc: keep vlan_id for SMC-R in smc_listen_work()
    - keys: Fix memory leak in copy_net_ns
    - net: phylink: Fix phylink_dbg() macro
    - rxrpc: Fix handling of last subpacket of jumbo packet
    - net/mlx5e: Determine source port properly for vlan push action
    - net/mlx5e: Remove incorrect match criteria assignment line
    - net/mlx5e: Initialize on stack link modes bitmap
    - net/mlx5: Fix flow counter list auto bits struct
    - net/smc: fix refcounting for non-blocking connect()
    - net/mlx5: Fix rtable reference leak
    - r8169: fix wrong PHY ID issue with RTL8168dp
    - net/mlx5e: Fix ethtool self test: link speed
    - net/mlx5e: Fix handling of compressed CQEs in case of low NAPI budget
    - ipv4: fix IPSKB_FRAG_PMTU handling with fragmentation
    - [armhf] net: dsa: b53: Do not clear existing mirrored port mask
    - net: dsa: fix switch tree list
    - net: ensure correct skb->tstamp in various fragmenters
    - [arm64] net: hns3: fix mis-counting IRQ vector numbers issue
    - net: netem: fix error path for corrupted GSO frames
    - net: reorder 'struct net' fields to avoid false sharing
    - net: usb: lan78xx: Connect PHY before registering MAC
    - [x86] r8152: add device id for Lenovo ThinkPad USB-C Dock Gen 2
    - net: netem: correct the parent's backlog when corrupted packet was
      dropped
    - net/flow_dissector: switch to siphash
    - CIFS: Fix retry mid list corruption on reconnects
    - usb: gadget: udc: core: Fix segfault if udc_bind_to_driver() for pending
      driver fails
    https://www.kernel.org/pub/linux/kernel/v5.x/ChangeLog-5.3.11
    - bonding: fix state transition issue in link monitoring
    - CDC-NCM: handle incomplete transfer of MTU
    - ipv4: Fix table id reference in fib_sync_down_addr
    - [mips*/octeon] net: ethernet: octeon_mgmt: Account for second possible
      VLAN header
    - net: fix data-race in neigh_event_send()
    - net: usb: qmi_wwan: add support for DW5821e with eSIM support
    - nfc: netlink: fix double device reference drop
    - qede: fix NULL pointer deref in __qede_remove()
    - ipv6: fixes rt6_probe() and fib6_nh->last_probe init
    - [arm64] net: hns: Fix the stray netpoll locks causing deadlock in NAPI
      path
    - net: prevent load/store tearing on sk->sk_stamp
    - net: sched: prevent duplicate flower rules from tcf_proto destroy race
    - net/smc: fix ethernet interface refcounting
    - vsock/virtio: fix sock refcnt holding during the shutdown
    - r8169: fix page read in r8168g_mdio_read
    - ALSA: timer: Fix incorrectly assigned timer instance
    - ALSA: bebob: fix to detect configured source of sampling clock for
      Focusrite Saffire Pro i/o series
    - ALSA: hda/ca0132 - Fix possible workqueue stall
    - mm: memcontrol: fix NULL-ptr deref in percpu stats flush
    - mm: memcontrol: fix network errors from failing __GFP_ATOMIC charges
    - mm, meminit: recalculate pcpu batch and high limits after init completes
    - mm: thp: handle page cache THP correctly in PageTransCompoundMap
    - mm, vmstat: hide /proc/pagetypeinfo from normal users
    - dump_stack: avoid the livelock of the dump_lock
    - mm: slab: make page_cgroup_ino() to recognize non-compound slab pages
      properly
    - btrfs: Consider system chunk array size for new SYSTEM chunks
    - btrfs: tree-checker: Fix wrong check on max devid
    - btrfs: save i_size to avoid double evaluation of i_size_read in
      compress_file_range
    - [x86] pinctrl: intel: Avoid potential glitches if pin is in GPIO mode
    - perf tools: Fix time sorting
    - perf map: Use zalloc for map_groups
    - drm/radeon: fix si_enable_smc_cac() failed issue
    - HID: wacom: generic: Treat serial number and related fields as unsigned
    - mm/khugepaged: fix might_sleep() warn with CONFIG_HIGHPTE=y
    - blkcg: make blkcg_print_stat() print stats only for online blkgs
    - [arm64] Do not mask out PTE_RDONLY in pte_same()
    - ceph: fix use-after-free in __ceph_remove_cap()
    - ceph: fix RCU case handling in ceph_d_revalidate()
    - ceph: add missing check in d_revalidate snapdir handling
    - ceph: don't try to handle hashed dentries in non-O_CREAT atomic_open
    - ceph: don't allow copy_file_range when stripe_count != 1
    - [x86] iio: imu: inv_mpu6050: fix no data on MPU6050
    - [armhf] sunxi: Fix CPU powerdown on A83T
    - [armhf] dts: imx6-logicpd: Re-enable SNVS power key
    - cpufreq: intel_pstate: Fix invalid EPB setting
    - clone3: validate stack arguments
    - netfilter: nf_tables: Align nft_expr private data to 64-bit
    - netfilter: ipset: Fix an error code in ip_set_sockfn_get()
    - [x86] intel_th: gth: Fix the window switching sequence
    - [x86] intel_th: pci: Add Comet Lake PCH support
    - [x86] intel_th: pci: Add Jasper Lake PCH support
    - [amd64] dumpstack: Don't evaluate exception stacks before setup
    - [i386] apic: Avoid bogus LDR warnings
    - SMB3: Fix persistent handles reconnect
    - can: usb_8dev: fix use-after-free on disconnect
    - [armhf] can: flexcan: disable completely the ECC mechanism
    - [armhf] can: c_can: c_can_poll(): only read status register after status
      IRQ
    - can: peak_usb: fix a potential out-of-sync while decoding packets
    - can: rx-offload: can_rx_offload_queue_sorted(): fix error handling, avoid
      skb mem leak
    - can: gs_usb: gs_can_open(): prevent memory leak (CVE-2019-19052)
    - can: dev: add missing of_node_put() after calling of_get_child_by_name()
    - can: mcba_usb: fix use-after-free on disconnect (CVE-2019-19529)
    - can: peak_usb: fix slab info leak (CVE-2019-19534)
    - configfs: fix a deadlock in configfs_symlink()
    - ALSA: usb-audio: More validations of descriptor units
    - ALSA: usb-audio: Simplify parse_audio_unit()
    - ALSA: usb-audio: Unify the release of usb_mixer_elem_info objects
    - ALSA: usb-audio: Remove superfluous bLength checks
    - ALSA: usb-audio: Clean up check_input_term()
    - ALSA: usb-audio: Fix possible NULL dereference at
      create_yamaha_midi_quirk()
    - ALSA: usb-audio: remove some dead code
    - ALSA: usb-audio: Fix copy&paste error in the validator
    - usbip: Implement SG support to vhci-hcd and stub driver
    - HID: google: add magnemite/masterball USB ids
    - bpf: lwtunnel: Fix reroute supplying invalid dst
    - [x86] HID: intel-ish-hid: fix wrong error handling in
      ishtp_cl_alloc_tx_ring()
    - [powerpc] fix allow/prevent_user_access() when crossing segment
      boundaries.
    - RDMA/mlx5: Clear old rate limit when closing QP
    - iw_cxgb4: fix ECN check on the passive accept
    - RDMA/siw: free siw_base_qp in kref release routine
    - RDMA/qedr: Fix reported firmware version
    - IB/core: Use rdma_read_gid_l2_fields to compare GID L2 fields
    - net/mlx5e: Tx, Fix assumption of single WQEBB of NOP in cleanup flow
    - net/mlx5e: TX, Fix consumer index of error cqe dump
    - net/mlx5: prevent memory leak in mlx5_fpga_conn_create_cq
      (CVE-2019-19045)
    - net/mlx5: fix memory leak in mlx5_fw_fatal_reporter_dump (CVE-2019-19047)
    - scsi: qla2xxx: fixup incorrect usage of host_byte
    - scsi: lpfc: Check queue pointer before use
    - scsi: ufs-bsg: Wake the device before sending raw upiu commands
    - RDMA/uverbs: Prevent potential underflow
    - bpf: Fix use after free in subprog's jited symbol removal
    - [armhf,arm64] net: stmmac: Fix the problem of tso_xmit
    - net: openvswitch: free vport unless register_netdevice() succeeds
    - scsi: lpfc: Honor module parameter lpfc_use_adisc
    - scsi: qla2xxx: Initialized mailbox to prevent driver load failure
    - bpf: Fix use after free in bpf_get_prog_name
    - iwlwifi: pcie: fix PCI ID 0x2720 configs that should be soc
    - iwlwifi: pcie: fix all 9460 entries for qnj
    - iwlwifi: pcie: 0x2720 is qu and 0x30DC is not
    - netfilter: nf_flow_table: set timeout before insertion into hashes
    - xsk: Fix registration of Rx-only sockets
    - net: phy: smsc: LAN8740: add PHY_RST_AFTER_CLK_EN flag
    - ipvs: don't ignore errors in case refcounting ip_vs module fails
    - ipvs: move old_secure_tcp into struct netns_ipvs
    - netfilter: nft_payload: fix missing check for matching length in offloads
    - RDMA/nldev: Skip counter if port doesn't match
    - bonding: fix unexpected IFF_BONDING bit unset
    - bonding: use dynamic lockdep key instead of subclass
    - macsec: fix refcnt leak in module exit routine
    - virt_wifi: fix refcnt leak in module exit routine
    - scsi: sd: define variable dif as unsigned int instead of bool
    - usb: gadget: composite: Fix possible double free memory bug
    - usb: gadget: configfs: fix concurrent issue between composite APIs
    - [armhf,arm64] usb: dwc3: remove the call trace of USBx_GFLADJ
    - [x86] perf/amd/ibs: Fix reading of the IBS OpData register and thus
      precise RIP validity
    - [x86] perf/amd/ibs: Handle erratum #420 only on the affected CPU family
      (10h)
    - [x86] perf/uncore: Fix event group support
    - USB: Skip endpoints with 0 maxpacket length
    - USB: ldusb: use unsigned size format specifiers
    - usbip: tools: Fix read_usb_vudc_device() error path handling
    - RDMA/iw_cxgb4: Avoid freeing skb twice in arp failure case
    - [arm64] RDMA/hns: Prevent memory leaks of eq->buf_list
    - scsi: qla2xxx: stop timer in shutdown path
    - sched/topology: Don't try to build empty sched domains
    - sched/topology: Allow sched_asym_cpucapacity to be disabled
    - nvme-multipath: fix possible io hang after ctrl reconnect
    - [amd64] fjes: Handle workqueue allocation failure
    - [arm64] net: hisilicon: Fix "Trying to free already-free IRQ"
    - wimax: i2400: Fix memory leak in i2400m_op_rfkill_sw_toggle
      (CVE-2019-19051)
    - [x86] iommu/amd: Apply the same IVRS IOAPIC workaround to Acer Aspire
      A315-41
    - mt76: dma: fix buffer unmap with non-linear skbs
    - drm/amdgpu/sdma5: do not execute 0-sized IBs (v2)
    - drm/sched: Set error to s_fence if HW job submission failed.
    - drm/amdgpu: If amdgpu_ib_schedule fails return back the error.
    - drm/amd/display: do not synchronize "drr" displays
    - drm/amd/display: add 50us buffer as WA for pstate switch in active
    - drm/amd/display: Passive DP->HDMI dongle detection fix
    - drm/amd/display: dc.c:use kzalloc without test
    - SUNRPC: The TCP back channel mustn't disappear while requests are
      outstanding
    - SUNRPC: The RDMA back channel mustn't disappear while requests are
      outstanding
    - SUNRPC: Destroy the back channel when we destroy the host transport
    - [x86] hv_netvsc: Fix error handling in netvsc_attach()
    - efi/tpm: Return -EINVAL when determining tpm final events log size fails
    - efi: libstub/arm: Account for firmware reserved memory at the base of RAM
    - [x86] efi: Never relocate kernel below lowest acceptable address
    - [arm64] cpufeature: Enable Qualcomm Falkor errata 1009 for Kryo
    - usb: dwc3: gadget: fix race when disabling ep with cancelled xfers
    - [arm64] apply ARM64_ERRATUM_845719 workaround for Brahma-B53 core
    - [arm64] Brahma-B53 is SSB and spectre v2 safe
    - [arm64] apply ARM64_ERRATUM_843419 workaround for Brahma-B53 core
    - NFSv4: Don't allow a cached open with a revoked delegation
    - igb: Fix constant media auto sense switching when no cable is connected
    - e1000: fix memory leaks
    - ocfs2: protect extent tree in ocfs2_prepare_inode_for_write()
    - [x86] pinctrl: cherryview: Fix irq_valid_mask calculation
    - timekeeping/vsyscall: Update VDSO data unconditionally
    - mm/filemap.c: don't initiate writeback if mapping has no dirty pages
    - cgroup,writeback: don't switch wbs immediately on dead wbs if the memcg
      is dead
    - [x86] ASoC: SOF: Intel: hda-stream: fix the CONFIG_ prefix missing
    - usbip: Fix free of unallocated memory in vhci tx
    - bonding: fix using uninitialized mode_lock
    - netfilter: ipset: Copy the right MAC address in hash:ip,mac IPv6 sets
    https://www.kernel.org/pub/linux/kernel/v5.x/ChangeLog-5.3.12
    - scsi: core: Handle drivers which set sg_tablesize to zero
    - ax88172a: fix information leak on short answers
    - devlink: disallow reload operation during device cleanup
    - ipmr: Fix skb headroom in ipmr_get_route().
    - net/smc: fix fastopen for non-blocking connect()
    - net: usb: qmi_wwan: add support for Foxconn T77W968 LTE modules
    - slip: Fix memory leak in slip_open error path
    - tcp: remove redundant new line from tcp_event_sk_skb
    - devlink: Add method for time-stamp on reporter's dump
    - net/smc: fix refcount non-blocking connect() -part 2
    - ALSA: usb-audio: Fix missing error check at mixer resolution test
    - ALSA: usb-audio: not submit urb for stopped endpoint
    - ALSA: usb-audio: Fix incorrect NULL check in create_yamaha_midi_quirk()
    - ALSA: usb-audio: Fix incorrect size check for processing/extension units
    - Btrfs: fix log context list corruption after rename exchange operation
    - cgroup: freezer: call cgroup_enter_frozen() with preemption disabled in
      ptrace_stop()
    - Input: ff-memless - kill timer in destroy() (CVE-2019-19524)
    - Input: synaptics-rmi4 - fix video buffer size
    - Input: synaptics-rmi4 - disable the relative position IRQ in the F12
      driver
    - Input: synaptics-rmi4 - do not consume more data than we have (F11, F12)
    - Input: synaptics-rmi4 - clear IRQ enables for F54
    - Input: synaptics-rmi4 - destroy F54 poller workqueue when removing
    - KVM: MMU: Do not treat ZONE_DEVICE pages as being reserved
    - IB/hfi1: Ensure r_tid_ack is valid before building TID RDMA ACK packet
    - IB/hfi1: Calculate flow weight based on QP MTU for TID RDMA
    - IB/hfi1: TID RDMA WRITE should not return IB_WC_RNR_RETRY_EXC_ERR
    - IB/hfi1: Ensure full Gen3 speed in a Gen4 system
    - IB/hfi1: Use a common pad buffer for 9B and 16B packets
    - i2c: acpi: Force bus speed to 400KHz if a Silead touchscreen is present
    - [x86] quirks: Disable HPET on Intel Coffe Lake platforms
    - ecryptfs_lookup_interpose(): lower_dentry->d_inode is not stable
    - ecryptfs_lookup_interpose(): lower_dentry->d_parent is not stable either
    - io_uring: ensure registered buffer import returns the IO length
    - [x86] drm/i915: update rawclk also on resume
    - [x86] Revert "drm/i915/ehl: Update MOCS table for EHL"
    - ntp/y2038: Remove incorrect time_t truncation
    - [x86] iommu/vt-d: Fix QI_DEV_IOTLB_PFSID and QI_DEV_EIOTLB_PFSID macros
    - mm: mempolicy: fix the wrong return value and potential pages leak of
      mbind
    - mm: memcg: switch to css_tryget() in get_mem_cgroup_from_mm()
    - mm: hugetlb: switch to css_tryget() in hugetlb_cgroup_charge_cgroup()
    - mm: slub: really fix slab walking for init_on_free
    - mm/memory_hotplug: fix try_offline_node()
    - mm/page_io.c: do not free shared swap slots
    - mmc: sdhci-of-at91: fix quirk2 overwrite
    - slcan: Fix memory leak in error path
    https://www.kernel.org/pub/linux/kernel/v5.x/ChangeLog-5.3.13
    - net: cdc_ncm: Signedness bug in cdc_ncm_set_dgram_size()
    - block, bfq: deschedule empty bfq_queues not referred by any process
    - mm/memory_hotplug: don't access uninitialized memmaps in
      shrink_pgdat_span()
    - mm/memory_hotplug: fix updating the node span
    - [arm64] uaccess: Ensure PAN is re-enabled after unhandled uaccess fault
    - fbdev: Ditch fb_edid_add_monspecs
    https://www.kernel.org/pub/linux/kernel/v5.x/ChangeLog-5.3.14
    - net/mlx4_en: fix mlx4 ethtool -N insertion
    - net/mlx4_en: Fix wrong limitation for number of TX rings
    - net: rtnetlink: prevent underflows in do_setvfinfo()
    - net/sched: act_pedit: fix WARN() in the traffic path
    - net: sched: ensure opts_len <= IP_TUNNEL_OPTS_MAX in act_tunnel_key
    - sfc: Only cancel the PPS workqueue if it exists
    - net/mlxfw: Verify FSM error code translation doesn't exceed array size
    - net/mlx5e: Fix set vf link state error flow
    - net/mlx5: Fix auto group size calculation
    - ipv6/route: return if there is no fib_nh_gw_family
    - taprio: don't reject same mqprio settings
    - net/ipv4: fix sysctl max for fib_multipath_hash_policy
    - net/mlx5e: Fix error flow cleanup in mlx5e_tc_tun_create_header_ipv4/6
    - net/mlx5e: Do not use non-EXT link modes in EXT mode
    - net/mlx5: Update the list of the PCI supported devices
    - vhost/vsock: split packets to send using multiple buffers
    - [arm64] gpio: max77620: Fixup debounce delays
    - fork: fix pidfd_poll()'s return type
    - nbd:fix memory leak in nbd_get_socket()
    - virtio_console: allocate inbufs in add_port() only if it is needed
    - virtio_ring: fix return code on DMA mapping fails
    - virtio_balloon: fix shrinker count
    - Revert "fs: ocfs2: fix possible null-pointer dereferences in
      ocfs2_xa_prepare_entry()"
    - mm/memory_hotplug: don't access uninitialized memmaps in
      shrink_zone_span()
    - mm/ksm.c: don't WARN if page is still mapped in remove_stable_node()
    - drm/amdgpu: disable gfxoff when using register read interface
    - drm/amdgpu: disable gfxoff on original raven
    - drm/amd/powerplay: issue no PPSMC_MSG_GetCurrPkgPwr on unsupported ASICs
    - [x86] drm/i915: Don't oops in dumb_create ioctl if we have no crtcs
    - [x86] drm/i915/pmu: "Frequency" is reported as accumulated cycles
    - [x86] drm/i915/userptr: Try to acquire the page lock around
      set_page_dirty()
    - Bluetooth: Fix invalid-free in bcsp_close()
    - ath10k: restore QCA9880-AR1A (v1) detection
    - ath10k: Fix HOST capability QMI incompatibility
    - ath10k: Fix a NULL-ptr-deref bug in ath10k_usb_alloc_urb_from_pipe
      (CVE-2019-15099)
    - ath9k_hw: fix uninitialized variable data
    - Revert "Bluetooth: hci_ll: set operational frequency earlier"
    - Revert "dm crypt: use WQ_HIGHPRI for the IO and crypt workqueues"
    - md/raid10: prevent access of uninitialized resync_pages offset
    - mdio_bus: Fix init if CONFIG_RESET_CONTROLLER=n
    - [armel,armhf] 8904/1: skip nomap memblocks while finding the lowmem/
      highmem boundary
    - [x86] insn: Fix awk regexp warnings
    - [x86] speculation: Fix incorrect MDS/TAA mitigation status
    - [x86] speculation: Fix redundant MDS mitigation message
    - nbd: prevent memory leak
    - [i386] stackframe: Repair 32-bit Xen PV
    - [i386] xen: Make xen_iret_crit_fixup() independent of frame layout
    - [i386] xen: Simplify ring check in xen_iret_crit_fixup()
    - [i386] doublefault: Fix stack canaries in the double fault handler
    - [i386] pti: Size initial_page_table correctly
    - [i386] cpu_entry_area: Add guard page for entry stack on 32bit
    - [i386] entry: Fix IRET exception
    - [i386] entry: Use %ss segment where required
    - [i386] entry: Move FIXUP_FRAME after pushing %fs in SAVE_ALL
    - [i386] entry: Unwind the ESPFIX stack earlier on exception entry
    - [i386] entry: Fix NMI vs ESPFIX
    - [i386] pti: Calculate the various PTI cpu_entry_area sizes correctly,
      make the CPU_ENTRY_AREA_PAGES assert precise
    - [i386] entry: Fix FIXUP_ESPFIX_STACK with user CR3
    - futex: Prevent robust futex exit race
    - ALSA: usb-audio: Fix NULL dereference at parsing BADD
    - nfc: port100: handle command failure cleanly
    - media: vivid: Set vid_cap_streaming and vid_out_streaming to true
    - media: vivid: Fix wrong locking that causes race conditions on streaming
      stop (CVE-2019-18683)
    - media: usbvision: Fix invalid accesses after device disconnect
    - media: usbvision: Fix races among open, close, and disconnect
    - cpufreq: Add NULL checks to show() and store() methods of cpufreq
    - media: uvcvideo: Fix error path in control parsing failure
    - media: b2c2-flexcop-usb: add sanity checking (CVE-2019-15291)
    - media: cxusb: detect cxusb_ctrl_msg error in query
    - media: imon: invalid dereference in imon_touch_event
    - media: mceusb: fix out of bounds read in MCE receiver buffer
    - mm/slub.c: init_on_free=1 should wipe freelist ptr for bulk allocations
    - usbip: tools: fix fd leakage in the function of read_attr_usbip_status
    - usbip: Fix uninitialized symbol 'nents' in stub_recv_cmd_submit()
    - usb-serial: cp201x: support Mark-10 digital force gauge
    - USB: chaoskey: fix error case of a timeout
    - appledisplay: fix error handling in the scheduled work
    - USB: serial: mos7840: add USB ID to support Moxa UPort 2210
    - USB: serial: mos7720: fix remote wakeup
    - USB: serial: mos7840: fix remote wakeup
    - USB: serial: option: add support for DW5821e with eSIM support
    - USB: serial: option: add support for Foxconn T77W968 LTE modules
    - [x86] staging: comedi: usbduxfast: usbduxfast_ai_cmdtest rounding error
    - [powerpc*] 64s: support nospectre_v2 cmdline option
    - [powerpc*] book3s64: Fix link stack flush on context switch
      (CVE-2019-18660)
    - [powerpc*] KVM: Book3S HV: Flush link stack on guest exit to host kernel
    https://www.kernel.org/pub/linux/kernel/v5.x/ChangeLog-5.3.15
    - io_uring: async workers should inherit the user creds
    - net: separate out the msghdr copy from ___sys_{send,recv}msg()
    - net: disallow ancillary data for __sys_{send,recv}msg_file()
    - XArray: Fix xas_next() with a single entry at 0
    - [arm64] clk: meson: gxbb: let sar_adc_clk_div set the parent clock rate
    - [x86] thunderbolt: Read DP IN adapter first two dwords in one go
    - [x86] thunderbolt: Fix lockdep circular locking depedency warning
    - [x86] ASoC: compress: fix unsigned integer overflow check
    - [arm64,armel,armhf] reset: Fix memory leak in reset_control_array_put()
    - [armhf] clk: samsung: exynos542x: Move G3D subsystem clocks to its
      sub-CMU
    - [armel,armhf] ASoC: kirkwood: fix external clock probe defer
    - [armel,armhf] ASoC: kirkwood: fix device remove ordering
    - [armhf] clk: samsung: exynos5420: Preserve PLL configuration during
      suspend/resume
    - [x86] pinctrl: cherryview: Allocate IRQ chip dynamic
    - [armhf] soc: imx: gpc: fix initialiser format
    - ASoC: SOF: ipc: Fix memory leak in sof_set_get_large_ctrl_data
      (CVE-2019-18811)
    - [armhf] ASoC: ti: sdma-pcm: Add back the flags parameter for non
      standard dma names
    - [armhf] ASoC: rockchip: rockchip_max98090: Enable SHDN to fix headset
      detection
    - [arm64,armhf] clk: sunxi: Fix operator precedence in
      sunxi_divs_clk_setup
    - [armhf] clk: sunxi-ng: a80: fix the zero'ing of bits 16 and 18
    - [armhf] dts: sun8i-a83t-tbs-a711: Fix WiFi resume from suspend
    - bpf: Allow narrow loads of bpf_sysctl fields with offset > 0
    - bpf: Change size to u64 for bpf_map_{area_alloc, charge_init}()
    - [powerpc*] bpf: Fix tail call implementation
    - idr: Fix idr_get_next_ul race with idr_remove
    - idr: Fix integer overflow in idr_for_each_entry
    - idr: Fix idr_alloc_u32 on 32-bit systems
    - [amd64] ASoC: hdac_hda: fix race in device removal
    - [armhf] clk: ti: dra7-atl-clock: Remove ti_clk_add_alias call
    - [armhf] clk: ti: clkctrl: Fix failed to enable error with double udelay
      timeout
    - [armhf] net: fec: add missed clk_disable_unprepare in remove
    - netfilter: ipset: Fix nla_policies to fully support NL_VALIDATE_STRICT
    - bridge: ebtables: don't crash when using dnat target in output chains
    - netfilter: nf_tables: bogus EOPNOTSUPP on basechain update
    - netfilter: nf_tables_offload: skip EBUSY on chain update
    - stacktrace: Don't skip first entry on noncurrent tasks
    - can: peak_usb: report bus recovery as well
    - [armhf] can: c_can: D_CAN: c_can_chip_config(): perform a sofware reset
      on open
    - can: rx-offload: can_rx_offload_queue_tail(): fix error handling, avoid
      skb mem leak
    - can: rx-offload: can_rx_offload_offload_one(): do not increase the
      skb_queue beyond skb_queue_len_max
    - can: rx-offload: can_rx_offload_offload_one(): increment rx_fifo_errors
      on queue overflow or OOM
    - can: rx-offload: can_rx_offload_offload_one(): use ERR_PTR() to
      propagate error value in case of errors
    - can: rx-offload: can_rx_offload_irq_offload_timestamp(): continue on
      error
    - can: rx-offload: can_rx_offload_irq_offload_fifo(): continue on error
    - [armhf] can: flexcan: increase error counters if skb enqueueing via
      can_rx_offload_queue_sorted() fails
    - [x86] tsc: Respect tsc command line paraemeter for clocksource_tsc_early
    - nvme-rdma: fix a segmentation fault during module unload
    - nvme-multipath: fix crash in nvme_mpath_clear_ctrl_paths
    - [arm64] watchdog: meson: Fix the wrong value of left time
    - ALSA: hda: hdmi - add Tigerlake support
    - [amd64] ASoC: SOF: topology: Fix bytes control size checks
    - drm/amdgpu: dont schedule jobs while in reset
    - [arm64,armhf] net/mlx5e: Fix eswitch debug print of max fdb flow
    - net/mlx5e: Use correct enum to determine uplink port
    - drm/amdgpu: register gpu instance before fan boost feature enablment
    - drm/amdgpu: add warning for GRBM 1-cycle delay issue in gfx9
    - [arm64,armhf] net: stmmac: gmac4: bitrev32 returns u32
    - [arm64,armhf] net: stmmac: xgmac: bitrev32 returns u32
    - [arm64,armhf] net: stmmac: xgmac: Fix TSA selection
    - [arm64,armhf] net: stmmac: xgmac: Disable Flow Control when 1 or more
      queues are in AV
    - ceph: return -EINVAL if given fsc mount option on kernel w/o support
    - mac80211: fix ieee80211_txq_setup_flows() failure path
    - mac80211: fix station inactive_time shortly after boot
    - block: drbd: remove a stray unlock in __drbd_send_protocol()
    - ice: fix potential infinite loop because loop counter being too small
    - iavf: initialize ITRN registers with correct values
    - [arm64,armel,armhf] usb: dwc2: use a longer core rest timeout in
      dwc2_core_reset()
    - [x86] staging: rtl8192e: fix potential use after free
    - staging: rtl8723bs: Drop ACPI device ids
    - staging: rtl8723bs: Add 024c:0525 to the list of SDIO device-ids
    - USB: serial: ftdi_sio: add device IDs for U-Blox C099-F9P
    - [x86] mei: bus: prefix device names on bus with the bus name
    - [x86] mei: me: add comet point V device id
    - [x86] thunderbolt: Power cycle the router if NVM authentication fails
    - xfrm: Fix memleak on xfrm state destroy
    - [x86] fpu: Don't cache access to fpu_fpregs_owner_ctx (CVE-2019-19602)
    - macvlan: schedule bc_work even if error
    - mdio_bus: don't use managed reset-controller
    - net: macb: add missed tasklet_kill
    - net: psample: fix skb_over_panic
    - net: sched: fix `tc -s class show` no bstats on class with nolock
      subqueues
    - openvswitch: fix flow command message size
    - sctp: Fix memory leak in sctp_sf_do_5_2_4_dupcook
    - slip: Fix use-after-free Read in slip_open
    - sctp: cache netns in sctp_ep_common
    - openvswitch: drop unneeded BUG_ON() in ovs_flow_cmd_build_info()
    - openvswitch: remove another BUG_ON()
    - net/tls: take into account that bpf_exec_tx_verdict() may free the
      record
    - net: skmsg: fix TLS 1.3 crash with full sk_msg
    - tipc: fix link name length check
    - ext4: add more paranoia checking in ext4_expand_extra_isize handling
    - HID: core: check whether Usage Page item is after Usage ID items
    - [x86] platform/x86: hp-wmi: Fix ACPI errors caused by too small buffer
    - [x86] platform/x86: hp-wmi: Fix ACPI errors caused by passing 0 as input
      size
    - [armhf] net: fec: fix clock count mis-match

  [ Ben Hutchings ]
  * [amd64] sound/soc/sof: Disable SND_SOC_SOF_ACPI,
    SND_SOC_SOF_{BAYTRAIL,BROADWELL}_SUPPORT (Closes: #945914)
  * [amd64] sound/soc/intel/boarss: Disable Broxton drivers again
  * [i386] sound/soc: Enable same SOF drivers as on amd64
  * Bump ABI to 3

 -- Salvatore Bonaccorso <carnil@debian.org>  Sat, 07 Dec 2019 13:24:06 +0100

linux (5.3.9-3) unstable; urgency=medium

  * [arm64,armhf,powerpc*,s390x] KVM: Add more exports to ABI ignore list
    (fixes FTBFS)

 -- Ben Hutchings <ben@decadent.org.uk>  Tue, 19 Nov 2019 01:43:33 +0000

linux (5.3.9-2) unstable; urgency=medium

  * [x86] Add mitigation for TSX Asynchronous Abort (CVE-2019-11135):
    - x86/msr: Add the IA32_TSX_CTRL MSR
    - x86/cpu: Add a helper function x86_read_arch_cap_msr()
    - x86/cpu: Add a "tsx=" cmdline option with TSX disabled by default
    - x86/speculation/taa: Add mitigation for TSX Async Abort
    - x86/speculation/taa: Add sysfs reporting for TSX Async Abort
    - kvm/x86: Export MDS_NO=0 to guests when TSX is enabled
    - x86/tsx: Add "auto" option to the tsx= cmdline parameter
    - x86/speculation/taa: Add documentation for TSX Async Abort
    - x86/tsx: Add config options to set tsx=on|off|auto
    - x86/speculation/taa: Fix printing of TAA_MSG_SMT on IBRS_ALL CPUs
    TSX is now disabled by default; see
    Documentation/admin-guide/hw-vuln/tsx_async_abort.rst
  * [x86] KVM: Add mitigation for Machine Check Error on Page Size Change
    (aka iTLB multi-hit, CVE-2018-12207):
    - kvm: x86, powerpc: do not allow clearing largepages debugfs entry
    - x86/bugs: Add ITLB_MULTIHIT bug infrastructure
    - x86/cpu: Add Tremont to the cpu vulnerability whitelist
    - cpu/speculation: Uninline and export CPU mitigations helpers
    - kvm: mmu: ITLB_MULTIHIT mitigation
    - kvm: Add helper function for creating VM worker threads
    - kvm: x86: mmu: Recovery of shattered NX large pages
    - Documentation: Add ITLB_MULTIHIT documentation
  * [x86] i915: Mitigate local privilege escalation on gen9 (CVE-2019-0155):
    - drm/i915: Rename gen7 cmdparser tables
    - drm/i915: Disable Secure Batches for gen6+
    - drm/i915: Remove Master tables from cmdparser
    - drm/i915: Add support for mandatory cmdparsing
    - drm/i915: Support ro ppgtt mapped cmdparser shadow buffers
    - drm/i915: Allow parsing of unsized batches
    - drm/i915: Add gen9 BCS cmdparsing
    - drm/i915/cmdparser: Use explicit goto for error paths
    - drm/i915/cmdparser: Add support for backward jumps
    - drm/i915/cmdparser: Ignore Length operands during command matching
    - drm/i915/cmdparser: Fix jump whitelist clearing
  * [x86] i915: Mitigate local denial-of-service on gen8/gen9 (CVE-2019-0154):
    - drm/i915: Lower RM timeout to avoid DSI hard hangs
    - drm/i915/gen8+: Add RC6 CTX corruption WA

 -- Ben Hutchings <ben@decadent.org.uk>  Tue, 12 Nov 2019 15:44:08 +0000

linux (5.3.9-1) unstable; urgency=medium

  * New version hopefully closes: #942881
  * New upstream stable update:
    https://www.kernel.org/pub/linux/kernel/v5.x/ChangeLog-5.3.8
    - drm: Free the writeback_job when it with an empty fb
    - drm: Clear the fence pointer when writeback job signaled
    - [armhf] clk: ti: dra7: Fix mcasp8 clock bits
    - [armhf] dts: Fix wrong clocks for dra7 mcasp
    - nvme-pci: Fix a race in controller removal
    - scsi: ufs: skip shutdown if hba is not powered
    - scsi: megaraid: disable device when probe failed after enabled device
    - scsi: qla2xxx: Silence fwdump template message
    - scsi: qla2xxx: Fix unbound sleep in fcport delete path.
    - scsi: qla2xxx: Fix stale mem access on driver unload
    - scsi: qla2xxx: Fix N2N link reset
    - scsi: qla2xxx: Fix N2N link up fail
    - [armhf] dts: Fix gpio0 flags for am335x-icev2
    - [armhf] OMAP2+: Fix missing reset done flag for am3 and am43
    - [armhf] OMAP2+: Add missing LCDC midlemode for am335x
    - [armhf] OMAP2+: Fix warnings with broken omap2_set_init_voltage()
    - nvme-tcp: fix wrong stop condition in io_work
    - nvme-pci: Save PCI state before putting drive into deepest state
    - nvme: fix an error code in nvme_init_subsystem()
    - nvme-rdma: Fix max_hw_sectors calculation
    - nvme: Added QUIRKs for ADATA XPG SX8200 Pro 512GB
    - nvme: Add quirk for Kingston NVME SSD running FW E8FK11.T
    - nvme-rdma: fix possible use-after-free in connect timeout
    - blk-mq: honor IO scheduler for multiqueue devices
    - xen/efi: Set nonblocking callbacks
    - loop: change queue block size to match when using DIO
    - nl80211: fix null pointer dereference
    - mac80211: fix txq null pointer dereference
    - netfilter: nft_connlimit: disable bh on garbage collection
    - [armhf,arm64] net: stmmac: xgmac: Not all Unicast addresses may be
      available
    - [armhf,arm64] net: stmmac: dwmac4: Always update the MAC Hash Filter
    - [armhf,arm64] net: stmmac: Correctly take timestamp for PTPv2
    - [armhf,arm64] net: stmmac: Do not stop PHY if WoL is enabled
    - drm/amdgpu: fix multiple memory leaks in acp_hw_init
    - drm/amd/display: memory leak
    - [mips*el/loongson-*] Fix the link time qualifier of 'serial_exit()'
    - [arm64] net: hisilicon: Fix usage of uninitialized variable in function
      mdio_sc_cfg_reg_write()
    - [armhf,arm64] net: stmmac: Avoid deadlock on suspend/resume
    - [s390x] mm: fix -Wunused-but-set-variable warnings
    - r8152: Set macpassthru in reset_resume callback
    - net: phy: allow for reset line to be tied to a sleepy GPIO controller
    - net: phy: fix write to mii-ctrl1000 register
    - vfs: Convert filldir[64]() from __put_user() to unsafe_put_user()
    - elf: don't use MAP_FIXED_NOREPLACE for elf executable mappings
      (regression in 4.17)
    - vfs: Make filldir[64]() verify the directory entry filename is valid
    - uaccess: implement a proper unsafe_copy_to_user() and switch filldir over
      to it
    - vfs: filldir[64]: remove WARN_ON_ONCE() for bad directory entries
    - net_sched: fix backward compatibility for TCA_KIND (regression in 5.3.4)
    - net_sched: fix backward compatibility for TCA_ACT_KIND (regression in
      5.3.4)
    - libata/ahci: Fix PCS quirk application (regression in 5.3.4)
    - md/raid0: fix warning message for parameter default_layout
    - Revert "drm/radeon: Fix EEH during kexec" (regression in 5.3.5)
    - ocfs2: fix panic due to ocfs2_wq is null
    - nvme-pci: Set the prp2 correctly when using more than 4k page
    - ipv4: fix race condition between route lookup and invalidation
    - ipv4: Return -ENETUNREACH if we can't create route but saddr is valid
    - net: avoid potential infinite loop in tc_ctl_action()
    - [hppa,m68k] net: i82596: fix dma_alloc_attr for sni_82596
    - net: ipv6: fix listify ip6_rcv_finish in case of forwarding
    - [armhf,arm64] net: stmmac: disable/enable ptp_ref_clk in suspend/resume
      flow
    - rxrpc: Fix possible NULL pointer access in ICMP handling
    - sched: etf: Fix ordering of packets with same txtime
    - sctp: change sctp_prot .no_autobind with true
    - net: aquantia: temperature retrieval fix
    - net: aquantia: when cleaning hw cache it should be toggled
    - net: aquantia: do not pass lro session with invalid tcp checksum
    - net: aquantia: correctly handle macvlan and multicast coexistence
    - net: phy: micrel: Discern KSZ8051 and KSZ8795 PHYs
    - net: phy: micrel: Update KSZ87xx PHY name
    - net: avoid errors when trying to pop MLPS header on non-MPLS packets
    - net/sched: fix corrupted L2 header with MPLS 'push' and 'pop' actions
    - netdevsim: Fix error handling in nsim_fib_init and nsim_fib_exit
    - net: ethernet: broadcom: have drivers select DIMLIB as needed
    - net: phy: Fix "link partner" information disappear issue
    - rxrpc: use rcu protection while reading sk->sk_user_data
    - io_uring: fix bad inflight accounting for SETUP_IOPOLL|SETUP_SQTHREAD
    - io_uring: Fix corrupted user_data
    - USB: legousbtower: fix memleak on disconnect
    - ALSA: hda/realtek - Add support for ALC711
    - [x86] ALSA: hda/realtek - Enable headset mic on Asus MJ401TA
    - ALSA: usb-audio: Disable quirks for BOSS Katana amplifiers
    - ALSA: hda - Force runtime PM on Nvidia HDMI codecs
    - USB: serial: ti_usb_3410_5052: fix port-close races
    - USB: ldusb: fix memleak on disconnect
    - USB: usblp: fix use-after-free on disconnect
    - USB: ldusb: fix read info leaks
    - binder: Don't modify VMA bounds in ->mmap handler
    - [mips*] tlbex: Fix build_restore_pagemask KScratch restore
    - staging: wlan-ng: fix exit return when sme->key_idx >= NUM_WEPKEYS
    - [s390x] scsi: zfcp: fix reaction on bit error threshold notification
    - scsi: sd: Ignore a failure to sync cache due to lack of authorization
    - scsi: core: save/restore command resid for error handling
    - scsi: core: try to get module before removing device
    - scsi: ch: Make it possible to open a ch device multiple times again
    - Revert "Input: elantech - enable SMBus on new (2018+) systems"
      (regression in 5.3)
    - Input: synaptics-rmi4 - avoid processing unknown IRQs
    - ACPI: CPPC: Set pcc_data[pcc_ss_id] to NULL in acpi_cppc_processor_exit()
    - ACPI: NFIT: Fix unlock on error in scrub_show()
    - iwlwifi: pcie: change qu with jf devices to use qu configuration
    - cfg80211: wext: avoid copying malformed SSIDs (CVE-2019-17133)
    - mac80211: Reject malformed SSID elements
    - drm/edid: Add 6 bpc quirk for SDC panel in Lenovo G50
    - drm/ttm: Restore ttm prefaulting
    - [armhf,arm64] drm/panfrost: Handle resetting on timeout better
    - drm/amdgpu: Bail earlier when amdgpu.cik_/si_support is not set to 1
    - drm/amdgpu/sdma5: fix mask value of POLL_REGMEM packet for pipe sync
    - [x86] drm/i915/userptr: Never allow userptr into the mappable GGTT
    - [x86] drm/i915: Favor last VBT child device with conflicting AUX ch/DDC
      pin
    - drm/amdgpu/vce: fix allocation size in enc ring test
    - drm/amdgpu/vcn: fix allocation size in enc ring test
    - drm/amdgpu/uvd6: fix allocation size in enc ring test (v2)
    - drm/amdgpu/uvd7: fix allocation size in enc ring test (v2)
    - drm/amdgpu: user pages array memory leak fix
    - drivers/base/memory.c: don't access uninitialized memmaps in
      soft_offline_page_store()
    - fs/proc/page.c: don't access uninitialized memmaps in fs/proc/page.c
    - io_uring: Fix broken links with offloading
    - io_uring: Fix race for sqes with userspace
    - io_uring: used cached copies of sq->dropped and cq->overflow
    - [armhf] mmc: sdhci-omap: Fix Tuning procedure for temperatures < -20C
    - mm/memory-failure.c: don't access uninitialized memmaps in
      memory_failure()
    - mm/slub: fix a deadlock in show_slab_objects()
    - mm/page_owner: don't access uninitialized memmaps when reading
      /proc/pagetypeinfo
    - mm/memunmap: don't access uninitialized memmap in memunmap_pages()
    - mm: memcg/slab: fix panic in __free_slab() caused by premature memcg
      pointer release
    - mm, compaction: fix wrong pfn handling in __reset_isolation_pfn()
    - mm: memcg: get number of pages on the LRU list in memcgroup base on
      lru_zone_size
    - mm: memblock: do not enforce current limit for memblock_phys* family
    - hugetlbfs: don't access uninitialized memmaps in
      pfn_range_valid_gigantic()
    - mm/memory-failure: poison read receives SIGKILL instead of SIGBUS if
      mmaped more than once
    - zram: fix race between backing_dev_show and backing_dev_store
    - [s390x] zcrypt: fix memleak at release
    - [s390x] kaslr: add support for R_390_GLOB_DAT relocation type
    - lib/vdso: Make clock_getres() POSIX compliant again
    - [hppa] Fix vmap memory leak in ioremap()/iounmap()
    - [arm64] KVM: Trap VM ops when ARM64_WORKAROUND_CAVIUM_TX2_219_TVM is set
    - [arm64] Avoid Cavium TX2 erratum 219 when switching TTBR
    - [arm64] Enable workaround for Cavium TX2 erratum 219 when running SMT
    - [arm64] Allow CAVIUM_TX2_ERRATUM_219 to be selected
    - CIFS: avoid using MID 0xFFFF
    - cifs: Fix missed free operations
    - CIFS: Fix use after free of file info structures
    - perf/aux: Fix AUX output stopping
    - tracing: Fix race in perf_trace_buf initialization
    - fs/dax: Fix pmd vs pte conflict detection
    - dm cache: fix bugs when a GFP_NOWAIT allocation fails
    - [riscv64] irqchip/sifive-plic: Switch to fasteoi flow
    - [amd64] boot: Make level2_kernel_pgt pages invalid outside kernel area
    - [x86] apic/x2apic: Fix a NULL pointer deref when handling a dying cpu
    - [x86] hyperv: Make vapic support x2apic mode
    - [x86] pinctrl: cherryview: restore Strago DMI workaround for all versions
    - [arm64] pinctrl: armada-37xx: fix control of pins 32 and up
    - [arm64] pinctrl: armada-37xx: swap polarity on LED group
    - btrfs: block-group: Fix a memory leak due to missing
      btrfs_put_block_group()
    - Btrfs: add missing extents release on file extent cluster relocation
      error
    - btrfs: don't needlessly create extent-refs kernel thread
    - Btrfs: fix qgroup double free after failure to reserve metadata for
      delalloc
    - Btrfs: check for the full sync flag while holding the inode lock during
      fsync
    - btrfs: tracepoints: Fix wrong parameter order for qgroup events
    - btrfs: tracepoints: Fix bad entry members of qgroup events
    - [ppc64*] KVM: Book3S HV: XIVE: Ensure VP isn't already in use
    - memstick: jmb38x_ms: Fix an error handling path in 'jmb38x_ms_probe()'
    - cpufreq: Avoid cpufreq_suspend() deadlock on system shutdown
    - ceph: just skip unrecognized info in ceph_reply_info_extra
    - xen/netback: fix error path of xenvif_connect_data()
    - PCI: PM: Fix pci_power_up()
    - opp: of: drop incorrect lockdep_assert_held()
    - of: reserved_mem: add missing of_node_put() for proper ref-counting
    - blk-rq-qos: fix first node deletion of rq_qos_del()
    https://www.kernel.org/pub/linux/kernel/v5.x/ChangeLog-5.3.9
    - io_uring: fix up O_NONBLOCK handling for sockets
    - dm snapshot: introduce account_start_copy() and account_end_copy()
    - dm snapshot: rework COW throttling to fix deadlock
    - Btrfs: fix inode cache block reserve leak on failure to allocate data
      space
    - btrfs: qgroup: Always free PREALLOC META reserve in
      btrfs_delalloc_release_extents()
    - iio: fix center temperature of bmc150-accel-core
    - libsubcmd: Make _FORTIFY_SOURCE defines dependent on the feature
    - perf tests: Avoid raising SEGV using an obvious NULL dereference
    - perf map: Fix overlapped map handling
    - perf script brstackinsn: Fix recovery from LBR/binary mismatch
    - perf jevents: Fix period for Intel fixed counters
    - perf tools: Propagate get_cpuid() error
    - perf annotate: Propagate perf_env__arch() error
    - perf annotate: Fix the signedness of failure returns
    - perf annotate: Propagate the symbol__annotate() error return
    - perf annotate: Fix arch specific ->init() failure errors
    - perf annotate: Return appropriate error code for allocation failures
    - perf annotate: Don't return -1 for error when doing BPF disassembly
    - staging: rtl8188eu: fix null dereference when kzalloc fails
    - RDMA/hfi1: Prevent memory leak in sdma_init
    - RDMA/iw_cxgb4: fix SRQ access from dump_qp()
    - RDMA/iwcm: Fix a lock inversion issue
    - [x86] HID: hyperv: Use in-place iterator API in the channel callback
    - nfs: Fix nfsi->nrequests count error on nfs_inode_remove_request
    - [arm64] cpufeature: Effectively expose FRINT capability to userspace
    - [arm64] Fix incorrect irqflag restore for priority masking for compat
    - [arm64] ftrace: Ensure synchronisation in PLT setup for Neoverse-N1
      #1542419
    - [riscv64] serial/sifive: select SERIAL_EARLYCON
    - RDMA/core: Fix an error handling path in 'res_get_common_doit()'
    - RDMA/cm: Fix memory leak in cm_add/remove_one
    - RDMA/nldev: Reshuffle the code to avoid need to rebind QP in error path
    - RDMA/mlx5: Do not allow rereg of a ODP MR
    - RDMA/mlx5: Order num_pending_prefetch properly with synchronize_srcu
    - RDMA/mlx5: Add missing synchronize_srcu() for MW cases
    - [arm64] gpio: max77620: Use correct unit for debounce times
    - fs: cifs: mute -Wunused-const-variable message
    - [arm64] vdso32: Fix broken compat vDSO build warnings
    - [arm64] vdso32: Detect binutils support for dmb ishld
    - serial: mctrl_gpio: Check for NULL pointer
    - [armhf] serial: 8250_omap: Fix gpio check for auto RTS/CTS
    - [arm64] vdso32: Don't use KBUILD_CPPFLAGS unconditionally
    - efi/cper: Fix endianness of PCIe class code
    - [x86] efi: Do not clean dummy variable in kexec path
    - [mips*] include: Mark __cmpxchg as __always_inline
    - [riscv64] avoid kernel hangs when trapped in BUG()
    - [riscv64] avoid sending a SIGTRAP to a user thread trapped in WARN()
    - [riscv64] Correct the handling of unexpected ebreak in do_trap_break()
    - [x86] xen: Return from panic notifier
    - ocfs2: clear zero in unaligned direct IO
    - fs: ocfs2: fix possible null-pointer dereferences in
      ocfs2_xa_prepare_entry()
    - fs: ocfs2: fix a possible null-pointer dereference in
      ocfs2_write_end_nolock()
    - fs: ocfs2: fix a possible null-pointer dereference in
      ocfs2_info_scan_inode_alloc()
    - btrfs: silence maybe-uninitialized warning in clone_range
    - [arm64] armv8_deprecated: Checking return value for memory allocation
    - [x86] cpu: Add Comet Lake to the Intel CPU models header
    - sched/fair: Scale bandwidth quota and period without losing quota/period
      ratio precision
    - sched/vtime: Fix guest/system mis-accounting on task switch
    - perf/core: Rework memory accounting in perf_mmap()
    - perf/core: Fix corner case in perf_rotate_context()
    - [x86] perf/amd: Change/fix NMI latency mitigation to use a timestamp
    - drm/amdgpu: fix memory leak
    - [mips*] include: Mark __xchg as __always_inline
    - [mips*] fw: sni: Fix out of bounds init of o32 stack
    - [s390x] cio: fix virtio-ccw DMA without PV
    - [x86] virt: vbox: fix memory leak in hgcm_call_preprocess_linaddr
    - nbd: fix possible sysfs duplicate warning
    - NFSv4: Fix leak of clp->cl_acceptor string
    - SUNRPC: fix race to sk_err after xs_error_report
    - [s390x] uaccess: avoid (false positive) compiler warnings
    - tracing: Initialize iter->seq after zeroing in tracing_read_pipe()
    - perf annotate: Fix multiple memory and file descriptor leaks
    - perf/aux: Fix tracking of auxiliary trace buffer allocation
    - USB: legousbtower: fix a signedness bug in tower_probe()
    - nbd: verify socket is supported during setup
    - [arm64] dts: qcom: Add Lenovo Miix 630
    - [arm64] dts: qcom: Add HP Envy x2
    - [arm64] dts: qcom: Add Asus NovaGo TP370QL
    - rtw88: Fix misuse of GENMASK macro
    - [s390x] pci: fix MSI message data
    - thunderbolt: Correct path indices for PCIe tunnel
    - thunderbolt: Use 32-bit writes when writing ring producer/consumer
    - fuse: flush dirty data/metadata before non-truncate setattr
    - fuse: truncate pending writes on O_TRUNC
    - ALSA: bebob: Fix prototype of helper function to return negative value
    - ALSA: timer: Fix mutex deadlock at releasing card
    - ALSA: hda/realtek - Fix 2 front mics of codec 0x623
    - ALSA: hda/realtek - Add support for ALC623
    - ath10k: fix latency issue for QCA988x
    - UAS: Revert commit 3ae62a42090f ("UAS: fix alignment of scatter/gather
      segments") (regression in 5.2)
    - nl80211: fix validation of mesh path nexthop
    - USB: gadget: Reject endpoints with 0 maxpacket value
    - usb-storage: Revert commit 747668dbc061 ("usb-storage: Set
      virt_boundary_mask to avoid SG overflows") (regression in 5.2)
    - USB: ldusb: fix ring-buffer locking
    - USB: ldusb: fix control-message timeout
    - usb: xhci: fix Immediate Data Transfer endianness
    - USB: serial: whiteheat: fix potential slab corruption
    - USB: serial: whiteheat: fix line-speed endianness
    - xhci: Fix use-after-free regression in xhci clear hub TT implementation
    - scsi: qla2xxx: Fix partial flash write of MBI
    - scsi: target: cxgbit: Fix cxgbit_fw4_ack()
    - [x86] HID: i2c-hid: add Trekstor Primebook C11B to descriptor override
    - HID: Fix assumption that devices have inputs
    - HID: fix error message in hid_open_report()
    - HID: logitech-hidpp: split g920_get_config()
    - HID: logitech-hidpp: rework device validation
    - HID: logitech-hidpp: do all FF cleanup in hidpp_ff_destroy()
    - [s390x] unwind: fix mixing regs and sp
    - [s390x] cmm: fix information leak in cmm_timeout_handler()
    - [s390x] idle: fix cpu idle time calculation
    - IB/hfi1: Avoid excessive retry for TID RDMA READ request
    - [arm64] Ensure VM_WRITE|VM_SHARED ptes are clean by default
    - [arm64] cpufeature: Enable Qualcomm Falkor/Kryo errata 1003
    - virtio_ring: fix stalls for packed rings
    - rtlwifi: rtl_pci: Fix problem of too small skb->len
    - rtlwifi: Fix potential overflow on P2P code
    - [x86] KVM: vmx, svm: always run with EFER.NXE=1 when shadow paging is
      active
    - [arm64] dmaengine: qcom: bam_dma: Fix resource leak
    - [arm64] dmaengine: tegra210-adma: fix transfer failure
    - [armhf] dmaengine: imx-sdma: fix size check for sdma script_number
    - [armhf] dmaengine: cppi41: Fix cppi41_dma_prep_slave_sg() when idle
    - drm/amdgpu/gmc10: properly set BANK_SELECT and FRAGMENT_SIZE
    - [x86] drm/i915: Fix PCH reference clock for FDI on HSW/BDW
    - drm/amdgpu/gfx10: update gfx golden settings
    - drm/amdgpu/powerplay/vega10: allow undervolting in p7
    - drm/amdgpu: Fix SDMA hang when performing VKexample test
    - NFS: Fix an RCU lock leak in nfs4_refresh_delegation_stateid()
    - io_uring: ensure we clear io_kiocb->result before each issue
    - [x86] iommu/vt-d: Fix panic after kexec -p for kdump
    - batman-adv: Avoid free/alloc race when handling OGM buffer
    - llc: fix sk_buff leak in llc_sap_state_process()
    - llc: fix sk_buff leak in llc_conn_service()
    - rxrpc: Fix call ref leak
    - rxrpc: rxrpc_peer needs to hold a ref on the rxrpc_local record
    - rxrpc: Fix trace-after-put looking at the put peer record
    - NFC: pn533: fix use-after-free and memleaks
    - bonding: fix potential NULL deref in bond_update_slave_arr
    - netfilter: conntrack: avoid possible false sharing
    - net: usb: sr9800: fix uninitialized local variable
    - sch_netem: fix rcu splat in netem_enqueue()
    - net: sched: sch_sfb: don't call qdisc_put() while holding tree lock
    - iwlwifi: exclude GEO SAR support for 3168
    - sched/fair: Fix low cpu usage with high throttling by removing expiration
      of cpu-local slices
    - ALSA: usb-audio: DSD auto-detection for Playback Designs
    - ALSA: usb-audio: Update DSD support quirks for Oppo and Rotel
    - ALSA: usb-audio: Add DSD support for Gustard U16/X26 USB Interface
    - RDMA/mlx5: Use irq xarray locking for mkey_table
    - sched/fair: Fix -Wunused-but-set-variable warnings
    - [powerpc*] powernv: Fix CPU idle to be called with IRQs disabled
    - Revert "ALSA: hda: Flush interrupts on disabling" (regression in 5.3.4)

  [ Ben Hutchings ]
  * debian/bin/gencontrol_signed.py: Fix code style error
  * debian/bin/gencontrol.py: Skip linux-perf lintian-overrides if we won't
    build it
  * debian/bin/gencontrol{,_signed}.py: Use vars parameter instead of self.vars
  * debian/bin/gencontrol{,_signed}.py: Use %(name)s to format template vars
  * debian/.gitignore, debian/rules: Generalise patterns for generated files
  * gencontrol: Generalise substitution of debhelper config template
  * Add maint scripts to meta-packages to convert doc directories to symlinks
    (Closes: #942861)
  * debian/lib/python/debian_linux/utils.py: Use 'with' to manage file handles
  * debian/lib/python/debian_linux/utils.py: Store file mode for templates
  * Copy template file permissions to output files
  * debian/templates/headers.postinst.in: Set executable for consistency
  * debian/README.source: Document code signing and how to test it
  * debian/tests/control: Mark python test as superficial
  * [arm64] linux-headers: Disable check for a 32-bit compiler
    (Closes: #943953):
    - arm64: Kconfig: Make CONFIG_COMPAT_VDSO a proper Kconfig option
    - debian/bin/gencontrol.py: Optionally define $(CROSS_COMPILE_COMPAT) make
      variable
    - Enable COMPAT_VDSO and set $(CROSS_COMPILE_COMPAT) instead of setting
      CROSS_COMPILE_COMPAT_VDSO
  * crypto: Enable PKCS8_PRIVATE_KEY_PARSER as module (Closes: #924705)
  * Bump ABI to 2
  * [arm64] atmel_mxt_ts: Disable TOUCHSCREEN_ATMEL_MXT_T37 to avoid V4L
    dependency
  * random: try to actively add entropy rather than passively wait for it

  [ Bastian Blank ]
  * [amd64/cloud-amd64] Re-enable RTC drivers. (closes: #931341)

  [ Thomas W ]
  * [x86] Enable missing modules and setting:
    CONFIG_HUAWEI_WMI
    CONFIG_I2C_MULTI_INSTANTIATE
    CONFIG_INTEL_TURBO_MAX_3

  [ Alper Nebi Yasak ]
  * [arm64] udeb: Add i2c-rk3x to i2c-modules
  * [arm64,armhf] udeb: Add rockchip-io-domain to kernel-image
  * udeb: Add atmel_mxt_ts to input-modules

  [ Noah Meyerhans ]
  * drivers/net/ethernet/amazon: Backport driver fixes from v5.4-rc5

  [ Niv Sardi ]
  * KEYS: Make use of platform keyring for module signature verify
    (closes: #935945)

 -- Ben Hutchings <ben@decadent.org.uk>  Sat, 09 Nov 2019 15:42:49 +0000

linux (5.3.7-1) unstable; urgency=medium

  * New upstream stable update:
    https://www.kernel.org/pub/linux/kernel/v5.x/ChangeLog-5.3.3
    https://www.kernel.org/pub/linux/kernel/v5.x/ChangeLog-5.3.4
    - mISDN: enforce CAP_NET_RAW for raw sockets (CVE-2019-17055)
    - appletalk: enforce CAP_NET_RAW for raw sockets (CVE-2019-17054)
    - ax25: enforce CAP_NET_RAW for raw sockets (CVE-2019-17052)
    - ieee802154: enforce CAP_NET_RAW for raw sockets (CVE-2019-17053)
    - nfc: enforce CAP_NET_RAW for raw sockets (CVE-2019-17056)
    https://www.kernel.org/pub/linux/kernel/v5.x/ChangeLog-5.3.5
    https://www.kernel.org/pub/linux/kernel/v5.x/ChangeLog-5.3.6
    - nl80211: validate beacon head (CVE-2019-16746)
    https://www.kernel.org/pub/linux/kernel/v5.x/ChangeLog-5.3.7

  [ Aurelien Jarno ]
  * [riscv64] Enable SOC_SIFIVE. Do not select CLK_SIFIVE,
    CLK_SIFIVE_FU540_PRCI, SIFIVE_PLIC, SERIAL_SIFIVE and
    SERIAL_SIFIVE_CONSOLE as they are selected by SOC_SIFIVE.
  * [riscv64] Install DTBS using dtbs_install target.
  * [riscv64] Enable SPI_SIFIVE.
  * [riscv64] Enable SERIAL_EARLYCON_RISCV_SBI.
  * [riscv64] Enable MMC, MMC_SPI.
  * [riscv64] udeb: Add mmc-core-modules and mmc-modules.
  * [riscv64] Fix memblock reservation for device tree blob.
  * [riscv64] Clear load reservations while restoring hart contexts.

  [ Ben Hutchings ]
  * [mips*] Revert "Only define MAX_PHYSMEM_BITS on Loongson-3"
  * KEYS: Re-enable SECONDARY_TRUSTED_KEYRING, dropped in 5.2.6-1 by
    mis-merge (Closes: #935945)

  [ John Paul Adrian Glaubitz ]
  * [m68k] Enable CONFIG_CRYPTO_MANAGER_DISABLE_TESTS
  * [hppa] Enable CONFIG_CRYPTO_MANAGER_DISABLE_TESTS
  * [sh4] Enable CONFIG_CRYPTO_MANAGER_DISABLE_TESTS

  [ Salvatore Bonaccorso ]
  * RDMA/cxgb4: Do not dma memory off of the stack (CVE-2019-17075)
  * ath6kl: fix a NULL-ptr-deref bug in ath6kl_usb_alloc_urb_from_pipe()
    (CVE-2019-15098)

  [ Romain Perier ]
  * [armel/rpi] Enable CONFIG_BRCMFMAC_SDIO (Closes: #940530)

  [ Héctor Orón Martínez ]
  * [x86] Enable ASoC: SOF sound driver (Closes: #940726)

 -- Salvatore Bonaccorso <carnil@debian.org>  Sun, 20 Oct 2019 00:56:32 +0200

linux (5.3.2-1~exp1) experimental; urgency=medium

  * New upstream release: https://kernelnewbies.org/Linux_5.3
    - [armhf] select the dma-noncoherent symbols for all swiotlb builds
      (fixes FTBFS)
  * New upstream stable update:
    https://www.kernel.org/pub/linux/kernel/v5.x/ChangeLog-5.3.1
    https://www.kernel.org/pub/linux/kernel/v5.x/ChangeLog-5.3.2

  [ Ben Hutchings ]
  * [hppa,sparc64] udeb: Delete osst from scsi-modules (fixes FTBFS)
  * Compile with gcc-9 on all architectures
  * Set KCFLAGS make variable instead of CFLAGS_{KERNEL,MODULE}
  * linux-image-dbg: Delete ./ from source file names in debug info
  * debian/rules: Make maintainerclean delete (almost) everything clean does
  * debian/rules: Make maintainerclean delete everything gencontrol.py creates
  * debian/.gitignore: Synchronise some patterns with clean target
  * Add the metapackages previously built by src:linux-latest:
    - Add template and NEWS files from linux-latest
    - Rename added templates to be consistent with existing templates
    - Fix some inconsistencies in metapackage templates
    - Define pkg.linux.nometa build profile to exclude the metapackages
    - Build the metapackages by default (Closes: #583849, #941042)
    - Make linux-perf an arch-dependent package
    - Require metapackage dependencies to be the same version, and link doc
      dirs

  [ Uwe Kleine-König ]
  * [arm64] enable I2C_QCOM_GENI for Lenovo C630

 -- Ben Hutchings <ben@decadent.org.uk>  Wed, 02 Oct 2019 05:31:27 +0100

linux (5.3~rc5-1~exp2) experimental; urgency=medium

  * tools/perf: pmu-events: Fix reproducibility
  * Fix FTBFS:
    - Update "kbuild: Make the toolchain variables easily overwritable" for 5.3
    - udeb: Make nic-wireless-modules depend on crypto-modules
  * debian/control: Remove build profile qual for rsync, needed for
    headers_install
  * debian/changelog: Move older entries to changelog.old

 -- Ben Hutchings <ben@decadent.org.uk>  Sun, 25 Aug 2019 16:28:41 +0100

linux (5.3~rc5-1~exp1) experimental; urgency=medium

  * New upstream release candidate

  [ Ben Hutchings ]
  * aufs: Update support patchset to aufs5.x-rcN 20190805
  * [rt] Disable until it is updated for 5.3 or later
  * [powerpcspe] Remove all support for powerpcspe, which is dead upstream
  * linux-headers: Change per-flavour Makefile to match upstream out-of-tree
    builds
  * debian/bin/genorig.py: Import debian.deb822 instead of deprecated deb822
  * [arm64] Use armhf cross-compiler for building compat vDSO
  * Documentation: Fix broken link to CIPSO draft

  [ Lubomir Rintel ]
  * udeb: input-modules: Add OLPC AP-SP keyboard
  * [armhf] Add camera, EC and battery drivers for OLPC XO-1.75 laptop.

 -- Ben Hutchings <ben@decadent.org.uk>  Sat, 24 Aug 2019 19:07:56 +0100

linux (5.2.17-1) unstable; urgency=medium

  * New upstream stable update:
    https://www.kernel.org/pub/linux/kernel/v5.x/ChangeLog-5.2.10
    - KEYS: trusted: allow module init if TPM is inactive or deactivated
    - seq_file: fix problem when seeking mid-record
    - mm/hmm: fix bad subpage pointer in try_to_unmap_one
    - mm: mempolicy: make the behavior consistent when MPOL_MF_MOVE* and
      MPOL_MF_STRICT were specified
    - mm: mempolicy: handle vma with unmovable pages mapped correctly in mbind
    - mm/z3fold.c: fix z3fold_destroy_pool() ordering
    - mm/z3fold.c: fix z3fold_destroy_pool() race condition
    - mm/memcontrol.c: fix use after free in mem_cgroup_iter()
    - mm/usercopy: use memory range to be accessed for wraparound check
    - mm, vmscan: do not special-case slab reclaim when watermarks are boosted
    - [armhf,arm64] cpufreq: schedutil: Don't skip freq update when limits
      change
    - drm/amdgpu: fix gfx9 soft recovery
    - drm/nouveau: Only recalculate PBN/VCPI on mode/connector changes
    - [arm64] ftrace: Ensure module ftrace trampoline is coherent with I-side
    - [x86] ALSA: hda/realtek - Add quirk for HP Envy x360
    - ALSA: usb-audio: Fix a stack buffer overflow bug in check_input_term
      (CVE-2019-15118)
    - ALSA: usb-audio: Fix an OOB bug in parse_audio_mixer_unit
      (CVE-2019-15117)
    - [x86] ALSA: hda - Apply workaround for another AMD chip 1022:1487
    - ALSA: hda - Fix a memory leak bug
    - ALSA: hda - Add a generic reboot_notify
    - ALSA: hda - Let all conexant codec enter D3 when rebooting
    - HID: holtek: test for sanity of intfdata
    - HID: hiddev: avoid opening a disconnected device
    - HID: hiddev: do cleanup in failure of opening a device
    - Input: kbtab - sanity check for endpoint type
    - Input: iforce - add sanity checks
    - net: usb: pegasus: fix improper read if get_registers() fail
    - bpf: fix access to skb_shared_info->gso_segs
    - netfilter: ebtables: also count base chain policies
    - [riscv64] Correct the initialized flow of FP register
    - [riscv64] Make __fstate_clean() work correctly.
    - [armhf] Revert "i2c: imx: improve the error handling in
      i2c_imx_dma_request()"
    - blk-mq: move cancel of requeue_work to the front of blk_exit_queue
    - io_uring: fix manual setup of iov_iter for fixed buffers
    - [arm64] RDMA/hns: Fix sg offset non-zero issue
    - IB/mlx5: Replace kfree with kvfree
    - dma-mapping: check pfn validity in dma_common_{mmap,get_sgtable}
    - [x87] platform: intel_pmc_core: Add ICL-NNPI support to PMC Core
    - mm/hmm: always return EBUSY for invalid ranges in
      hmm_range_{fault,snapshot}
    - [armhf,arm64] irqchip/gic-v3-its: Free unused vpt_page when alloc vpe
      table fail
    - [armhf] irqchip/irq-imx-gpcv2: Forward irq type to parent
    - f2fs: fix to read source block before invalidating it
    - tools perf beauty: Fix usbdevfs_ioctl table generator to handle _IOC()
    - perf header: Fix divide by zero error if f_header.attr_size==0
    - perf header: Fix use of unitialized value warning
    - RDMA/qedr: Fix the hca_type and hca_rev returned in device attributes
    - ALSA: pcm: fix lost wakeup event scenarios in snd_pcm_drain
    - libata: zpodd: Fix small read overflow in zpodd_get_mech_type()
    - Btrfs: fix deadlock between fiemap and transaction commits
    - scsi: hpsa: correct scsi command status issue after reset
    - scsi: qla2xxx: Fix possible fcport null-pointer dereferences
    - drm/amdkfd: Fix byte align on VegaM
    - drm/amd/powerplay: fix null pointer dereference around dpm state relates
    - drm/amdgpu: fix error handling in amdgpu_cs_process_fence_dep
    - drm/amdgpu: fix a potential information leaking bug
    - ata: libahci: do not complain in case of deferred probe
    - [riscv64] Fix perf record without libelf support
    - [arm64] Lower priority mask for GIC_PRIO_IRQON
    - [arm64] unwind: Prohibit probing on return_address()
    - IB/core: Add mitigation for Spectre V1 (CVE-2017-5753)
    - IB/mlx5: Fix MR registration flow to use UMR properly
    - RDMA/restrack: Track driver QP types in resource tracker
    - IB/mad: Fix use-after-free in ib mad completion handling
    - RDMA/mlx5: Release locks during notifier unregister
    - [arm64] drm: msm: Fix add_gpu_components
    - [arm64] RDMA/hns: Fix error return code in hns_roce_v1_rsv_lp_qp()
    - [armhf] drm/exynos: fix missing decrement of retry counter
    - [arm64] kprobes: Recover pstate.D in single-step exception handler
    - [arm64] Make debug exception handlers visible from RCU
    - Revert "kmemleak: allow to coexist with fault injection"
    - ocfs2: remove set but not used variable 'last_hash'
    - page flags: prioritize kasan bits over last-cpuid
    - asm-generic: fix -Wtype-limits compiler warnings
    - tpm: tpm_ibm_vtpm: Fix unallocated banks
    - [arm64] KVM: regmap: Fix unexpected switch fall-through
    - [x86] staging: comedi: dt3000: Fix signed integer overflow 'divider *
      base'
    - [x86] staging: comedi: dt3000: Fix rounding up of timer divisor
    - USB: core: Fix races in character device registration and deregistraion
    - usb: cdc-acm: make sure a refcount is taken early enough
    - USB: CDC: fix sanity checks in CDC union parser
    - USB: serial: option: add D-Link DWM-222 device ID
    - USB: serial: option: Add support for ZTE MF871A
    - USB: serial: option: add the BroadMobi BM818 card
    - USB: serial: option: Add Motorola modem UARTs
    - usb: setup authorized_default attributes using usb_bus_notify
    - netfilter: conntrack: Use consistent ct id hash calculation
    - iwlwifi: Add support for SAR South Korea limitation
    - Input: psmouse - fix build error of multiple definition
    - bnx2x: Fix VF's VLAN reconfiguration in reload.
    - bonding: Add vlan tx offload to hw_enc_features
    - [armhf,arm64] net: dsa: Check existence of .port_mdb_add callback before
      calling it
    - net/mlx4_en: fix a memory leak bug
    - net/packet: fix race in tpacket_snd()
    - net: sched: sch_taprio: fix memleak in error path for sched list parse
    - sctp: fix memleak in sctp_send_reset_streams
    - sctp: fix the transport error_count check
    - team: Add vlan tx offload to hw_enc_features
    - tipc: initialise addr_trail_end when setting node addresses
    - xen/netback: Reset nr_frags before freeing skb
    - net/mlx5e: Only support tx/rx pause setting for port owner
    - bnxt_en: Fix VNIC clearing logic for 57500 chips.
    - bnxt_en: Improve RX doorbell sequence.
    - bnxt_en: Fix handling FRAG_ERR when NVM_INSTALL_UPDATE cmd fails
    - bnxt_en: Suppress HWRM errors for HWRM_NVM_GET_VARIABLE command
    - bnxt_en: Use correct src_fid to determine direction of the flow
    - bnxt_en: Fix to include flow direction in L2 key
    - net sched: update skbedit action for batched events operations
    - netdevsim: Restore per-network namespace accounting for fib entries
    - net/mlx5e: ethtool, Avoid setting speed to 56GBASE when autoneg off
    - net/mlx5e: Fix false negative indication on tx reporter CQE recovery
    - net/mlx5e: Remove redundant check in CQE recovery flow of tx reporter
    - net/mlx5e: Use flow keys dissector to parse packets for ARFS
    - net/tls: prevent skb_orphan() from leaking TLS plain text with offload
    - net: phy: consider AN_RESTART status when reading link status
    - netlink: Fix nlmsg_parse as a wrapper for strict message parsing
    https://www.kernel.org/pub/linux/kernel/v5.x/ChangeLog-5.2.11
    - ASoC: simple_card_utils.h: care NULL dai at asoc_simple_debug_dai()
    - ASoC: simple-card: fix an use-after-free in simple_dai_link_of_dpcm()
    - ASoC: simple-card: fix an use-after-free in simple_for_each_link()
    - ASoC: audio-graph-card: fix use-after-free in graph_dai_link_of_dpcm()
    - ASoC: audio-graph-card: fix an use-after-free in graph_get_dai_id()
    - ASoC: audio-graph-card: add missing const at graph_get_dai_id()
    - regulator: axp20x: fix DCDCA and DCDCD for AXP806
    - regulator: axp20x: fix DCDC5 and DCDC6 for AXP803
    - [armhf] ASoC: samsung: odroid: fix an use-after-free issue for codec
    - [armhf] ASoC: samsung: odroid: fix a double-free issue for cpu_dai
    - [x86] ASoC: Intel: bytcht_es8316: Add quirk for Irbis NB41 netbook
    - HID: logitech-hidpp: add USB PID for a few more supported mice
    - HID: Add 044f:b320 ThrustMaster, Inc. 2 in 1 DT
    - [mips*] kernel: only use i8253 clocksource with periodic clockevent
    - [mips*] fix cacheinfo
    - libbpf: sanitize VAR to conservative 1-byte INT
    - netfilter: ebtables: fix a memory leak bug in compat
    - ASoC: dapm: Fix handling of custom_stop_condition on DAPM graph walks
    - [amd64] spi: pxa2xx: Balance runtime PM enable/disable on error
    - bpf: sockmap, sock_map_delete needs to use xchg
    - bpf: sockmap, synchronize_rcu before free'ing map
    - bpf: sockmap, only create entry if ulp is not already enabled
    - ASoC: dapm: fix a memory leak bug
    - bonding: Force slave speed check after link state recovery for 802.3ad
    - [armhf,arm64] net: mvpp2: Don't check for 3 consecutive Idle frames for
      10G links
    - libbpf: fix using uninitialized ioctl results
    - can: dev: call netif_carrier_off() in register_candev()
    - can: gw: Fix error path of cgw_module_init
    - libbpf: silence GCC8 warning about string truncation
    - {nl,mac}80211: fix interface combinations on crypto controlled devices
    - [armhf] ASoC: ti: davinci-mcasp: Fix clk PDIR handling for i2s master
      mode
    - [armhf,arm64] ASoC: rockchip: Fix mono capture
    - [armhf] ASoC: ti: davinci-mcasp: Correct slot_width posed constraint
    - net: usb: qmi_wwan: Add the BroadMobi BM818 card
    - qed: RDMA - Fix the hw_ver returned in device attributes
    - isdn: mISDN: hfcsusb: Fix possible null-pointer dereferences in
      start_isoc_chain()
    - mac80211_hwsim: Fix possible null-pointer dereferences in
      hwsim_dump_radio_nl()
    - [armhf,arm64] net: stmmac: manage errors returned by of_get_mac_address()
    - netfilter: ipset: Actually allow destination MAC address for hash:ip,mac
      sets too
    - netfilter: ipset: Copy the right MAC address in bitmap:ip,mac and
      hash:ip,mac sets
    - netfilter: ipset: Fix rename concurrency with listing
    - rxrpc: Fix potential deadlock
    - rxrpc: Fix the lack of notification when sendmsg() fails on a DATA packet
    - nvmem: Use the same permissions for eeprom as for nvmem
    - iwlwifi: mvm: avoid races in rate init and rate perform
    - iwlwifi: dbg_ini: move iwl_dbg_tlv_load_bin out of debug override ifdef
    - iwlwifi: dbg_ini: move iwl_dbg_tlv_free outside of debugfs ifdef
    - iwlwifi: fix locking in delayed GTK setting
    - iwlwifi: mvm: send LQ command always ASYNC
    - isdn: hfcsusb: Fix mISDN driver crash caused by transfer buffer on the
      stack
    - net: phy: phy_led_triggers: Fix a possible null-pointer dereference in
      phy_led_trigger_change_speed()
    - perf bench numa: Fix cpu0 binding
    - [arm64] spi: pxa2xx: Add support for Intel Tiger Lake
    - can: sja1000: force the string buffer NULL-terminated
    - can: peak_usb: force the string buffer NULL-terminated
    - [x86] ASoC: amd: acp3x: use dma_ops of parent device for acp3x dma driver
    - net/ethernet/qlogic/qed: force the string buffer NULL-terminated
    - NFSv4: Fix a credential refcount leak in nfs41_check_delegation_stateid
    - NFSv4: When recovering state fails with EAGAIN, retry the same recovery
    - NFSv4.1: Fix open stateid recovery
    - NFSv4.1: Only reap expired delegations
    - NFSv4: Fix a potential sleep while atomic in nfs4_do_reclaim()
    - NFS: Fix regression whereby fscache errors are appearing on 'nofsc'
      mounts
    - HID: quirks: Set the INCREMENT_USAGE_ON_DUPLICATE quirk on Saitek X52
    - HID: input: fix a4tech horizontal wheel custom usage
    - [armhf,arm64] drm/rockchip: Suspend DP late
    - SMB3: Fix potential memory leak when processing compound chain
    - SMB3: Kernel oops mounting a encryptData share with CONFIG_DEBUG_VIRTUAL
    - sched/deadline: Fix double accounting of rq/running bw in push & pull
    - sched/psi: Reduce psimon FIFO priority
    - sched/psi: Do not require setsched permission from the trigger creator
    - [s390x] protvirt: avoid memory sharing for diag 308 set/store
    - [s390x] mm: fix dump_pagetables top level page table walking
    - [s390x] put _stext and _etext into .text section
    - net: cxgb3_main: Fix a resource leak in a error path in 'init_one()'
    - [armhf,arm64] net: stmmac: Fix issues when number of Queues >= 4
    - [armhf,arm64] net: stmmac: tc: Do not return a fragment entry
    - drm/amdgpu: pin the csb buffer on hw init for gfx v8
    - [arm64] net: hisilicon: make hip04_tx_reclaim non-reentrant
    - [arm64] net: hisilicon: fix hip04-xmit never return TX_BUSY
    - [arm64] net: hisilicon: Fix dma_map_single failed on arm64
    - NFSv4: Ensure state recovery handles ETIMEDOUT correctly
    - libata: have ata_scsi_rw_xlat() fail invalid passthrough requests
    - libata: add SG safety checks in SFF pio transfers
    - [x86] lib/cpu: Address missing prototypes warning
    - [x86] drm/vmwgfx: fix memory leak when too many retries have occurred
    - block: aoe: Fix kernel crash due to atomic sleep when exiting
    - block, bfq: handle NULL return value by bfq_init_rq()
    - perf ftrace: Fix failure to set cpumask when only one cpu is present
    - perf cpumap: Fix writing to illegal memory in handling cpumap mask
    - perf pmu-events: Fix missing "cpu_clk_unhalted.core" event
    - [riscv64] dt-bindings: fix the schema compatible string for the HiFive
      Unleashed board
    - [arm64] KVM: Don't write junk to sysregs on reset
    - [armhf] KVM: Don't write junk to CP15 registers on reset
    - iwlwifi: mvm: disable TX-AMSDU on older NICs (Closes: #939853)
    - HID: wacom: correct misreported EKR ring values
    - HID: wacom: Correct distance scale for 2nd-gen Intuos devices
    - [x86] Revert "KVM: x86/mmu: Zap only the relevant pages when removing a
      memslot" (regression in 5.1)
    - Revert "dm bufio: fix deadlock with loop device" (regression in 5.2.3)
    - [armhf] clk: socfpga: stratix10: fix rate caclulationg for cnt_clks
    - ceph: clear page dirty before invalidate page
    - ceph: don't try fill file_lock on unsuccessful GETFILELOCK reply
    - libceph: fix PG split vs OSD (re)connect race
    - drm/amdgpu/gfx9: update pg_flags after determining if gfx off is possible
    - drm/nouveau: Don't retry infinitely when receiving no data on i2c over
      AUX
    - scsi: ufs: Fix NULL pointer dereference in ufshcd_config_vreg_hpm()
    - gpiolib: never report open-drain/source lines as 'input' to user-space
    - [x86] Drivers: hv: vmbus: Fix virt_to_hvpfn() for X86_PAE
    - userfaultfd_release: always remove uffd flags and clear
      vm_userfaultfd_ctx
    - [i386] retpoline: Don't clobber RFLAGS during CALL_NOSPEC on i386
    - [x86] apic: Handle missing global clockevent gracefully
    - [x86] CPU/AMD: Clear RDRAND CPUID bit on AMD family 15h/16h
    - [x86] boot: Save fields explicitly, zero out everything else
    - [x86] boot: Fix boot regression caused by bootparam sanitizing
    - IB/hfi1: Unsafe PSN checking for TID RDMA READ Resp packet
    - IB/hfi1: Add additional checks when handling TID RDMA READ RESP packet
    - IB/hfi1: Add additional checks when handling TID RDMA WRITE DATA packet
    - IB/hfi1: Drop stale TID RDMA packets that cause TIDErr
    - psi: get poll_work to run when calling poll syscall next time
    - dm kcopyd: always complete failed jobs
    - dm btree: fix order of block initialization in btree_split_beneath
    - dm integrity: fix a crash due to BUG_ON in __journal_read_write()
    - dm raid: add missing cleanup in raid_ctr()
    - dm space map metadata: fix missing store of apply_bops() return value
    - dm table: fix invalid memory accesses with too high sector number
    - dm zoned: improve error handling in reclaim
    - dm zoned: improve error handling in i/o map code
    - dm zoned: properly handle backing device failure
    - genirq: Properly pair kobject_del() with kobject_add()
    - mm/z3fold.c: fix race between migration and destruction
    - mm, page_alloc: move_freepages should not examine struct page of reserved
      memory
    - mm: memcontrol: flush percpu vmstats before releasing memcg
    - mm: memcontrol: flush percpu vmevents before releasing memcg
    - mm, page_owner: handle THP splits correctly
    - mm/zsmalloc.c: migration can leave pages in ZS_EMPTY indefinitely
    - mm/zsmalloc.c: fix race condition in zs_destroy_pool
    - IB/hfi1: Drop stale TID RDMA packets
    - dm zoned: fix potential NULL dereference in dmz_do_reclaim()
    - io_uring: fix potential hang with polled IO
    - io_uring: don't enter poll loop if we have CQEs pending
    - io_uring: add need_resched() check in inner poll loop
    - [powerpc*] Allow flush_(inval_)dcache_range to work across ranges >4GB
    - rxrpc: Fix local endpoint refcounting
    - rxrpc: Fix read-after-free in rxrpc_queue_local()
    - rxrpc: Fix local endpoint replacement
    - rxrpc: Fix local refcounting
    https://www.kernel.org/pub/linux/kernel/v5.x/ChangeLog-5.2.12
    - nvme-multipath: revalidate nvme_ns_head gendisk in nvme_validate_ns
    - afs: Fix the CB.ProbeUuid service handler to reply correctly
    - afs: Fix loop index mixup in afs_deliver_vl_get_entry_by_name_u()
    - fs: afs: Fix a possible null-pointer dereference in afs_put_read()
    - afs: Fix off-by-one in afs_rename() expected data version calculation
    - afs: Only update d_fsdata if different in afs_d_revalidate()
    - afs: Fix missing dentry data version updating
    - nvmet: Fix use-after-free bug when a port is removed
    - nvmet-loop: Flush nvme_delete_wq when removing the port
    - nvmet-file: fix nvmet_file_flush() always returning an error
    - nvme-core: Fix extra device_put() call on error path
    - nvme: fix a possible deadlock when passthru commands sent to a multipath
      device
    - nvme-rdma: fix possible use-after-free in connect error flow
    - nvme: fix controller removal race with scan work
    - nvme-pci: Fix async probe remove race
    - btrfs: trim: Check the range passed into to prevent overflow
    - IB/mlx5: Fix implicit MR release flow
    - [armhf] omap-dma/omap_vout_vrfb: fix off-by-one fi value
    - iommu/dma: Handle SG length overflow better
    - dma-direct: don't truncate dma_required_mask to bus addressing
      capabilities
    - usb: gadget: composite: Clear "suspended" on reset/disconnect
    - usb: gadget: mass_storage: Fix races between fsg_disable and fsg_set_alt
    - xen/blkback: fix memory leaks
    - [arm64] cpufeature: Don't treat granule sizes as strict
    - [riscv64] fix flush_tlb_range() end address for flush_tlb_page()
    - drm/scheduler: use job count instead of peek
    - drm/ast: Fixed reboot test may cause system hanged
    - [x86] tools: hv: fix KVP and VSS daemons exit code
    - locking/rwsem: Add missing ACQUIRE to read_slowpath exit when queue is
      empty
    - lcoking/rwsem: Add missing ACQUIRE to read_slowpath sleep loop
    - [arm*] watchdog: bcm2835_wdt: Fix module autoload
    - mt76: usb: fix rx A-MSDU support
    - ipv6/addrconf: allow adding multicast addr if IFA_F_MCAUTOJOIN is set
    - ipv6: Fix return value of ipv6_mc_may_pull() for malformed packets
      (regression in 5.1)
    - [armhf] net: cpsw: fix NULL pointer exception in the probe error path
    - net: fix __ip_mc_inc_group usage
    - net/smc: make sure EPOLLOUT is raised
    - tcp: make sure EPOLLOUT wont be missed
    - ipv4: mpls: fix mpls_xmit for iptunnel
    - openvswitch: Fix conntrack cache with timeout
    - ipv4/icmp: fix rt dst dev null pointer dereference
    - xfrm/xfrm_policy: fix dst dev null pointer dereference in collect_md mode
    - mm/zsmalloc.c: fix build when CONFIG_COMPACTION=n
    - ALSA: usb-audio: Check mixer unit bitmap yet more strictly
    - ALSA: hda/ca0132 - Add new SBZ quirk
    - ALSA: line6: Fix memory leak at line6_init_pcm() error path
    - ALSA: hda - Fixes inverted Conexant GPIO mic mute led
    - ALSA: seq: Fix potential concurrent access to the deleted pool
    - ALSA: usb-audio: Fix invalid NULL check in snd_emuusb_set_samplerate()
    - ALSA: usb-audio: Add implicit fb quirk for Behringer UFX1604
    - [x86] kvm: skip populating logical dest map if apic is not sw enabled
    - [x86] KVM: hyper-v: don't crash on KVM_GET_SUPPORTED_HV_CPUID when
      kvm_intel.nested is disabled
    - [x86] KVM: Don't update RIP or do single-step on faulting emulation
    - [x86] uprobes: Fix detection of 32-bit user mode
    - [x86] mm/cpa: Prevent large page split when ftrace flips RW on kernel text
    - [x86] apic: Do not initialize LDR and DFR for bigsmp
    - [x86] apic: Include the LDR when clearing out APIC registers
    - HID: logitech-hidpp: remove support for the G700 over USB
    - ftrace: Fix NULL pointer dereference in t_probe_next()
    - ftrace: Check for successful allocation of hash
    - ftrace: Check for empty hash and comment the race with registering probes
    - usbtmc: more sanity checking for packet size
    - usb-storage: Add new JMS567 revision to unusual_devs
    - USB: cdc-wdm: fix race between write and disconnect due to flag abuse
    - usb: hcd: use managed device resources
    - [armhf,arm64] usb: chipidea: udc: don't do hardware access if gadget has
      stopped
    - usb: host: ohci: fix a race condition between shutdown and irq
    - USB: storage: ums-realtek: Whitelist auto-delink support
    - [x86] tools/power turbostat: Fix caller parameter of get_tdp_amd()
    - [powerpc*] KVM: Book3S: Fix incorrect guest-to-user-translation error
      handling
    - [armhf,arm64] KVM: vgic: Fix potential deadlock when ap_list is long
    - [armhf,arm64] KVM: vgic-v2: Handle SGI bits in GICD_I{S,C}PENDR0 as WI
    - [x86] mei: me: add Tiger Lake point LP device ID
    - [armhf,arm64] Revert "mmc: sdhci-tegra: drop ->get_ro() implementation"
      (regression in 5.1)
    - mmc: core: Fix init of SD cards reporting an invalid VDD range
    - [x86] intel_th: pci: Add support for another Lewisburg PCH
    - [x86] intel_th: pci: Add Tiger Lake support
    - [x86] typec: tcpm: fix a typo in the comparison of pdo_max_voltage
    - NFSv4/pnfs: Fix a page lock leak in nfs_pageio_resend()
    - NFS: Ensure O_DIRECT reports an error if the bytes read/written is 0
    - Revert "NFSv4/flexfiles: Abort I/O early if the layout segment was
      invalidated" (regression in 5.1)
    - lib: logic_pio: Fix RCU usage
    - lib: logic_pio: Avoid possible overlap for unregistering regions
    - lib: logic_pio: Add logic_pio_unregister_range()
    - drm/amdgpu: Add APTX quirk for Dell Latitude 5495
    - drm/amdgpu: fix GFXOFF on Picasso and Raven2
    - [x86] drm/i915: Don't deballoon unused ggtt drm_mm_node in linux guest
    - [x86] drm/i915: Call dma_set_max_seg_size() in i915_driver_hw_probe()
    - i2c: piix4: Fix port selection for AMD Family 16h Model 30h
    - [arm64] bus: hisi_lpc: Unregister logical PIO range to avoid potential
      use-after-free
    - [arm64] bus: hisi_lpc: Add .remove method to avoid driver unbind crash
    - [x86] VMCI: Release resource if the work is already queued
    - [x86] crypto: ccp - Ignore unconfigured CCP device on suspend/resume
    - SUNRPC: Don't handle errors if the bind/connect succeeded
    - mt76: mt76x0u: do not reset radio on resume
    - mm, memcg: partially revert "mm/memcontrol.c: keep local VM counters in
      sync with the hierarchical ones" (regression in 5.2.7)
    - mm: memcontrol: fix percpu vmstats and vmevents flush
    - mac80211: fix possible sta leak
    - cfg80211: Fix Extended Key ID key install checks
    - mac80211: Don't memset RXCB prior to PAE intercept
    - mac80211: Correctly set noencrypt for PAE frames
    - iwlwifi: add new cards for 22000 and fix struct name
    - iwlwifi: add new cards for 22000 and change wrong structs
    - iwlwifi: add new cards for 9000 and 20000 series
    - iwlwifi: change 0x02F0 fw from qu to quz
    - iwlwifi: pcie: add support for qu c-step devices
    - iwlwifi: pcie: don't switch FW to qnj when ax201 is detected
    - iwlwifi: pcie: handle switching killer Qu B0 NICs to C0
    - [x86] drm/i915: Do not create a new max_bpc prop for MST connectors
    - [x86] drm/i915/dp: Fix DSC enable code to use cpu_transcoder instead of
      encoder->type
    - [x86] ptrace: fix up botched merge of spectrev1 fix
    - bpf: fix use after free in prog symbol exposure
    - hsr: implement dellink to clean up resources
    - hsr: fix a NULL pointer deref in hsr_dev_xmit()
    - hsr: switch ->dellink() to ->ndo_uninit()
    https://www.kernel.org/pub/linux/kernel/v5.x/ChangeLog-5.2.13
    - Revert "Input: elantech - enable SMBus on new (2018+) systems"
      (regression in 5.2.9)
    https://www.kernel.org/pub/linux/kernel/v5.x/ChangeLog-5.2.14
    - mld: fix memory leak in mld_del_delrec()
    - net: fix skb use after free in netpoll
    - net: sched: act_sample: fix psample group handling on overwrite
    - net_sched: fix a NULL pointer deref in ipt action
    - [arm64, armhf] net: stmmac: dwmac-rk: Don't fail if phy regulator is
      absent
    - tcp: inherit timestamp on mtu probe
    - tcp: remove empty skb from write queue in error cases
    - Revert "r8152: napi hangup fix after disconnect"
    - r8152: remove calling netif_napi_del
    - net/sched: cbs: Set default link speed to 10 Mbps in cbs_set_port_rate
    - Add genphy_c45_config_aneg() function to phy-c45.c
    - net/sched: pfifo_fast: fix wrong dereference in pfifo_fast_enqueue
    - net/sched: pfifo_fast: fix wrong dereference when qdisc is reset
    - net/rds: Fix info leak in rds6_inc_info_copy() (CVE-2019-16714)
    - batman-adv: Fix netlink dumping of all mcast_flags buckets
    - libbpf: fix erroneous multi-closing of BTF FD
    - libbpf: set BTF FD for prog only when there is supported .BTF.ext data
    - netfilter: nf_flow_table: fix offload for flows that are subject to xfrm
    - net/mlx5e: Fix error flow of CQE recovery on tx reporter
    - [armhf] clk: samsung: Change signature of exynos5_subcmus_init() function
    - [armhf] clk: samsung: exynos5800: Move MAU subsystem clocks to MAU sub-CMU
    - [armhf] clk: samsung: exynos542x: Move MSCL subsystem clocks to its
      sub-CMU
    - netfilter: nf_tables: use-after-free in failing rule with bound set
    - netfilter: nf_flow_table: conntrack picks up expired flows
    - netfilter: nf_flow_table: teardown flow timeout race
    - tools: bpftool: fix error message (prog -> object)
    - ixgbe: fix possible deadlock in ixgbe_service_task()
    - [x86] hv_netvsc: Fix a warning of suspicious RCU usage
    - net: tc35815: Explicitly check NET_IP_ALIGN is not zero in tc35815_rx
    - Bluetooth: btqca: Add a short delay before downloading the NVM
    - Bluetooth: hci_qca: Send VS pre shutdown command.
    - [s390x] qeth: serialize cmd reply with concurrent timeout
    - ibmveth: Convert multicast list size for little-endian system
    - gpio: Fix build error of function redefinition
    - netfilter: nft_flow_offload: skip tcp rst and fin packets
    - scsi: qla2xxx: Fix gnl.l memory leak on adapter init failure
    - scsi: target: tcmu: avoid use-after-free after command timeout
    - cxgb4: fix a memory leak bug
    - liquidio: add cleanup in octeon_setup_iq()
    - net: myri10ge: fix memory leaks
    - clk: Fix falling back to legacy parent string matching
    - clk: Fix potential NULL dereference in clk_fetch_parent_index()
    - lan78xx: Fix memory leaks
    - vfs: fix page locking deadlocks when deduping files
    - cx82310_eth: fix a memory leak bug
    - net: kalmia: fix memory leaks
    - net: cavium: fix driver name
    - wimax/i2400m: fix a memory leak bug
    - sched/core: Schedule new worker even if PI-blocked
    - kprobes: Fix potential deadlock in kprobe_optimizer()
    - [x86] HID: intel-ish-hid: ipc: add EHL device id
    - HID: cp2112: prevent sleeping function called from invalid context
    - [x86] boot/compressed/64: Fix boot on machines with broken E820 table
    - scsi: lpfc: Mitigate high memory pre-allocation by SCSI-MQ
    - [x86] Input: hyperv-keyboard: Use in-place iterator API in the channel
      callback
    - Tools: hv: kvp: eliminate 'may be used uninitialized' warning
    - nvme-multipath: fix possible I/O hang when paths are updated
    - nvme: Fix cntlid validation when not using NVMEoF
    - RDMA/cma: fix null-ptr-deref Read in cma_cleanup
    - IB/mlx4: Fix memory leaks
    - [x86] infiniband: hfi1: fix a memory leak bug
    - [x86] infiniband: hfi1: fix memory leaks
    - drm/amdgpu: prevent memory leaks in AMDGPU_CS ioctl
    - ceph: fix buffer free while holding i_ceph_lock in __ceph_setxattr()
    - ceph: fix buffer free while holding i_ceph_lock in
      __ceph_build_xattrs_blob()
    - ceph: fix buffer free while holding i_ceph_lock in fill_inode()
    - [arm64, armhf] KVM: Only skip MMIO insn once
    - afs: Fix leak in afs_lookup_cell_rcu()
    - afs: Fix possible oops in afs_lookup trace event
    - afs: use correct afs_call_type in yfs_fs_store_opaque_acl2
    - RDMA/bnxt_re: Fix stack-out-of-bounds in bnxt_qplib_rcfw_send_message
    - gpio: Fix irqchip initialization order
    - [arm64, armhf] KVM: VGIC: Properly initialise private IRQ affinity
    - [x86] boot/compressed/64: Fix missing initialization in
      find_trampoline_placement()
    - libceph: allow ceph_buffer_put() to receive a NULL ceph_buffer
    - [x86] Revert "x86/apic: Include the LDR when clearing out APIC registers"
    - [x86] boot: Preserve boot_params.secure_boot from sanitizing
    - Revert "mmc: core: do not retry CMD6 in __mmc_switch()"
    https://www.kernel.org/pub/linux/kernel/v5.x/ChangeLog-5.2.15
    - gpio: pca953x: correct type of reg_direction
    - gpio: pca953x: use pca953x_read_regs instead of regmap_bulk_read
    - ALSA: hda - Fix potential endless loop at applying quirks
    - ALSA: hda/realtek - Fix overridden device-specific initialization
    - ALSA: hda/realtek - Add quirk for HP Pavilion 15
    - ALSA: hda/realtek - Enable internal speaker & headset mic of ASUS UX431FL
    - ALSA: hda/realtek - Fix the problem of two front mics on a ThinkCentre
    - sched/fair: Don't assign runtime for throttled cfs_rq
    - [x86] drm/vmwgfx: Fix double free in vmw_recv_msg()
    - drm/nouveau/sec2/gp102: add missing MODULE_FIRMWAREs
    - [powerpc*] 64e: Drop stale call to smp_processor_id() which hangs SMP
      startup
    - [powerpc*] tm: Fix restoring FP/VMX facility incorrectly on interrupts
      (CVE-2019-15031)
    - batman-adv: fix uninit-value in batadv_netlink_get_ifindex()
    - batman-adv: Only read OGM tvlv_len after buffer len check
    - bcache: only clear BTREE_NODE_dirty bit when it is set
    - bcache: add comments for mutex_lock(&b->write_lock)
    - bcache: fix race in btree_flush_write()
    - IB/rdmavt: Add new completion inline
    - IB/{rdmavt, qib, hfi1}: Convert to new completion API
    - IB/hfi1: Unreserve a flushed OPFN request
    - [x86] drm/i915: Disable SAMPLER_STATE prefetching on all Gen11 steppings.
    - [x86] drm/i915: Make sure cdclk is high enough for DP audio on VLV/CHV
    - mmc: sdhci-sprd: Fix the incorrect soft reset operation when runtime
      resuming
    - usb: chipidea: imx: add imx7ulp support
    - usb: chipidea: imx: fix EPROBE_DEFER support during driver probe
    - [s390x] virtio: fix race on airq_areas[]
    - [x86] drm/i915: Support flags in whitlist WAs
    - [x86] drm/i915: Support whitelist workarounds on all engines
    - [x86] drm/i915: whitelist PS_(DEPTH|INVOCATION)_COUNT
    - [x86] drm/i915: Add whitelist workarounds for ICL
    - [x86] drm/i915/icl: whitelist PS_(DEPTH|INVOCATION)_COUNT
    - Btrfs: fix unwritten extent buffers and hangs on future writeback
      attempts (Closes: #940105)
    - vhost: make sure log_num < in_num (CVE-2019-14835)
    https://www.kernel.org/pub/linux/kernel/v5.x/ChangeLog-5.2.16
    - bridge/mdb: remove wrong use of NLM_F_MULTI
    - cdc_ether: fix rndis support for Mediatek based smartphones
    - ipv6: Fix the link time qualifier of 'ping_v6_proc_exit_net()'
    - isdn/capi: check message length in capi_write()
    - ixgbe: Fix secpath usage for IPsec TX offload.
    - ixgbevf: Fix secpath usage for IPsec Tx offload
    - net: Fix null de-reference of device refcount
    - net: gso: Fix skb_segment splat when splitting gso_size mangled skb
      having linear-headed frag_list
    - net: phylink: Fix flow control resolution
    - net: sched: fix reordering issues
    - sch_hhf: ensure quantum and hhf_non_hh_weight are non-zero
    - sctp: Fix the link time qualifier of 'sctp_ctrlsock_exit()'
    - sctp: use transport pf_retrans in sctp_do_8_2_transport_strike
    - tcp: fix tcp_ecn_withdraw_cwr() to clear TCP_ECN_QUEUE_CWR
    - tipc: add NULL pointer check before calling kfree_rcu
    - tun: fix use-after-free when register netdev failed
    - net-ipv6: fix excessive RTF_ADDRCONF flag on ::1/128 local route (and
      others)
    - ipv6: addrconf_f6i_alloc - fix non-null pointer check to !IS_ERR()
    - net: fixed_phy: Add forward declaration for struct gpio_desc;
    - sctp: fix the missing put_user when dumping transport thresholds
    - net: sock_map, fix missing ulp check in sock hash case
    - gpiolib: acpi: Add gpiolib_acpi_run_edge_events_on_boot option and
      blacklist
    - gpio: mockup: add missing single_release()
    - gpio: fix line flag validation in linehandle_create
    - gpio: fix line flag validation in lineevent_create
    - Btrfs: fix assertion failure during fsync and use of stale transaction
    - cgroup: freezer: fix frozen state inheritance
    - Revert "mmc: bcm2835: Terminate timeout work synchronously"
    - Revert "mmc: sdhci: Remove unneeded quirk2 flag of O2 SD host controller"
    - mmc: tmio: Fixup runtime PM management during probe
    - mmc: tmio: Fixup runtime PM management during remove
    - drm/lima: fix lima_gem_wait() return value
    - [x86] drm/i915: Limit MST to <= 8bpc once again
    - [x86] drm/i915: Restore relaxed padding (OCL_OOB_SUPPRES_ENABLE) for skl+
    - ipc: fix semtimedop for generic 32-bit architectures
    - ipc: fix sparc64 ipc() wrapper
    - ixgbe: fix double clean of Tx descriptors with xdp
    - ixgbe: Prevent u8 wrapping of ITR value to something less than 10us
    - Revert "rt2800: enable TX_PIN_CFG_LNA_PE_ bits per band"
    - mt76: mt76x0e: disable 5GHz band for MT7630E
    - genirq: Prevent NULL pointer dereference in resend_irqs()
    - regulator: twl: voltage lists for vdd1/2 on twl4030
    - [s390x] KVM: kvm_s390_vm_start_migration: check dirty_bitmap before using
      it as target for memset()
    - [s390x] KVM: Do not leak kernel stack data in the KVM_S390_INTERRUPT ioctl
    - [x86] KVM: work around leak of uninitialized stack contents
    - [x86] KVM: mmu: Reintroduce fast invalidate/zap for flushing memslot
    - [x86] KVM: nVMX: handle page fault in vmread
    - [x86] purgatory: Change compiler flags from -mcmodel=kernel to
      -mcmodel=large to fix kexec relocation errors
    - powerpc: Add barrier_nospec to raw_copy_in_user()
    - kernel/module: Fix mem leak in module_add_modinfo_attrs
    - x86/boot: Use efi_setup_data for searching RSDP on kexec-ed kernels
    - x86/ima: check EFI SetupMode too
    - drm/meson: Add support for XBGR8888 & ABGR8888 formats
    - clk: Fix debugfs clk_possible_parents for clks without parent string names
    - clk: Simplify debugfs printing and add a newline
    - mt76: Fix a signedness bug in mt7615_add_interface()
    - mt76: mt7615: Use after free in mt7615_mcu_set_bcn()
    - clk: rockchip: Don't yell about bad mmc phases when getting
    - mtd: rawnand: mtk: Fix wrongly assigned OOB buffer pointer issue
    - PCI: Always allow probing with driver_override
    - ubifs: Correctly use tnc_next() in search_dh_cookie()
    - driver core: Fix use-after-free and double free on glue directory
    - crypto: talitos - check AES key size
    - crypto: talitos - fix CTR alg blocksize
    - crypto: talitos - check data blocksize in ablkcipher.
    - crypto: talitos - fix ECB algs ivsize
    - crypto: talitos - Do not modify req->cryptlen on decryption.
    - crypto: talitos - HMAC SNOOP NO AFEU mode requires SW icv checking.
    - firmware: ti_sci: Always request response from firmware
    - drm: panel-orientation-quirks: Add extra quirk table entry for GPD MicroPC
    - drm/mediatek: mtk_drm_drv.c: Add of_node_put() before goto
    - mm/z3fold.c: remove z3fold_migration trylock
    - mm/z3fold.c: fix lock/unlock imbalance in z3fold_page_isolate
    - Revert "Bluetooth: btusb: driver to enable the usb-wakeup feature"
    - modules: fix BUG when load module with rodata=n
    - modules: fix compile error if don't have strict module rwx
    - modules: always page-align module section allocations
    - [x86] kvm: nVMX: Remove unnecessary sync_roots from handle_invept
    - [x86] KVM: SVM: Fix detection of AMD Errata 1096
    - [x86] platform: pmc_atom: Add CB4063 Beckhoff Automation board to
      critclk_systems DMI table
    - [x86] platform: pcengines-apuv2: use KEY_RESTART for front button
    - rsi: fix a double free bug in rsi_91x_deinit() (CVE-2019-15504)
    https://www.kernel.org/pub/linux/kernel/v5.x/ChangeLog-5.2.17
    - USB: usbcore: Fix slab-out-of-bounds bug during device reset
    - media: tm6000: double free if usb disconnect while streaming
    - phy: renesas: rcar-gen3-usb2: Disable clearing VBUS in over-current
    - net: hns3: adjust hns3_uninit_phy()'s location in the hns3_client_uninit()
    - netfilter: nf_flow_table: set default timeout after successful insertion
    - HID: wacom: generic: read HID_DG_CONTACTMAX from any feature report
    - Input: elan_i2c - remove Lenovo Legion Y7000 PnpID
    - SUNRPC: Handle connection breakages correctly in call_status()
    - nfs: disable client side deduplication
    - [powerpc*] mm/radix: Use the right page size for vmemmap mapping
    - net: hns: fix LED configuration for marvell phy
    - net: aquantia: fix limit of vlan filters
    - ip6_gre: fix a dst leak in ip6erspan_tunnel_xmit
    - net/sched: fix race between deactivation and dequeue for NOLOCK qdisc
    - net_sched: let qdisc_put() accept NULL pointer
    - udp: correct reuseport selection with connected sockets
    - xen-netfront: do not assume sk_buff_head list is empty in error handling
    - net: dsa: Fix load order between DSA drivers and taggers
    - KVM: coalesced_mmio: add bounds checking (CVE-2019-14821)
    - firmware: google: check if size is valid when decoding VPD data
    - serial: sprd: correct the wrong sequence of arguments
    - tty/serial: atmel: reschedule TX after RX was started
    - mwifiex: Fix three heap overflow at parsing element in
      cfg80211_ap_settings (CVE-2019-14814, CVE-2019-14815, CVE-2019-14816)
    - nl80211: Fix possible Spectre-v1 for CQM RSSI thresholds
    - ieee802154: hwsim: Fix error handle path in hwsim_init_module
    - ieee802154: hwsim: unregister hw while hwsim_subscribe_all_others fails
    - [armhf] dts: am57xx: Disable voltage switching for SD card
    - [armhf] OMAP2+: Fix missing SYSC_HAS_RESET_STATUS for dra7 epwmss
    - bus: ti-sysc: Fix handling of forced idle
    - bus: ti-sysc: Fix using configured sysc mask value
    - [armhf] dts: Fix flags for gpio7
    - [armhf] dts: Fix incorrect dcan register mapping for am3, am4 and dra7
    - [arm64] dts: meson-g12a: add missing dwc2 phy-names
    - [s390x] bpf: fix lcgr instruction encoding
    - [armhf] OMAP2+: Fix omap4 errata warning on other SoCs
    - [armhf] dts: am335x: Fix UARTs length
    - [armhf] dts: dra74x: Fix iodelay configuration for mmc3
    - bus: ti-sysc: Simplify cleanup upon failures in sysc_probe()
    - [armhf] dts: Fix incomplete dts data for am3 and am4 mmc
    - [s390x] bpf: use 32-bit index for tail calls
    - fpga: altera-ps-spi: Fix getting of optional confd gpio
    - netfilter: ebtables: Fix argument order to ADD_COUNTER
    - netfilter: nft_flow_offload: missing netlink attribute policy
    - netfilter: xt_nfacct: Fix alignment mismatch in xt_nfacct_match_info
    - NFSv4: Fix return values for nfs4_file_open()
    - NFSv4: Fix return value in nfs_finish_open()
    - NFS: Fix initialisation of I/O result struct in nfs_pgio_rpcsetup
    - NFS: On fatal writeback errors, we need to call
      nfs_inode_remove_request()
    - xdp: unpin xdp umem pages in error path
    - selftests/bpf: fix test_cgroup_storage on s390
    - selftests/bpf: add config fragment BPF_JIT
    - qed: Add cleanup in qed_slowpath_start()
    - drm/omap: Fix port lookup for SDI output
    - drm/virtio: use virtio_max_dma_size
    - [armel,armhf] 8874/1: mm: only adjust sections of valid mm structures
    - batman-adv: Only read OGM2 tvlv_len after buffer len check
    - flow_dissector: Fix potential use-after-free on BPF_PROG_DETACH
    - bpf: allow narrow loads of some sk_reuseport_md fields with offset > 0
    - r8152: Set memory to all 0xFFs on failed reg reads
    - x86/apic: Fix arch_dynirq_lower_bound() bug for DT enabled machines
    - pNFS/flexfiles: Don't time out requests on hard mounts
    - NFS: Fix spurious EIO read errors
    - NFS: Fix writepage(s) error handling to not report errors twice
    - drm/amdgpu: fix dma_fence_wait without reference
    - netfilter: xt_physdev: Fix spurious error message in physdev_mt_check
    - netfilter: nf_conntrack_ftp: Fix debug output
    - NFSv2: Fix eof handling
    - NFSv2: Fix write regression
    - NFS: remove set but not used variable 'mapping'
    - kallsyms: Don't let kallsyms_lookup_size_offset() fail on retrieving the
      first symbol
    - netfilter: conntrack: make sysctls per-namespace again
    - drm/amd/powerplay: correct Vega20 dpm level related settings
    - cifs: set domainName when a domain-key is used in multiuser
    - cifs: Use kzfree() to zero out the password
    - libceph: don't call crypto_free_sync_skcipher() on a NULL tfm
    - usb: host: xhci-tegra: Set DMA mask correctly
    - RISC-V: Fix FIXMAP area corruption on RV32 systems
    - [armel,armhf] 8901/1: add a criteria for pfn_valid of arm
    - ibmvnic: Do not process reset during or after device removal
    - sky2: Disable MSI on yet another ASUS boards (P6Xxxx)
    - i2c: designware: Synchronize IRQs when unregistering slave client
    - perf/x86/intel: Restrict period on Nehalem
    - perf/x86/amd/ibs: Fix sample bias for dispatched micro-ops
    - i2c: iproc: Stop advertising support of SMBUS quick cmd
    - i2c: mediatek: disable zero-length transfers for mt8183
    - amd-xgbe: Fix error path in xgbe_mod_init()
    - netfilter: nf_flow_table: clear skb tstamp before xmit
    - [x86] tools/power x86_energy_perf_policy: Fix argument parsing
    - [x86] tools/power turbostat: fix leak of file descriptor on error return
      path
    - [x86] tools/power turbostat: fix file descriptor leaks
    - [x86] tools/power turbostat: fix buffer overrun
    - [x86] tools/power turbostat: Fix Haswell Core systems
    - [x86] tools/power turbostat: Add Ice Lake NNPI support
    - [x86] tools/power turbostat: Fix CPU%C1 display value
    - net: aquantia: fix removal of vlan 0
    - net: aquantia: reapply vlan filters on up
    - net: aquantia: linkstate irq should be oneshot
    - net: aquantia: fix out of memory condition on rx side
    - net: dsa: microchip: add KSZ8563 compatibility string
    - enetc: Add missing call to 'pci_free_irq_vectors()' in probe and remove
      functions
    - net: seeq: Fix the function used to release some memory in an error
      handling path
    - dmaengine: ti: dma-crossbar: Fix a memory leak bug
    - dmaengine: ti: omap-dma: Add cleanup in omap_dma_probe()
    - [x86] uaccess: Don't leak the AC flags into __get_user() argument
      evaluation
    - [x86] hyper-v: Fix overflow bug in fill_gva_list()
    - [x86] iommu/vt-d: Remove global page flush support
    - dmaengine: sprd: Fix the DMA link-list configuration
    - dmaengine: rcar-dmac: Fix DMACHCLR handling if iommu is mapped
    - keys: Fix missing null pointer check in request_key_auth_describe()
    - [x86] iommu/amd: Flush old domains in kdump kernel
    - [x86] iommu/amd: Fix race in increase_address_space()
    - [arm64] Revert "arm64: Remove unnecessary ISBs from set_{pte,pmd,pud}"
    - ovl: fix regression caused by overlapping layers detection
    - floppy: fix usercopy direction
    - media: technisat-usb2: break out of loop at end of buffer
      (CVE-2019-15505)
    - vfs: Fix refcounting of filenames in fs_parser

  [ Salvatore Bonaccorso ]
  * xfs: fix missing ILOCK unlock when xfs_setattr_nonsize fails due to EDQUOT
    (CVE-2019-15538)

  [ Romain Perier ]
  * [rt] Update to 5.2.14-rt7

  [ Ben Hutchings ]
  * Bump ABI to 3

 -- Salvatore Bonaccorso <carnil@debian.org>  Thu, 26 Sep 2019 14:19:06 +0200

linux (5.2.9-2) unstable; urgency=medium

  [ Ben Hutchings ]
  * Partially revert "net: socket: implement 64-bit timestamps"
    (fixes build/test regressions for glibc, qemu, suricata)
  * [x86] intel-iommu: Exclude integrated GPUs by default (Closes: #935270):
    - intel-iommu: Add option to exclude integrated GPU only
    - intel-iommu: Add Kconfig option to exclude iGPU by default
    - Enable INTEL_IOMMU_DEFAULT_ON_INTGPU_OFF instead of
      INTEL_IOMMU_DEFAULT_ON

  [ Thomas W ]
  * [x86] Add various laptop modules. (Closes: #932086)
    CONFIG_ACER_WIRELESS
    CONFIG_LG_LAPTOP
    CONFIG_SURFACE3_WMI
    CONFIG_INTEL_WMI_THUNDERBOLT
    CONFIG_PEAQ_WMI
    CONFIG_TOSHIBA_WMI
    CONFIG_SURFACE_3_BUTTON

 -- Ben Hutchings <ben@decadent.org.uk>  Wed, 21 Aug 2019 13:48:11 +0100

linux (5.2.9-1) unstable; urgency=medium

  * New upstream stable update:
    https://www.kernel.org/pub/linux/kernel/v5.x/ChangeLog-5.2.8
    - scsi: fcoe: Embed fc_rport_priv in fcoe_rport structure
    - libnvdimm/bus: Prepare the nd_ioctl() path to be re-entrant
    - libnvdimm/bus: Fix wait_nvdimm_bus_probe_idle() ABBA deadlock
    - ALSA: usb-audio: Sanity checks for each pipe and EP types
    - ALSA: usb-audio: Fix gpf in snd_usb_pipe_sanity_check
    - HID: wacom: fix bit shift for Cintiq Companion 2
    - HID: Add quirk for HP X1200 PIXART OEM mouse
    - atm: iphase: Fix Spectre v1 vulnerability (CVE-2017-5753)
    - bnx2x: Disable multi-cos feature.
    - drivers/net/ethernet/marvell/mvmdio.c: Fix non OF case (Closes: #908712)
    - ife: error out when nla attributes are empty
    - ip6_gre: reload ipv6h in prepare_ip6gre_xmit_ipv6
    - ip6_tunnel: fix possible use-after-free on xmit
    - ipip: validate header length in ipip_tunnel_xmit
    - [armhf,arm64] mvpp2: fix panic on module removal
    - [armhf,arm64] mvpp2: refactor MTU change code
    - net: bridge: delete local fdb on device init failure
    - net: bridge: mcast: don't delete permanent entries when fast leave is
      enabled
    - net: bridge: move default pvid init/deinit to NETDEV_REGISTER/UNREGISTER
    - net: fix ifindex collision during namespace removal
    - net/mlx5e: always initialize frag->last_in_page
    - net/mlx5: Use reversed order when unregister devices
    - net: phy: fixed_phy: print gpio error only if gpio node is present
    - net: phy: mscc: initialize stats array
    - net: sched: Fix a possible null-pointer dereference in dequeue_func()
    - net sched: update vlan action for batched events operations
    - net: sched: use temporary variable for actions indexes
    - net/smc: do not schedule tx_work in SMC_CLOSED state
    - [armhf,arm64] net: stmmac: Use netif_tx_napi_add() for TX polling
      function
    - tipc: compat: allow tipc commands without arguments
    - tipc: fix unitilized skb list crash
    - tun: mark small packets as owned by the tap sock
    - net/mlx5: Fix modify_cq_in alignment
    - net/mlx5e: Prevent encap flow counter update async to user query
    - r8169: don't use MSI before RTL8168d
    - net: fix bpf_xdp_adjust_head regression for generic-XDP
    - [x86] hv_sock: Fix hang when a connection is closed
    - net: phy: fix race in genphy_update_link
    - net/smc: avoid fallback in case of non-blocking connect
    - rocker: fix memory leaks of fib_work on two error return paths
    - net/mlx5: Add missing RDMA_RX capabilities
    - net/mlx5e: Fix matching of speed to PRM link modes
    - compat_ioctl: pppoe: fix PPPOEIOCSFWD handling
    - [x86] drm/i915/vbt: Fix VBT parsing for the PSR section
    - Revert "mac80211: set NETIF_F_LLTX when using intermediate tx queues"
    - [armhf,arm64] spi: bcm2835: Fix 3-wire mode if DMA is enabled
    https://www.kernel.org/pub/linux/kernel/v5.x/ChangeLog-5.2.9
    - Revert "PCI: Add missing link delays required by the PCIe spec"
    - [arm64] iio: cros_ec_accel_legacy: Fix incorrect channel setting
    - [x86] iio: imu: mpu6050: add missing available scan masks
    - [x86] crypto: ccp - Fix oops by properly managing allocated structures
    - [x86] crypto: ccp - Add support for valid authsize values less than 16
    - [x86] crypto: ccp - Ignore tag length when decrypting GCM ciphertext
    - driver core: platform: return -ENXIO for missing GpioInt
    - usb: usbfs: fix double-free of usb memory upon submiturb error
    - Revert "USB: rio500: simplify locking"
    - usb: iowarrior: fix deadlock on disconnect
    - sound: fix a memory leak bug
    - [arm64,mips/octeon] mmc: cavium: Set the correct dma max segment size for
      mmc_host
    - [arm64,mips/octeon] mmc: cavium: Add the missing dma unmap when the dma
      has finished.
    - loop: set PF_MEMALLOC_NOIO for the worker thread
    - bdev: Fixup error handling in blkdev_get() (Closes: #934378)
    - Input: usbtouchscreen - initialize PM mutex before using it
    - Input: elantech - enable SMBus on new (2018+) systems
    - [x86] Input: synaptics - enable RMI mode for HP Spectre X360
    - [x86] mm: Check for pfn instead of page in vmalloc_sync_one()
    - [x86] mm: Sync also unmappings in vmalloc_sync_all()
    - mm/vmalloc: Sync unmappings in __purge_vmap_area_lazy()
    - [s390x] perf annotate: Fix s390 gap between kernel end and module start
    - perf db-export: Fix thread__exec_comm()
    - [s390x] perf record: Fix module size on s390
    - [x86] purgatory: Do not use __builtin_memcpy and __builtin_memset
    - [x86] purgatory: Use CFLAGS_REMOVE rather than reset KBUILD_CFLAGS
    - genirq/affinity: Create affinity mask for single vector
    - gfs2: gfs2_walk_metadata fix
    - usb: yurex: Fix use-after-free in yurex_delete
    - usb: typec: ucsi: ccg: Fix uninitilized symbol error
    - usb: typec: tcpm: free log buf memory when remove debug file
    - usb: typec: tcpm: remove tcpm dir if no children
    - usb: typec: tcpm: Add NULL check before dereferencing config
    - usb: typec: tcpm: Ignore unsupported/unknown alternate mode requests
    - [armhf] can: flexcan: fix stop mode acknowledgment
    - [armhf] can: flexcan: fix an use-after-free in flexcan_setup_stop_mode()
    - can: peak_usb: fix potential double kfree_skb()
    - [powerpc*] fix off by one in max_zone_pfn initialization for ZONE_DMA
    - netfilter: nfnetlink: avoid deadlock due to synchronous request_module
    - netfilter: Fix rpfilter dropping vrf packets by mistake
    - netfilter: nf_tables: fix module autoload for redir
    - netfilter: conntrack: always store window size un-scaled
    - netfilter: nft_hash: fix symhash with modulus one
    - rq-qos: don't reset has_sleepers on spurious wakeups
    - rq-qos: set ourself TASK_UNINTERRUPTIBLE after we schedule
    - rq-qos: use a mb for got_token
    - netfilter: nf_tables: Support auto-loading for inet nat
    - drm/amd/display: No audio endpoint for Dell MST display
    - drm/amd/display: Clock does not lower in Updateplanes
    - drm/amd/display: Wait for backlight programming completion in set
      backlight level
    - drm/amd/display: fix DMCU hang when going into Modern Standby
    - drm/amd/display: use encoder's engine id to find matched free audio
      device
    - drm/amd/display: put back front end initialization sequence
    - drm/amd/display: allocate 4 ddc engines for RV2
    - drm/amd/display: Fix dc_create failure handling and 666 color depths
    - drm/amd/display: Only enable audio if speaker allocation exists
    - drm/amd/display: Increase size of audios array
    - nl80211: fix NL80211_HE_MAX_CAPABILITY_LEN
    - mac80211: fix possible memory leak in ieee80211_assign_beacon
    - mac80211: don't warn about CW params when not using them
    - allocate_flower_entry: should check for null deref
    - hwmon: (nct6775) Fix register address and added missed tolerance for
      nct6106
    - [armhf] dts: imx6ul: fix clock frequency property name of I2C buses
    - [powerpc*] papr_scm: Force a scm-unbind if initial scm-bind fails
    - [arm64] Force SSBS on context switch
    - [arm64] entry: SP Alignment Fault doesn't write to FAR_EL1
    - [x86] iommu/vt-d: Check if domain->pgd was allocated
    - [arm64] drm/msm/dpu: Correct dpu encoder spinlock initialization
    - [ppc64] cpufreq/pasemi: fix use-after-free in pas_cpufreq_cpu_init()
    - [s390x] qdio: add sanity checks to the fast-requeue path
    - ALSA: compress: Fix regression on compressed capture streams
    - ALSA: compress: Prevent bypasses of set_params
    - ALSA: compress: Don't allow paritial drain operations on capture streams
    - ALSA: compress: Be more restrictive about when a drain is allowed
    - perf script: Fix off by one in brstackinsn IPC computation
    - perf tools: Fix proper buffer size for feature processing
    - perf stat: Fix segfault for event group in repeat mode
    - perf session: Fix loading of compressed data split across adjacent
      records
    - perf probe: Avoid calling freeing routine multiple times for same pointer
    - drbd: dynamically allocate shash descriptor
    - ACPI/IORT: Fix off-by-one check in iort_dev_find_its_id()
    - nvme: ignore subnqn for ADATA SX6000LNP
    - nvme: fix memory leak caused by incorrect subsystem free
    - scsi: megaraid_sas: fix panic on loading firmware crashdump
    - scsi: ibmvfc: fix WARN_ON during event pool release
    - scsi: scsi_dh_alua: always use a 2 second delay before retrying RTPG
    - test_firmware: fix a memory leak bug
    - tty/ldsem, locking/rwsem: Add missing ACQUIRE to read_failed sleep loop
    - [x86] perf/intel: Fix SLOTS PEBS event constraint
    - [x86] perf/intel: Fix invalid Bit 13 for Icelake MSR_OFFCORE_RSP_x
      register
    - [x86] perf: Apply more accurate check on hypervisor platform
    - perf/core: Fix creating kernel counters for PMUs that override event->cpu
    - [s390x] dma: provide proper ARCH_ZONE_DMA_BITS value
    - HID: sony: Fix race condition between rumble and device remove.
    - ALSA: usb-audio: fix a memory leak bug
    - [x86] KVM/nSVM: properly map nested VMCB
    - can: peak_usb: pcan_usb_pro: Fix info-leaks to USB devices
    - can: peak_usb: pcan_usb_fd: Fix info-leaks to USB devices
    - hwmon: (nct7802) Fix wrong detection of in4 presence
    - hwmon: (lm75) Fixup tmp75b clr_mask
    - [x86] drm/i915: Fix wrong escape clock divisor init for GLK
    - ALSA: firewire: fix a memory leak bug
    - ALSA: hiface: fix multiple memory leak bugs
    - ALSA: hda - Don't override global PCM hw info flag
    - [x86] ALSA: hda - Workaround for crackled sound on AMD controller
      (1022:1457)
    - mac80211: don't WARN on short WMM parameters from AP
    - dax: dax_layout_busy_page() should not unmap cow pages
    - SMB3: Fix deadlock in validate negotiate hits reconnect
    - smb3: send CAP_DFS capability during session setup
    - NFSv4: Fix delegation state recovery
    - NFSv4: Check the return value of update_open_stateid()
    - NFSv4: Fix an Oops in nfs4_do_setattr
    - [x86] KVM: Fix leak vCPU's VMCS value into other pCPU
    - [armhf,arm64] KVM: Sync ICH_VMCR_EL2 back when about to block
    - mwifiex: fix 802.11n/WPA detection
    - iwlwifi: don't unmap as page memory that was mapped as single
    - iwlwifi: mvm: fix an out-of-bound access
    - iwlwifi: mvm: fix a use-after-free bug in iwl_mvm_tx_tso_segment
    - iwlwifi: mvm: don't send GEO_TX_POWER_LIMIT on version < 41
    - iwlwifi: mvm: fix version check for GEO_TX_POWER_LIMIT support

  [ Salvatore Bonaccorso ]
  * Enable Realtek 802.11ac wireless chips support (Closes: #933963)

  [ Ben Hutchings ]
  * [armel] fb-modules: Remove xgifb, which was removed upstream (fixes FTBFS)
  * tracefs: Fix potential null dereference in default_file_open()
    (Closes: #934304)
  * [arm64] hwrandom: Re-enable HW_RANDOM_OMAP as module (Closes: #931707)
  * ptp: Change CAVIUM_PTP from built-in to modular (Closes: #934848)
  * bug script: Check whether /e/n/interfaces exists (Closes: #934824)
  * bug script: Include network configuration from /e/n/interfaces.d
  * bug script: Check for unreadable /e/n/interfaces files
  * [x86] iommu: Enable INTEL_IOMMU_DEFAULT_ON (Closes: #934309)
  * HID: Enable HID_BIGBEN_FF, HID_MACALLY, HID_GFRM, HID_GT683R,
    HID_VIEWSONIC, HID_MALTRON, HID_U2FZERO as modules (Closes: #934091)
  * usbip: network: Fix unaligned member access (Closes: #925766)
  * libbpf: Fix cross-build
  * [rt] Update to 5.2.9-rt3:
    - i2c: exynos5: Remove IRQF_ONESHOT
    - i2c: hix5hd2: Remove IRQF_ONESHOT
    - sched/deadline: Ensure inactive_timer runs in hardirq context
    - thermal/x86_pkg_temp: make pkg_temp_lock a raw spinlock
    - dma-buf: Use seqlock_t instread disabling preemption
    - KVM: arm/arm64: Let the timer expire in hardirq context on RT
    - x86: preempt: Check preemption level before looking at lazy-preempt
    - arm64: preempt: Fixup lazy preempt
    - arm64: preempt: Check preemption level before looking at lazy-preempt

  [ Alper Nebi Yasak ]
  * [arm64] udeb: Add pl330 to kernel-image

 -- Ben Hutchings <ben@decadent.org.uk>  Sun, 18 Aug 2019 22:54:21 +0100

linux (5.2.7-1) unstable; urgency=medium

  * New upstream stable update:
    https://www.kernel.org/pub/linux/kernel/v5.x/ChangeLog-5.2.7
    - [armhf] dts: rockchip: Make rk3288-veyron-minnie run at hs200
    - [armhf] dts: rockchip: Make rk3288-veyron-mickey's emmc work again
    - [arm64] clk: meson: mpll: properly handle spread spectrum
    - [armhf] dts: rockchip: Mark that the rk3288 timer might stop in suspend
    - ftrace: Enable trampoline when rec count returns back to one
    - [arm64] dts: qcom: qcs404-evb: fix l3 min voltage
    - [arm64] dts: marvell: mcbin: enlarge PCI memory window
    - [armhf,arm64] dmaengine: tegra-apb: Error out if DMA_PREP_INTERRUPT flag
      is unset
    - [arm64] dts: rockchip: fix isp iommu clocks and power domain
    - kernel/module.c: Only return -EEXIST for modules that have finished
      loading
    - PCI: OF: Initialize dev->fwnode appropriately
    - [armhf,arm64] firmware/psci: psci_checker: Park kthreads before stopping
      them
    - [arm64] qcom: qcs404: Add reset-cells to GCC node
    - swiotlb: fix phys_addr_t overflow warning
    - [arm64] clk: tegra210: fix PLLU and PLLU_OUT1
    - fs/adfs: super: fix use-after-free bug
    - [arm64] dts: rockchip: Fix USB3 Type-C on rk3399-sapphire
    - btrfs: tree-checker: Check if the file extent end overflows
    - btrfs: fix minimum number of chunk errors for DUP
    - btrfs: Flush before reflinking any extent to prevent NOCOW write falling
      back to COW without data reservation
    - [arm64] remoteproc: copy parent dma_pfn_offset for vdev
    - btrfs: qgroup: Don't hold qgroup_ioctl_lock in btrfs_qgroup_inherit()
    - cifs: Fix a race condition with cifs_echo_request
    - ceph: fix improper use of smp_mb__before_atomic()
    - ceph: fix dir_lease_is_valid()
    - ceph: return -ERANGE if virtual xattr value didn't fit in buffer
    - virtio-mmio: add error check for platform_get_irq
    - drm/amd/display: Expose audio inst from DC to DM
    - cifs: fix crash in cifs_dfs_do_automount
    - perf version: Fix segfault due to missing OPT_END()
    - [x86] kvm: avoid constant-conversion warning
    - ACPI: fix false-positive -Wuninitialized warning
    - [x86] KVM: nVMX: Ignore segment base for VMX memory operand when segment
      not FS or GS
    - bpf: fix BTF verifier size resolution logic
    - be2net: Signal that the device cannot transmit during reconfiguration
    - mm/z3fold: don't try to use buddy slots after free
    - mm/memcontrol.c: keep local VM counters in sync with the hierarchical ones
    - mm/z3fold.c: reinitialize zhdr structs after migration
    - [x86] apic: Silence -Wtype-limits compiler warnings
    - [arm*] mm/cma.c: fail if fixed declaration can't be honored
    - mm/ioremap: check virtual address alignment while creating huge mappings
    - coda: add error handling for fget
    - uapi linux/coda_psdev.h: move upc_req definition from uapi to kernel side
      headers
    - ipc/mqueue.c: only perform resource calculation if user valid
    - device-dax: fix memory and resource leak if hotplug fails
    - mm/hotplug: make remove_memory() interface usable
    - stacktrace: Force USER_DS for stack_trace_save_user()
    - [x86] crypto: ccp - Fix SEV_VERSION_GREATER_OR_EQUAL
    - xen/pv: Fix a boot up hang revealed by int3 self test
    - [x86] kvm: Don't call kvm_spurious_fault() from .fixup
    - [x86] paravirt: Fix callee-saved function ELF sizes
    - [x86] boot: Remove multiple copy of static function sanitize_boot_params()
    - bpf: Disable GCC -fgcse optimization for ___bpf_prog_run()
    - drm/nouveau: fix memory leak in nouveau_conn_reset()
    - drm/nouveau/dmem: missing mutex_lock in error path
    - kconfig: Clear "written" flag to avoid data loss
    - tpm: Fix null pointer dereference on chip register error path
    - Btrfs: fix incremental send failure after deduplication
    - Btrfs: fix race leading to fs corruption after transaction abort
    - dax: Fix missed wakeup in put_unlocked_entry()
    - fgraph: Remove redundant ftrace_graph_notrace_addr() test
    - [armhf,arm64] mmc: dw_mmc: Fix occasional hang after tuning on eMMC
    - [armhf] mmc: meson-mx-sdio: Fix misuse of GENMASK macro
    - mmc: mmc_spi: Enable stable writes
    - gpiolib: Preserve desc->flags when setting state
    - gpio: don't WARN() on NULL descs if gpiolib is disabled
    - gpiolib: fix incorrect IRQ requesting of an active-low lineevent
    - IB/hfi1: Fix Spectre v1 vulnerability
    - drm/nouveau: Only release VCPI slots on mode changes
    - mtd: rawnand: micron: handle on-die "ECC-off" devices correctly
    - eeprom: at24: make spd world-readable again
    - [arm*] i2c: iproc: Fix i2c master read more than 63 bytes
    - selinux: fix memory leak in policydb_init()
    - [x86] ALSA: hda: Fix 1-minute detection delay when i915 module is not
      available (see #931507)
    - mm: vmscan: check if mem cgroup is disabled or not before calling memcg
      slab shrinker
    - mm: migrate: fix reference check race between __find_get_block() and
      migration
    - mm: compaction: avoid 100% CPU usage during compaction when a task is
      killed
    - mm/migrate.c: initialize pud_entry in migrate_vma()
    - loop: Fix mount(2) failure due to race with LOOP_SET_FD
    - [s390x] dasd: fix endless loop after read unit address configuration
    - cgroup: kselftest: relax fs_spec checks
    - [hppa] Add archclean Makefile target
    - [hppa] Strip debug info from kernel before creating compressed vmlinuz
    - [hppa] Fix build of compressed kernel even with debug enabled
    - drivers/perf: arm_pmu: Fix failure path in PM notifier
    - [arm64] compat: Allow single-byte watchpoints on all addresses
    - [arm64] cpufeature: Fix feature comparison for CTR_EL0.{CWG,ERG}
    - io_uring: fix KASAN use after free in io_sq_wq_submit_work
    - scsi: mpt3sas: Use 63-bit DMA addressing on SAS35 HBA
    - nbd: replace kill_bdev() with __invalidate_device() again
    - xen/swiotlb: fix condition for calling xen_destroy_contiguous_region()
    - xen/gntdev.c: Replace vm_map_pages() with vm_map_pages_zero()
    - RDMA/devices: Do not deadlock during client removal
    - IB/mlx5: Fix unreg_umr to ignore the mkey state
    - IB/mlx5: Use direct mkey destroy command upon UMR unreg failure
    - IB/mlx5: Move MRs to a kernel PD when freeing them to the MR cache
    - IB/mlx5: Fix clean_mr() to work in the expected order
    - IB/mlx5: Fix RSS Toeplitz setup to be aligned with the HW specification
    - IB/hfi1: Check for error on call to alloc_rsm_map_table
    - IB/hfi1: Drop all TID RDMA READ RESP packets after r_next_psn
    - IB/hfi1: Field not zero-ed when allocating TID flow memory
    - [x86] drm/i915/perf: fix ICL perf register offsets
    - [x86] drm/i915/gvt: fix incorrect cache entry for guest page mapping
    - [x86] cpufeatures: Carve out CQM features retrieval
    - [x86] cpufeatures: Combine word 11 and 12 into a new scattered features
      word
    - [x86] speculation: Prepare entry code for Spectre v1 swapgs mitigations
    - [x86] speculation: Enable Spectre v1 swapgs mitigations (CVE-2019-1125)
    - [amd64] entry: Use JMP instead of JMPQ
    - [x86] speculation/swapgs: Exclude ATOMs from speculation through SWAPGS
    - Documentation: Add swapgs description to the Spectre v1 documentation

  [ Ben Hutchings ]
  * [armhf] udeb: Remove davinci_cpdma from nic-modules (fixes FTBFS)
  * Bump ABI to 2
  * [armel/marvell] Increase maximum image size (fixes FTBFS):
    - This removes support for QNAP TS-109, TS-119, TS-209, TS-219, TS-409,
      and HP Media Vault mv2120
    - This may be reverted if we can disable or modularise some features

  [ Julien Cristau ]
  * Fix libcpupower-dev's Depends field to account for SONAME bump.

 -- Ben Hutchings <ben@decadent.org.uk>  Wed, 07 Aug 2019 14:50:10 +0100

linux (5.2.6-1) unstable; urgency=medium

  * New upstream release:
    https://kernelnewbies.org/Linux_5.1
    https://kernelnewbies.org/Linux_5.2

  * New upstream stable update:
    https://www.kernel.org/pub/linux/kernel/v5.x/ChangeLog-5.2.1
    https://www.kernel.org/pub/linux/kernel/v5.x/ChangeLog-5.2.2
    https://www.kernel.org/pub/linux/kernel/v5.x/ChangeLog-5.2.3
    https://www.kernel.org/pub/linux/kernel/v5.x/ChangeLog-5.2.4
    https://www.kernel.org/pub/linux/kernel/v5.x/ChangeLog-5.2.5
    https://www.kernel.org/pub/linux/kernel/v5.x/ChangeLog-5.2.6

  [ Bastian Germann ]
  * [armhf] Enable C_CAN as a module. (Closes: #929968)

  [ Ben Hutchings ]
  * Drop "x86/boot: Add ACPI RSDP address to setup_header", which should
    not have been applied to 4.20 or later
  * Drop redundant part of "Install perf scripts non-executable"
  * Drop "kbuild: Use -nostdinc in compile tests", which is no longer needed
  * debian/rules.d/scripts/kconfig: Update for upstream file renaming
  * debian/rules.d/scripts/mod: Add uuid_t and UUID_STRING_LEN definitions
  * liblockdep: Disable until it can be built again
  * libcpupower: Bump soversion since 2 exported functions have been removed
  * libbpf: Stop overriding upstream soname; rename shlib package to libbpf0
  * vfs: Enable FS_ENCRYPTION as built-in; disable on armel/marvell
  * net: Enable NET_DEVLINK as built-in; disable on armel/marvell
  * aufs: Update support patchset to aufs5.2 20190805
  * lockdown: Update for 5.2:
    - Update "acpi: Ignore acpi_rsdp kernel param when the kernel ..."
    - Add "tracefs: Restrict tracefs when the kernel is locked down"
    - Add "efi: Restrict efivar_ssdt_load when the kernel is locked down"
    - Drop "MODSIGN: Import certificates from UEFI Secure Boot"
  * [rt] Rebase onto 5.2.6, and re-enable
  * [armhf,arm64] gpu: Enable DRM_LIMA, DRM_PANFROST as modules
  * sched: Enable PSI (Closes: #931247)
  * [armhf,arm64] power: Enable ENERGY_MODEL
  * [armhf,arm64] cpufreq: Enable CPU_FREQ_DEFAULT_GOV_SCHEDUTIL (instead of
    CPU_FREQ_DEFAULT_GOV_PERFORMANCE)
  * hamradio: Disable auto-loading as mitigation against local exploits
  * hamradio: Enable most options in top-level config:
    - [arm64,ia64,mips*,riscv64,s390x,sh4,sparc64] Enable AX25, NETROM, ROSE,
      and all possible drivers (Closes: #920651)
    - [alpha,amd64,armel] ax25: Enable AX25_DAMA_SLAVE
    - [armhf] Enable BPQETHER, BAYCOM_SER_FDX, BAYCOM_SER_HDX, BAYCOM_PAR,
      BAYCOM_EPP, YAM as modules
  * [armel/rpi,armhf] media: Enable VIDEO_BCM2835 as module
  * usb/typec: Enable TYPEC_DP_ALTMODE, TYPEC_NVIDIA_ALTMODE as modules
    (Closes: #931752)
  * [amd64/cloud-amd64] hwrandom: Enable HW_RANDOM_VIRTIO (Closes: #914511)
  * [ppc64*] crypto: Enable CRYPTO_DEV_NX, and CRYPTO_DEV_NX_ENCRYPT,
    CRYPTO_DEV_NX_COMPRESS, CRYPTO_DEV_NX_COMPRESS_PSERIES,
    CRYPTO_DEV_NX_COMPRESS_POWERNV as modules (Closes: #931374)
  * [ppc64*] Disable PPC_TRANSACTIONAL_MEM (Closes: #866122)

  [ Vagrant Cascadian ]
  * [arm64] Enable modules to support audio on pinebook: SND_SUN4I_I2S,
    SND_SUN8I_CODEC, SND_SUN50I_CODEC_ANALOG, SND_SIMPLE_CARD,
    SND_SOC_SIMPLE_AMPLIFIER. (Closes: #921019)

  [ Romain Perier ]
  * Refreshed patches:
    - debian/revert-objtool-fix-config_stack_validation-y-warning.patch
    - debian/dfsg/video-remove-nvidiafb-and-rivafb.patch
    - debian/gitignore.patch
    - debian/mips-disable-werror.patch
    - bugfix/all/firmware-remove-redundant-log-messages-from-drivers.patch
    - bugfix/arm/arm-mm-export-__sync_icache_dcache-for-xen-privcmd.patch
    - bugfix/powerpc/powerpc-lib-makefile-don-t-pull-in-quad.o-for-32-bit.patch
    - bugfix/all/
      radeon-amdgpu-firmware-is-required-for-drm-and-kms-on-r600-onward.patch
    - bugfix/all/disable-some-marvell-phys.patch
    - debian/overlayfs-permit-mounts-in-userns.patch
    - bugfix/all/tools-perf-remove-shebangs.patch
    - debian/ntfs-mark-it-as-broken.patch
    - features/all/db-mok-keyring/
      0003-MODSIGN-checking-the-blacklisted-hash-before-loading-a-kernel-module.patch
    - features/all/db-mok-keyring/
      0004-MODSIGN-Import-certificates-from-UEFI-Secure-Boot.patch
    - debian/android-enable-building-ashmem-and-binder-as-modules.patch
    - features/all/aufs5/aufs5-mmap.patch
    - features/all/aufs5/aufs5-standalone.patch
    - features/all/lockdown/
      0029-efi-Lock-down-the-kernel-if-booted-in-secure-boot-mo.patch
  * Enable coreboot memconsole (Closes: #872069)
  * [rt] Update to 5.2-rt1

  [ Karsten Merker ]
  * [riscv64] Change the kernel image format from ELF to flat Image.
    (Closes: #928451)
  * [riscv64] Update config and image format (Closes: #933603):
    - Enable SiFive UART and UART console support
    - Enable clock drivers for the SiFive FU540
    - Backport kernel image header support from kernel 5.3

  [ Uwe Kleine-König ]
  * [armhf] Add support for all i.MX6 variants.
  * enable XFRM_STATISTICS (Closes: #929938)
  * [arm64] Add support for Raspberry Pi 3 camera host interface (Closes:
    #933228)
  * Enable CRYPTO_ZSTD for ZRAM with ZSTD compression (Closes: #932722)

  [ Lubomir Rintel ]
  * [armhf] Enable config items for OLPC XO-1.75 (Closes: #927791)

 -- Ben Hutchings <ben@decadent.org.uk>  Mon, 05 Aug 2019 02:27:14 +0100

linux (5.0.2-1~exp1) experimental; urgency=medium

  * New upstream stable update:
    https://www.kernel.org/pub/linux/kernel/v5.x/ChangeLog-5.0.2

  [ Vagrant Cascadian ]
  * [arm64,armhf] Enable PHY_ROCKCHIP_INNO_HDMI as modules.

  [ Ben Hutchings ]
  * [amd64] kexec: Enable KEXEC_SIG, replacing KEXEC_VERIFY_SIG
  * [armel] MTD: Enable MTD_PHYSMAP as module and set MTD_PHYSMAP_OF=y
    - udeb: Include physmap instead of physmap_of in mtd-modules (fixes FTBFS)
  * [armhf] sound/soc/ti: Enable SND_SOC_DAVINCI_MCASP, SND_SOC_NOKIA_RX51,
    SND_SOC_OMAP3_PANDORA, SND_SOC_OMAP3_TWL4030, SND_SOC_OMAP_ABE_TWL6040
    as modules; replacing SND_DAVINCI_SOC_MCASP, SND_OMAP_SOC_RX51,
    SND_OMAP_SOC_OMAP3_PANDORA, SND_OMAP_SOC_OMAP_TWL4030,
    SND_OMAP_SOC_OMAP_ABE_TWL6040 respectively
  * udeb: Add thermal_sys to kernel-image (fixes FTBFS on mips*, ppc64*,
    riscv64)
  * [powerpc*] mm: Only define MAX_PHYSMEM_BITS in SPARSEMEM configurations
    (fixes FTBFS on powerpc, powerpcspe)
  * debian/source/lintian-overrides: Override license-problem-gfdl-invariants
    in more files
  * debian/rules: Remove debian/*.substvars in clean target
  * debian/source/lintian-overrides: Override
    orig-tarball-missing-upstream-signature

 -- Ben Hutchings <ben@decadent.org.uk>  Mon, 18 Mar 2019 04:01:01 +0000

linux (5.0.1-1~exp1) experimental; urgency=medium

  * New upstream release: https://kernelnewbies.org/Linux_5.0
  * New upstream stable update:
    https://www.kernel.org/pub/linux/kernel/v5.x/ChangeLog-5.0.1

  [ YunQiang Su ]
  * [mipsel, mips64el] Enable DRM_AST and FB_SM750 for loongson-3
    install ast and sm750fb to loongson-3's fb-modules
  * [mips r6] Disable JUMP_LABEL for now: it will cause Reserved Instruction.
    Enable SERIAL_OF_PLATFORM, if not, userland shows nothing.
    Enable CPU_HAS_MSA, HIGHMEM, CRYPTO_CRC32_MIPS, and NR_CPUS to 16.
    Support some boston drivers: IMG_ASCII_LCD, I2C_EG20T, PCH_PHUB, MMC,
      PCIE_XILINX, RTC_DRV_M41T80, SPI_TOPCLIFF_PCH.

  [ Hideki Yamane ]
  * [x86] Enable Touchpad support on Gemini Lake (Closes: #917388)

  [ Helge Deller ]
  * [hppa] Build only 32- and 64-bit SMP-kernel: Alternative
    live-patching code will patch kernel for UP at boot if necessary.

  [ Romain Perier ]
  * Refreshed debian/export-symbols-needed-by-android-drivers.patch to export
    __close_fd_get_file() and task_work_add(), both required by binder.
  * Refreshed debian/revert-objtool-fix-config_stack_validation-y-warning.patch,
    so this can be applied against 4.20.4
  * Refreshed patch for lockdown
    0028-efi-Add-an-EFI_SECURE_BOOT-flag-to-indicate-secure-b.patch, so this
    can be applied against >= 4.20.13

  [ Marcin Juszkiewicz ]
  * udeb: Add virtio-gpu into d-i to get graphical output in VM instances.

  [ Ben Hutchings ]
  * SCSI: Enable SCSI_MYRB, SCSI_MYRS as modules, replacing BLK_DEV_DAC960
  * [arm64] remoteproc: Enable QCOM_Q6V5_MSS, renamed version of
    QCOM_Q6V5_PIL
  * [x86] drivers/gpu/drm/amd: Re-enable HSA_AMD (Closes: #920454)
  * genpatch-aufs: Update to use aufs5-standalone
  * aufs: Update support patchset to aufs5.0 20190311
  * lockdown: Update patchset to 2019-02-18 version

 -- Ben Hutchings <ben@decadent.org.uk>  Tue, 12 Mar 2019 23:15:21 +0000

linux (4.20-1~exp1) experimental; urgency=medium

  * New upstream release: https://kernelnewbies.org/Linux_4.20

  [ Ben Hutchings ]
  * aufs: Update support patchset to aufs4.x-rcN 20181217
  * [rt] Disable until it is updated for 4.20 or later
  * [x86] udeb: Move rfkill to new rfkill-modules package to avoid duplication
  * debian/source/lintian-overrides: Update overrides for GFDL notices

 -- Ben Hutchings <ben@decadent.org.uk>  Mon, 24 Dec 2018 04:26:47 +0000

linux (4.19.37-6) unstable; urgency=high

  [ John Paul Adrian Glaubitz ]
  * [sh4]: Check for kprobe trap number before trying to handle a kprobe trap

  [ Salvatore Bonaccorso ]
  * tcp: refine memory limit test in tcp_fragment() (Closes: #930904)
  * ptrace: Fix ->ptracer_cred handling for PTRACE_TRACEME (CVE-2019-13272)

  [ Steve McIntyre ]
  * [arm64] Improve support for the Huawei TaiShan server platform
    (Closes: #930554):
    - Enable the HNS/ROCE Infiniband driver
    - Backport fixes from 4.20 and 4.21 for HNS3 networking, hisi_sas SAS
      and HNS/ROCE Infiniband
    - Add module:drivers/scsi/hisi_sas/* to the ABI ignore list

  [ Cyril Brulebois ]
  * [arm] Backport DTB support for Rasperry Pi Compute Module 3.
  * [arm64] Backport DTB support for Rasperry Pi Compute Module 3.

 -- Salvatore Bonaccorso <carnil@debian.org>  Fri, 19 Jul 2019 00:23:17 +0200
<|MERGE_RESOLUTION|>--- conflicted
+++ resolved
@@ -27,11 +27,8 @@
   [ Christian Barcenas ]
   * linux-kbuild: Stop building conmakehash
   * linux-cpupower: Add libcap to Build-Depends and turbostat linker flags
-<<<<<<< HEAD
   * [x86] Drop EFI cold boot mitigation patch in favor of upstream
-=======
   * [amd64] Update "x86: Make x32 syscall support conditional ..." for 5.6
->>>>>>> fd3842ea
 
   [ Romain Perier ]
   * [x86] udeb: Add crc32_pclmul to crc-modules
