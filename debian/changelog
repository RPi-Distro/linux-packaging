--- conflicted
+++ resolved
@@ -18,11 +18,8 @@
      onto 5.6.7.
 
   [ Philip Rinn ]
-<<<<<<< HEAD
   * [arm64] Enable CRYPTO_DEV_SUN8I_CE (closes: #958037)
-=======
   * [arm64] Enable SUN8I_THERMAL
->>>>>>> dc3a3466
 
  -- Ben Hutchings <benh@debian.org>  Sat, 18 Apr 2020 23:49:45 +0100
 
