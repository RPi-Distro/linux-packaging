<<<<<<< HEAD
linux-tools (3.11~rc4-1~exp1) experimental; urgency=low

  * New upstream release candidate

  [ Ben Hutchings ]
  * linux-tools: Build perf documentation out-of-tree, as this now works
    and our previous workaround does not

 -- Ben Hutchings <ben@decadent.org.uk>  Thu, 08 Aug 2013 16:21:00 +0200
=======
linux-tools (3.10-4) unstable; urgency=low

  * Sourceful upload for the perl 5.18 transition
  * usbip: Fix package version override to be binNMU-safe

 -- Ben Hutchings <ben@decadent.org.uk>  Fri, 30 Aug 2013 12:44:56 +0100

linux-tools (3.10-3) unstable; urgency=low

  * linux-kbuild: Fix no-modules case in modpost wrapper (Closes: #719129)

 -- Ben Hutchings <ben@decadent.org.uk>  Thu, 08 Aug 2013 21:49:02 +0200
>>>>>>> b26b7ec8

linux-tools (3.10-2) unstable; urgency=low

  * linux-kbuild: Fix use of getline() in modpost wrapper (Closes: #717195)

 -- Ben Hutchings <ben@decadent.org.uk>  Thu, 18 Jul 2013 04:02:11 +0100

linux-tools (3.10-1) unstable; urgency=low

  * New upstream release

  [ Chris Boot ]
  * Update modpost-symbol-prefix.patch for 3.10

  [ Ben Hutchings ]
  * debian/patches: Add DEP-3 headers (From, Subject, Forwarded) to all patches
  * debian/copyright: Convert to machine-readable format (fka DEP-5)
  * debian/copyright: Add explanation of indirect linking of perf to OpenSSL
  * debian/rules.real: Remove support for pre-multiarch dpkg
  * Update policy version to 3.9.4
    - debian/rules: Implement build-arch and build-indep targets
  * linux-kbuild: Update modpost wrapper for 3.10
    - Implement the -T option

 -- Ben Hutchings <ben@decadent.org.uk>  Tue, 16 Jul 2013 13:29:22 +0100

linux-tools (3.9.4-1) unstable; urgency=low

  * New upstream release

 -- Ben Hutchings <ben@decadent.org.uk>  Mon, 03 Jun 2013 13:45:52 +0100

linux-tools (3.8.11-1) unstable; urgency=low

  * New upstream stable update

  [ Ben Hutchings ]
  * Upload to unstable (Closes: #707023)

 -- Ben Hutchings <ben@decadent.org.uk>  Tue, 07 May 2013 02:11:16 +0100

linux-tools (3.8.2-1~experimental.1) experimental; urgency=low

  * New upstream release (Closes: #702450)

  [ Ben Hutchings ]
  * linux-tools: Install bash_completion script for perf with a version-
    dependent name (Closes: #701790)

 -- Ben Hutchings <ben@decadent.org.uk>  Thu, 07 Mar 2013 05:32:40 +0000

linux-tools (3.7.1-1~experimental.1) experimental; urgency=low

  * New upstream release

  [ Ben Hutchings ]
  * [amd64] linux-tools: Enable optimisations and special-casing of x86_64
    (Closes: #694759)

  [ Uwe Kleine-König ]
  * linux-kbuild: debian/control: Use Section: kernel (Closes: #545017)

 -- Jonathan Nieder <jrnieder@gmail.com>  Fri, 28 Dec 2012 09:29:53 -0800

linux-tools (3.6-1~experimental.1) experimental; urgency=low

  * New upstream release (Closes: #690011)

  [ Ben Hutchings ]
  * genorig: Accept xz-compressed upstream tarballs and patches, and
    generate an xz-compressed orig tarball, thanks to Sedat Dilek
  * source: Enable xz-compression for debian directory tarball

  [ Jonathan Nieder ]
  * Add myself to uploaders list.

 -- Jonathan Nieder <jrnieder@gmail.com>  Sat, 24 Nov 2012 13:40:28 -0800

linux-tools (3.5-1~experimental.1) experimental; urgency=low

  * New upstream release

 -- Ben Hutchings <ben@decadent.org.uk>  Mon, 20 Aug 2012 00:57:12 +0100

linux-tools (3.4-1~experimental.1) experimental; urgency=low

  * New upstream release
  * Build-Depend on bison and flex, now required to build perf
  * Fix version insertion in perf man pages

 -- Ben Hutchings <ben@decadent.org.uk>  Sat, 09 Jun 2012 20:51:12 +0100

linux-tools (3.3-1~experimental.1) experimental; urgency=low

  * New upstream release candidate
  * linux-kbuild: debian/control: Set Multi-Arch: foreign
  * linux-tools: Build perf on alpha and hppa (Closes: #664834)

 -- Ben Hutchings <ben@decadent.org.uk>  Sat, 24 Mar 2012 23:15:59 +0000

linux-tools (3.2.17-1) unstable; urgency=low

  * New upstream stable updates:
    http://www.kernel.org/pub/linux/kernel/v3.x/ChangeLog-3.2.15
    - modpost: fix ALL_INIT_DATA_SECTIONS
    http://www.kernel.org/pub/linux/kernel/v3.x/ChangeLog-3.2.16
    - perf hists: Catch and handle out-of-date hist entry maps.
    http://www.kernel.org/pub/linux/kernel/v3.x/ChangeLog-3.2.17
    - Perf: fix build breakage

  * Fix version insertion in perf man pages
  * Build usbip userland packages (Closes: #568362)
    - Do not build a shared library package; the API and ABI have changed
      from libusbip0 but there has been no upstream soversion change
  * usbipd: Enable TCP wrappers for access control

 -- Ben Hutchings <ben@decadent.org.uk>  Sun, 24 Jun 2012 02:52:26 +0100

linux-tools (3.2.7-2) unstable; urgency=high

  * Apply upstream changes to fix various buffer overflow bugs:
    - perf tools: Use scnprintf where applicable
    - perf tools: Incorrect use of snprintf results in SEGV

 -- Ben Hutchings <ben@decadent.org.uk>  Tue, 20 Mar 2012 04:54:22 +0000

linux-tools (3.2.7-1) unstable; urgency=low

  * New upstream stable update:
    http://www.kernel.org/pub/linux/kernel/v3.x/ChangeLog-3.2.7
    - perf tools: Fix perf stack to non executable on x86_64
    - perf evsel: Fix an issue where perf report fails to show the proper
      percentage

 -- Ben Hutchings <ben@decadent.org.uk>  Mon, 05 Mar 2012 00:19:02 +0000

linux-tools (3.2.1-2) unstable; urgency=low

  * Add Vcs-{Svn,Browser} fields
  * Reduce minimum version of linux-base to 3.4~ to support backports

 -- Ben Hutchings <ben@decadent.org.uk>  Tue, 24 Jan 2012 04:26:24 +0000

linux-tools (3.2.1-1) unstable; urgency=low

  * New upstream release

 -- Ben Hutchings <ben@decadent.org.uk>  Thu, 19 Jan 2012 04:17:19 +0000

linux-tools (3.2~rc4-1~experimental.1) experimental; urgency=low

  * New upstream release candidate

 -- Ben Hutchings <ben@decadent.org.uk>  Wed, 07 Dec 2011 01:53:15 +0000

linux-tools (3.1.1-3) unstable; urgency=low

  * Fix s390x support.

 -- Aurelien Jarno <aurel32@debian.org>  Sun, 18 Dec 2011 19:32:12 +0100

linux-tools (3.1.1-2) unstable; urgency=low

  * Change the check for stale debian/control to tolerate binNMUs
    (Closes: #649005)
  * Rebuild with perl 5.14 (Closes: #649006)

 -- Ben Hutchings <ben@decadent.org.uk>  Thu, 17 Nov 2011 03:18:03 +0000

linux-tools (3.1.1-1) unstable; urgency=low

  * New upstream release

  [ Bastian Blank ]
  * Rename to linux-tools.
  * Use 3.0 (quilt) source format.
  * Properly patch modpost symbol prefix setting.
  * Build linux-tools binary package.

 -- Ben Hutchings <ben@decadent.org.uk>  Mon, 14 Nov 2011 04:57:47 +0000

linux-kbuild-2.6 (3.0.0-2) unstable; urgency=low

  * Include new script depmod.sh (Closes: #635539)

 -- Ben Hutchings <ben@decadent.org.uk>  Fri, 29 Jul 2011 01:00:20 +0200

linux-kbuild-2.6 (3.0.0-1) unstable; urgency=low

  * New upstream release

 -- Ben Hutchings <ben@decadent.org.uk>  Sun, 24 Jul 2011 15:38:35 +0200

linux-kbuild-2.6 (3.0.0~rc5-1~experimental.1) experimental; urgency=low

  * New upstream release candidate

 -- Ben Hutchings <ben@decadent.org.uk>  Wed, 29 Jun 2011 02:32:31 +0100

linux-kbuild-2.6 (3.0.0~rc1-1~experimental.1) experimental; urgency=low

  * New upstream release candidate
  * Remove docproc, no longer required for module builds

 -- Ben Hutchings <ben@decadent.org.uk>  Wed, 01 Jun 2011 10:21:01 +0100

linux-kbuild-2.6 (2.6.39-1) unstable; urgency=low

  * New upstream release

 -- Ben Hutchings <ben@decadent.org.uk>  Fri, 20 May 2011 04:53:57 +0100

linux-kbuild-2.6 (2.6.38-1) unstable; urgency=low

  * New upstream release

 -- Ben Hutchings <ben@decadent.org.uk>  Wed, 16 Mar 2011 13:45:58 +0000

linux-kbuild-2.6 (2.6.37-1) unstable; urgency=low

  * Upload to unstable

 -- Ben Hutchings <ben@decadent.org.uk>  Tue, 15 Feb 2011 14:15:36 +0000

linux-kbuild-2.6 (2.6.37-1~experimental.1) experimental; urgency=low

  * New upstream version
  * Include new script gcc-goto.sh

 -- Ben Hutchings <ben@decadent.org.uk>  Sun, 16 Jan 2011 15:14:34 +0000

linux-kbuild-2.6 (2.6.36-1~experimental.1) experimental; urgency=low

  * New upstream version

 -- Ben Hutchings <ben@decadent.org.uk>  Mon, 15 Nov 2010 00:20:33 +0000

linux-kbuild-2.6 (2.6.35-1~experimental.1) experimental; urgency=low

  * New upstream version
  * Update policy version to 3.9.1; no changes required
  * Fix minor issues reported by lintian:
    - Add ${misc:Depends} to dependencies
    - Add debian/source/format file
    - Remove redundant priority and section fields

 -- Ben Hutchings <ben@decadent.org.uk>  Sun, 08 Aug 2010 22:31:47 +0100

linux-kbuild-2.6 (2.6.34-1~experimental.1) experimental; urgency=low

  * New upstream version

 -- Ben Hutchings <ben@decadent.org.uk>  Thu, 20 May 2010 01:19:43 +0100

linux-kbuild-2.6 (2.6.32-1) unstable; urgency=low

  [ Ben Hutchings ]
  * New upstream version. (closes: #560090)
  * Include new script module-common.lds, thanks to Zoran Dzelajlija.

  [ Bastian Blank ]
  * Move contents of linux-kbuild package to /usr/lib.

 -- Bastian Blank <waldi@debian.org>  Fri, 11 Dec 2009 16:16:12 +0100

linux-kbuild-2.6 (2.6.31.2-1) unstable; urgency=low

  * Upload to unstable.

 -- Ben Hutchings <ben@decadent.org.uk>  Sun, 25 Oct 2009 18:38:44 +0000

linux-kbuild-2.6 (2.6.31.2-1~experimental.1) experimental; urgency=low

  [ Bastian Blank ]
  * New upstream version.

  [ Ben Hutchings ]
  * Include new script gcc-x86_32-has-stack-protector.sh.
  * Add myself to Uploaders.
  * New upstream version (2.6.31.2).

 -- Ben Hutchings <ben@decadent.org.uk>  Sat, 17 Oct 2009 23:05:27 +0100

linux-kbuild-2.6 (2.6.30-1) unstable; urgency=low

  * New upstream version.

 -- Bastian Blank <waldi@debian.org>  Wed, 17 Jun 2009 16:49:57 +0200

linux-kbuild-2.6 (2.6.29-1) unstable; urgency=low

  * New upstream version. 
  * Autogenerate list of supported options in modpost. (closes: #518961)
    - Build-depend against python.
  * Use debhelper compat level 7.

 -- Bastian Blank <waldi@debian.org>  Thu, 26 Mar 2009 12:54:47 +0100

linux-kbuild-2.6 (2.6.28-1) unstable; urgency=low

  * New upstream version.

 -- Bastian Blank <waldi@debian.org>  Sun, 22 Feb 2009 13:45:39 +0100

linux-kbuild-2.6 (2.6.26-3) unstable; urgency=low

  * Fix recursive installation. (closes: #494435)

 -- Bastian Blank <waldi@debian.org>  Sun, 10 Aug 2008 13:01:41 +0200

linux-kbuild-2.6 (2.6.26-2) unstable; urgency=low

  * Include new scripts. (closes: #494435)

 -- Bastian Blank <waldi@debian.org>  Sat, 09 Aug 2008 20:45:12 +0200

linux-kbuild-2.6 (2.6.26-1) unstable; urgency=low

  * New upstream version.
  * modpost: Support new parameters.

 -- Bastian Blank <waldi@debian.org>  Sat, 02 Aug 2008 13:09:54 +0200

linux-kbuild-2.6 (2.6.25-2) unstable; urgency=low

  * modpost: Support new parameters. (closes: #479271)

 -- Bastian Blank <waldi@debian.org>  Mon, 05 May 2008 19:58:40 +0200

linux-kbuild-2.6 (2.6.25-1) unstable; urgency=low

  * New upstream version.

 -- Bastian Blank <waldi@debian.org>  Fri, 02 May 2008 10:32:13 +0200

linux-kbuild-2.6 (2.6.24-1) unstable; urgency=low

  * New upstream version.

 -- Bastian Blank <waldi@debian.org>  Tue, 29 Jan 2008 14:03:06 +0100

linux-kbuild-2.6 (2.6.23-1) unstable; urgency=low

  * New upstream version.
  * modpost: Support -s.

 -- Bastian Blank <waldi@debian.org>  Wed, 05 Dec 2007 08:23:28 +0100

linux-kbuild-2.6 (2.6.22-1) unstable; urgency=low

  * New upstream version.
  * Don't fail if no module is specified.

 -- Bastian Blank <waldi@debian.org>  Tue, 17 Jul 2007 23:14:23 +0200

linux-kbuild-2.6 (2.6.21-1) unstable; urgency=low

  * New upstream version.

 -- Bastian Blank <waldi@debian.org>  Fri, 18 May 2007 23:45:14 +0200

linux-kbuild-2.6 (2.6.20-1) unstable; urgency=low

  * New upstream version.
  * modpost: Support -w.

 -- Bastian Blank <waldi@debian.org>  Thu, 12 Apr 2007 06:53:00 +0200

linux-kbuild-2.6 (2.6.18-1) unstable; urgency=low

  * New upstream version.
  * Use included headers. (closes: #382286, #384211)

 -- Bastian Blank <waldi@debian.org>  Mon, 25 Sep 2006 21:45:50 +0200

linux-kbuild-2.6 (2.6.17-3) unstable; urgency=low

  * Replace own modpost with original one.

 -- Bastian Blank <waldi@debian.org>  Tue,  1 Aug 2006 11:01:18 +0200

linux-kbuild-2.6 (2.6.17-2) unstable; urgency=low

  * Fix uninitialied variable. (closes: #377656)

 -- Bastian Blank <waldi@debian.org>  Tue, 11 Jul 2006 10:10:24 +0200

linux-kbuild-2.6 (2.6.17-1) unstable; urgency=low

  * Initial release. (closes: #368544)

 -- Bastian Blank <waldi@debian.org>  Sat,  1 Jul 2006 19:10:07 +0200<|MERGE_RESOLUTION|>--- conflicted
+++ resolved
@@ -1,4 +1,3 @@
-<<<<<<< HEAD
 linux-tools (3.11~rc4-1~exp1) experimental; urgency=low
 
   * New upstream release candidate
@@ -8,7 +7,7 @@
     and our previous workaround does not
 
  -- Ben Hutchings <ben@decadent.org.uk>  Thu, 08 Aug 2013 16:21:00 +0200
-=======
+
 linux-tools (3.10-4) unstable; urgency=low
 
   * Sourceful upload for the perl 5.18 transition
@@ -21,7 +20,6 @@
   * linux-kbuild: Fix no-modules case in modpost wrapper (Closes: #719129)
 
  -- Ben Hutchings <ben@decadent.org.uk>  Thu, 08 Aug 2013 21:49:02 +0200
->>>>>>> b26b7ec8
 
 linux-tools (3.10-2) unstable; urgency=low
 
