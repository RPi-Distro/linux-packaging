--- conflicted
+++ resolved
@@ -1,4 +1,3 @@
-<<<<<<< HEAD
 linux-2.6 (2.6.33-1~experimental.5) UNRELEASED; urgency=low
 
   [ Ian Campbell ]
@@ -31,7 +30,81 @@
   * Add stable 2.6.33.1.
 
  -- maximilian attems <maks@debian.org>  Wed, 17 Mar 2010 18:13:53 +0100
-=======
+
+linux-2.6 (2.6.33-1~experimental.3) experimental; urgency=low
+
+  [ Ben Hutchings ]
+  * Fix regexp for binNMU versions in modules/rules.include (Closes: #524632)
+  * linux-base: Fix bugs and improve libata transition code:
+    - Fix calls to disk_id_to_path (renamed to id_to_path) (Closes: #572283)
+    - Don't show empty list of devices to be relabelled
+    - Don't update udev CD rules unnecessarily
+    - Show the device paths to be added to udev CD rules
+    - Ignore nonexistent devices and properly handle devices of unknown
+      filesystem type (Closes: #572341, #572445)
+    - Don't accept empty filesystem labels as identifiers (Closes: #572438)
+    - For consistency with fresh installations, use or assign UUIDs rather
+      than labels where both are available (Closes: #572376)
+    - Replace CD/DVD/BD device names with udev-provided persistent aliases
+    - Fix update of boot device name for LILO and related loaders
+    - Update uswsusp resume device name
+
+ -- maximilian attems <maks@debian.org>  Thu, 11 Mar 2010 05:58:02 +0100
+
+linux-2.6 (2.6.33-1~experimental.2) experimental; urgency=low
+
+  [ Ben Hutchings ]
+  * Add missing debconf templates for linux-base (Closes: #571558)
+  * Fix libata transition code for GRUB 1 config (Closes: #571662)
+
+ -- maximilian attems <maks@debian.org>  Sun, 28 Feb 2010 17:48:11 +0100
+
+linux-2.6 (2.6.33-1~experimental.1) experimental; urgency=low
+
+  * New upstream release: http://kernelnewbies.org/Linux_2_6_33
+
+  [ maximilian attems]
+  * [topconfig] set BLK_DEV_DRBD, DRM_NOUVEAU, DRM_NOUVEAU_BACKLIGHT,
+    DRM_VMWGFX, SENSORS_LM73, SENSORS_AMC682, SENSORS_LIS3_I2C,
+    SENSORS_MC13783_ADC, TOUCHSCREEN_DYNAPRO, TOUCHSCREEN_MC13783,
+    GIGASET_CAPI, LEDS_DAC124S085, LEDS_INTEL_SS4200, LEDS_INTEL_SS4200,
+    DVB_FIREDTV, DVB_USB_EC168, SOC_CAMERA_MT9T112, SOC_CAMERA_OV9640,
+    USB_GSPCA_PAC7302, USB_GSPCA_STV0680, AD525X_DPOT, CAN_MCP251X,
+    RT2800PCI, REGULATOR_MAX8660, RTC_DRV_BQ32K, RTC_DRV_MSM6242,
+    RTC_DRV_RP5C01, VMWARE_PVSCSI, SCSI_PM8001, WIMAX_IWMC3200_SDIO,
+    INPUT_SPARSEKMAP, SERIO_ALTERA_PS2, MANTIS_CORE, DVB_MANTIS,
+    DVB_HOPPER.
+  * [x86] set CS5535_MFGPT, SENSORS_K10TEMP, GEODE_WDT, MSI_WMI,
+    TOSHIBA_BT_RFKILL, ACPI_CMPC, CRYPTO_GHASH_CLMUL_NI_INTE.
+
+  [ Ben Hutchings ]
+  * Use libata-based drivers for most PATA controllers (Closes: #444182):
+    - pata_triflex replaces triflex
+    - pata_atiixp replaces atiixp
+    - pata_ns87415 replaces ns87415
+    - pata_sc1200 replaces sc1200
+    - pata_cs5536 replaces cs5536
+    - pata_amd replaces amd74xx
+    - pata_sis replaces sis5513
+    - pata_rz1000 replaces rz1000
+    - pata_efar replaces slc90e66
+    - pata_pdc202xx_old replaces pdc202xx_old
+    - pata_pdc2027x replaces pdc202xx_new
+    - pata_cs5520 replaces cs5520
+    - pata_cs5530 replaces cs5530
+    - pata_cmd64x replaces cmd64x
+    - pata_sil680 replaces siimage
+    - pata_ali replaces alim15x3
+    - pata_via replaces via82cxxx
+    - pata_serverworks replaces serverworks
+    - pata_artop replaces aec62xx
+    - pata_it821x replaces it821x
+    - ata_piix, pata_oldpiix, pata_mpiix mostly replace piix
+    - ata_generic, pata_ns87410, pata_netcell replace ide-pci-generic
+  * Add libata transition script
+
+ -- maximilian attems <maks@debian.org>  Thu, 25 Feb 2010 15:21:38 +0100
+
 linux-2.6 (2.6.32-11) unstable; urgency=low
 
   [ Ben Hutchings ]
@@ -63,7 +136,6 @@
   * nouveau: nv50: Implement ctxprog/state generation
   * phylib: Support PHY module autoloading (Closes: #553024)
   * [x86] Add ramzswap driver (Closes: #573912)
->>>>>>> 46d7c665
 
   [ maximilian attems]
   * [alpha, hppa] Disable oprofile as tracing code is unsupported here.
