<<<<<<< HEAD
linux-tools (4.3~rc3-1~exp1) UNRELEASED; urgency=medium

  * New upstream release candidate

 -- Ben Hutchings <ben@decadent.org.uk>  Mon, 28 Sep 2015 01:54:21 +0100
=======
linux-tools (4.2-2) unstable; urgency=medium

  * [x32] Don't attempt to build linux-perf (fixes FTBFS)
  * [x32] Build hyperv-daemons package
  * [alpha] uapi: Add support for __SANE_USERSPACE_TYPES__(fixes FTBFS)

 -- Ben Hutchings <ben@decadent.org.uk>  Fri, 02 Oct 2015 18:41:22 +0100
>>>>>>> c24544ee

linux-tools (4.2-1) unstable; urgency=medium

  * New upstream release

  [ Ben Hutchings ]
  * debian/bin,debian/control,debian/lib/python,debian/rules: Use Python 3
    - debian/lib/python: Sync with linux package
  * debian/bin/genorig.py: Make orig tarballs reproducible
  * linux-perf: Fix installation directory for bash completions
  * linux-perf: Remove shebang lines from perf scripts
  * Set compiler flags according to dpkg-buildflags
  * hyperv-daemons: Fix fortify format warning
  * debian/rules: Add support for DEB_BUILD_OPTIONS=parallel=N
  * debian/control: Update policy version to 3.9.6; no changes required
  * linux-perf: Revert "perf build: Fix libunwind feature detection on 32-bit
    x86", which was a regression for us

 -- Ben Hutchings <ben@decadent.org.uk>  Fri, 25 Sep 2015 22:55:41 +0100

linux-tools (4.2~rc7-1~exp1) experimental; urgency=medium

  * New upstream release candidate

  [ Ben Hutchings ]
  * genorig: Include more mips makefiles (fixes FTBFS)

 -- Ben Hutchings <ben@decadent.org.uk>  Mon, 17 Aug 2015 10:42:08 +0200

linux-tools (4.2~rc6-1~exp1) experimental; urgency=medium

  * New upstream release candidate

  [ Ben Hutchings ]
  * Adjust for migration to git:
    - Update .gitignore files
    - debian/control: Update Vcs-* fields
    - debian/rules: Exclude .git from maintainerclean rule
  * Add packages of liblockdep (lockdep, liblockdep<version>, liblockdep-dev)

 -- Ben Hutchings <ben@decadent.org.uk>  Fri, 14 Aug 2015 14:58:57 +0200

linux-tools (4.1.4-2) unstable; urgency=medium

  * [mips*,alpha,hppa] linux-perf: Add empty Build files for these architectures
    (fixes FTBFS)

 -- Ben Hutchings <ben@decadent.org.uk>  Tue, 04 Aug 2015 17:11:46 +0100

linux-tools (4.1.4-1) unstable; urgency=medium

  * New upstream stable update:
    http://www.kernel.org/pub/linux/kernel/v4.x/ChangeLog-4.1.4
    - perf bench numa: Fix to show proper convergence stats

  [ Ben Hutchings ]
  * linux-tools: Set $KBUILD_BUILD_TIMESTAMP from changelog and use it as man
    page date
  * hyperv-daemons: Only attempt to build package on i386, amd64
    (fixes FTBFS on other architectures)
  * linux-tools: Rename to linux-perf-<version>, since other tools are
    in other binary packages

 -- Ben Hutchings <ben@decadent.org.uk>  Tue, 04 Aug 2015 00:47:58 +0100

linux-tools (4.1.2-1~exp1) experimental; urgency=medium

  * New upstream release

  [ Bastian Blank ]
  * Add hyperv-daemons package, thanks to Hideki Yamane (closes: #782761)

  [ Ben Hutchings ]
  * hyperv-daemons: Rewrite description

 -- Ben Hutchings <ben@decadent.org.uk>  Mon, 13 Jul 2015 01:33:27 +0100

linux-tools (4.0.2-1) unstable; urgency=medium

  * New upstream release
  * Thanks to Luca Boccassi and Lukas Wunner for some hints on upgrading
    to 4.0 (Closes: #778588)
  * debian/control: Add gcc-multilib to Build-Depends in order to build
    perf-read-vdso{,x}32
  * linux-tools: Install perf-read-vdso{,x}32 in versioned directory
    under /usr/lib
  * linux-tools: Set ARCH=x86 when building perf for amd64, i386 or x32
  * linux-kbuild: Include Makefile.kasan (Closes: #783681)
  * linux-kbuild: Enable Large File Support (Closes: #778942)

 -- Ben Hutchings <ben@decadent.org.uk>  Mon, 11 May 2015 03:53:12 +0100

linux-tools (3.18.5-1~exp1) experimental; urgency=medium

  * New upstream release
  * linux-tools: Fix build configuration to avoid linking perf with libbfd
    (Closes: #763002)
  * linux-tools: Add a check that perf is not linked with libbfd
  * [arm64] Enable building linux-tools, thanks to Steve Capper
    (Closes: #771340)
  * [armel,armhf] linux-tools: Enable use of libunwind
  * [hppa,sparc] linux-tools: Enable use of libnuma
  * [mips*,powerpcspe,x32] Enable building linux-tools

 -- Ben Hutchings <ben@decadent.org.uk>  Sun, 01 Feb 2015 02:53:07 +0100

linux-tools (3.17-1~exp1) experimental; urgency=medium

  * New upstream release
    - usbip userspace moved to tools/usb/usbip

 -- Ben Hutchings <ben@decadent.org.uk>  Fri, 17 Oct 2014 14:58:51 +0200

linux-tools (3.16-3) unstable; urgency=medium

  * linux-tools: Fix build configuration to avoid linking perf with libbfd
    (Closes: #763002)
  * linux-tools: Add a check that perf is not linked with libbfd
  * [arm64] Enable building linux-tools, thanks to Steve Capper
    (Closes: #771340)

 -- Ben Hutchings <ben@decadent.org.uk>  Mon, 02 Feb 2015 22:05:59 +0000

linux-tools (3.16-2) unstable; urgency=medium

  * linux-kbuild: Change the type headers used for devicetable-offsets.c
    to avoid depending on UAPI headers or <linux/types.h>.  This really
    closes: #754213.  It also fixes modpost handling of input device IDs
    when host and target have differing word size.

 -- Ben Hutchings <ben@decadent.org.uk>  Tue, 09 Sep 2014 13:21:05 +0100

linux-tools (3.16-1) unstable; urgency=medium

  * New upstream release

  [ Mauricio Faria de Oliveira ]
  * [ppc64el] Build linux-tools binary package (Closes: #754213)

  [ Ben Hutchings ]
  * linux-kbuild: Build and install recordmcount and recordmcount.pl,
    needed for kernels with DYNAMIC_FTRACE enabled
  * linux-kbuild: Fix recordmcount dependency for OOT modules

 -- Ben Hutchings <ben@decadent.org.uk>  Mon, 08 Sep 2014 18:45:06 +0100

linux-tools (3.16~rc7-1~exp1) experimental; urgency=medium

  * New upstream release candidate

  [ Ben Hutchings ]
  * genorig: Include new directory for usbip UAPI header
  * debian/control: Update Build-Depends for usbip switching from
    libsysfs to libudev
  * perf: Build with V=1 as V=2 no longer works
  * perf: Change build command to avoid a rebuild during 'make install'
  * linux-tools: Install traceevent plugins in
    /usr/lib/traceevent_<version>/plugins (Closes: #756429)
  * linux-kbuild: Install scripts/Makefile.extrawarn

 -- Ben Hutchings <ben@decadent.org.uk>  Tue, 29 Jul 2014 21:11:10 +0100

linux-tools (3.14-1) unstable; urgency=medium

  * New upstream release

 -- Ben Hutchings <ben@decadent.org.uk>  Mon, 28 Apr 2014 17:46:24 +0100

linux-tools (3.14~rc7-1~exp1) experimental; urgency=medium

  * New upstream release candidate

 -- Ben Hutchings <ben@decadent.org.uk>  Mon, 17 Mar 2014 19:31:14 +0000

linux-tools (3.13.6-1) unstable; urgency=medium

  * New upstream stable update:
    http://www.kernel.org/pub/linux/kernel/v3.x/ChangeLog-3.13.5
    - Modpost: fixed USB alias generation for ranges including 0x9 and 0xA
    http://www.kernel.org/pub/linux/kernel/v3.x/ChangeLog-3.13.6
    - perf trace: Fix ioctl 'request' beautifier build problems on
      !(i386 || x86_64) arches

  [ Ben Hutchings ]
  * linux-tools: Remove the 'trace_3.13' link to perf
  * Clean another autoconf-generated file so double-builds work

 -- Ben Hutchings <ben@decadent.org.uk>  Wed, 19 Mar 2014 22:33:21 +0000

linux-tools (3.13.4-1) unstable; urgency=medium

  * New upstream stable update:
    http://www.kernel.org/pub/linux/kernel/v3.x/ChangeLog-3.13.2
    - perf kvm: Fix kvm report without guestmount.

 -- Ben Hutchings <ben@decadent.org.uk>  Sat, 22 Feb 2014 15:39:27 +0000

linux-tools (3.13-1~exp3) experimental; urgency=medium

  * linux-tools: Fix/revert unportable code in perf trace (fixes FTBFS
    on powerpc, sparc)

 -- Ben Hutchings <ben@decadent.org.uk>  Fri, 07 Feb 2014 20:36:29 +0000

linux-tools (3.13-1~exp2) experimental; urgency=medium

  * Merge changes from sid up to 3.12.6-3

 -- Ben Hutchings <ben@decadent.org.uk>  Sun, 02 Feb 2014 16:57:49 +0100

linux-tools (3.13-1~exp1) experimental; urgency=low

  * New upstream release

 -- Ben Hutchings <ben@decadent.org.uk>  Sun, 02 Feb 2014 12:02:29 +0100

linux-tools (3.12.6-3) unstable; urgency=medium

  * linux-tools: Explicitly enable/disable libunwind usage for all
    architectures (fixes FTBFS on s390x and sparc)
  * linux-tools: Only use libunwind on x86, as perf needs additional
    porting work for other architectures (fixes FTBFS on arm and powerpc)

 -- Ben Hutchings <ben@decadent.org.uk>  Sun, 02 Feb 2014 16:46:44 +0100

linux-tools (3.12.6-2) unstable; urgency=medium

  * linux-tools: Replace build-dependency on libunwind7-dev with
    libunwind8-dev

 -- Ben Hutchings <ben@decadent.org.uk>  Sun, 02 Feb 2014 11:51:18 +0100

linux-tools (3.12.6-1) unstable; urgency=medium

  * New upstream stable update
    - perf tools: Remove cast of non-variadic function to variadic
    - perf tools: Synthesize anon MMAP records again

  [ Ben Hutchings ]
  * linux-tools: Replace build-dependency on binutils-dev with
    libiberty-dev (or old binutils-dev, for ease of backporting)
    (Closes: #730883)

 -- Ben Hutchings <ben@decadent.org.uk>  Sat, 30 Nov 2013 23:48:32 +0000

linux-tools (3.12-1~exp1) experimental; urgency=low

  * New upstream release (Closes: #729197)
  * [x86, powerpc, ppc64] linux-tools: Build perf with libnuma

 -- Ben Hutchings <ben@decadent.org.uk>  Mon, 18 Nov 2013 05:14:34 +0000

linux-tools (3.11-3) unstable; urgency=low

  * linux-tools: Replace build-dependency on libunwind8-dev with
    libunwind7-dev, as the new libunwind will not enter testing soon

 -- Ben Hutchings <ben@decadent.org.uk>  Tue, 29 Oct 2013 02:12:36 +0000

linux-tools (3.11-2) unstable; urgency=low

  * linux-tools: Limit build-dependency on libunwind8-dev to architectures
    where it is available and needed

 -- Ben Hutchings <ben@decadent.org.uk>  Sun, 27 Oct 2013 18:01:37 +0000

linux-tools (3.11-1) unstable; urgency=low

  * New upstream release
  * linux-tools: Build perf with libaudit and libunwind

 -- Ben Hutchings <ben@decadent.org.uk>  Sat, 19 Oct 2013 02:38:59 +0100

linux-tools (3.11~rc4-1~exp1) experimental; urgency=low

  * New upstream release candidate

  [ Ben Hutchings ]
  * linux-tools: Build perf documentation out-of-tree, as this now works
    and our previous workaround does not

 -- Ben Hutchings <ben@decadent.org.uk>  Thu, 08 Aug 2013 16:21:00 +0200

linux-tools (3.10-4) unstable; urgency=low

  * Sourceful upload for the perl 5.18 transition
  * usbip: Fix package version override to be binNMU-safe

 -- Ben Hutchings <ben@decadent.org.uk>  Fri, 30 Aug 2013 12:44:56 +0100

linux-tools (3.10-3) unstable; urgency=low

  * linux-kbuild: Fix no-modules case in modpost wrapper (Closes: #719129)

 -- Ben Hutchings <ben@decadent.org.uk>  Thu, 08 Aug 2013 21:49:02 +0200

linux-tools (3.10-2) unstable; urgency=low

  * linux-kbuild: Fix use of getline() in modpost wrapper (Closes: #717195)

 -- Ben Hutchings <ben@decadent.org.uk>  Thu, 18 Jul 2013 04:02:11 +0100

linux-tools (3.10-1) unstable; urgency=low

  * New upstream release

  [ Chris Boot ]
  * Update modpost-symbol-prefix.patch for 3.10

  [ Ben Hutchings ]
  * debian/patches: Add DEP-3 headers (From, Subject, Forwarded) to all patches
  * debian/copyright: Convert to machine-readable format (fka DEP-5)
  * debian/copyright: Add explanation of indirect linking of perf to OpenSSL
  * debian/rules.real: Remove support for pre-multiarch dpkg
  * Update policy version to 3.9.4
    - debian/rules: Implement build-arch and build-indep targets
  * linux-kbuild: Update modpost wrapper for 3.10
    - Implement the -T option

 -- Ben Hutchings <ben@decadent.org.uk>  Tue, 16 Jul 2013 13:29:22 +0100

linux-tools (3.9.4-1) unstable; urgency=low

  * New upstream release

 -- Ben Hutchings <ben@decadent.org.uk>  Mon, 03 Jun 2013 13:45:52 +0100

linux-tools (3.8.11-1) unstable; urgency=low

  * New upstream stable update

  [ Ben Hutchings ]
  * Upload to unstable (Closes: #707023)

 -- Ben Hutchings <ben@decadent.org.uk>  Tue, 07 May 2013 02:11:16 +0100

linux-tools (3.8.2-1~experimental.1) experimental; urgency=low

  * New upstream release (Closes: #702450)

  [ Ben Hutchings ]
  * linux-tools: Install bash_completion script for perf with a version-
    dependent name (Closes: #701790)

 -- Ben Hutchings <ben@decadent.org.uk>  Thu, 07 Mar 2013 05:32:40 +0000

linux-tools (3.7.1-1~experimental.1) experimental; urgency=low

  * New upstream release

  [ Ben Hutchings ]
  * [amd64] linux-tools: Enable optimisations and special-casing of x86_64
    (Closes: #694759)

  [ Uwe Kleine-König ]
  * linux-kbuild: debian/control: Use Section: kernel (Closes: #545017)

 -- Jonathan Nieder <jrnieder@gmail.com>  Fri, 28 Dec 2012 09:29:53 -0800

linux-tools (3.6-1~experimental.1) experimental; urgency=low

  * New upstream release (Closes: #690011)

  [ Ben Hutchings ]
  * genorig: Accept xz-compressed upstream tarballs and patches, and
    generate an xz-compressed orig tarball, thanks to Sedat Dilek
  * source: Enable xz-compression for debian directory tarball

  [ Jonathan Nieder ]
  * Add myself to uploaders list.

 -- Jonathan Nieder <jrnieder@gmail.com>  Sat, 24 Nov 2012 13:40:28 -0800

linux-tools (3.5-1~experimental.1) experimental; urgency=low

  * New upstream release

 -- Ben Hutchings <ben@decadent.org.uk>  Mon, 20 Aug 2012 00:57:12 +0100

linux-tools (3.4-1~experimental.1) experimental; urgency=low

  * New upstream release
  * Build-Depend on bison and flex, now required to build perf
  * Fix version insertion in perf man pages

 -- Ben Hutchings <ben@decadent.org.uk>  Sat, 09 Jun 2012 20:51:12 +0100

linux-tools (3.3-1~experimental.1) experimental; urgency=low

  * New upstream release candidate
  * linux-kbuild: debian/control: Set Multi-Arch: foreign
  * linux-tools: Build perf on alpha and hppa (Closes: #664834)

 -- Ben Hutchings <ben@decadent.org.uk>  Sat, 24 Mar 2012 23:15:59 +0000

linux-tools (3.2.17-1) unstable; urgency=low

  * New upstream stable updates:
    http://www.kernel.org/pub/linux/kernel/v3.x/ChangeLog-3.2.15
    - modpost: fix ALL_INIT_DATA_SECTIONS
    http://www.kernel.org/pub/linux/kernel/v3.x/ChangeLog-3.2.16
    - perf hists: Catch and handle out-of-date hist entry maps.
    http://www.kernel.org/pub/linux/kernel/v3.x/ChangeLog-3.2.17
    - Perf: fix build breakage

  * Fix version insertion in perf man pages
  * Build usbip userland packages (Closes: #568362)
    - Do not build a shared library package; the API and ABI have changed
      from libusbip0 but there has been no upstream soversion change
  * usbipd: Enable TCP wrappers for access control

 -- Ben Hutchings <ben@decadent.org.uk>  Sun, 24 Jun 2012 02:52:26 +0100

linux-tools (3.2.7-2) unstable; urgency=high

  * Apply upstream changes to fix various buffer overflow bugs:
    - perf tools: Use scnprintf where applicable
    - perf tools: Incorrect use of snprintf results in SEGV

 -- Ben Hutchings <ben@decadent.org.uk>  Tue, 20 Mar 2012 04:54:22 +0000

linux-tools (3.2.7-1) unstable; urgency=low

  * New upstream stable update:
    http://www.kernel.org/pub/linux/kernel/v3.x/ChangeLog-3.2.7
    - perf tools: Fix perf stack to non executable on x86_64
    - perf evsel: Fix an issue where perf report fails to show the proper
      percentage

 -- Ben Hutchings <ben@decadent.org.uk>  Mon, 05 Mar 2012 00:19:02 +0000

linux-tools (3.2.1-2) unstable; urgency=low

  * Add Vcs-{Svn,Browser} fields
  * Reduce minimum version of linux-base to 3.4~ to support backports

 -- Ben Hutchings <ben@decadent.org.uk>  Tue, 24 Jan 2012 04:26:24 +0000

linux-tools (3.2.1-1) unstable; urgency=low

  * New upstream release

 -- Ben Hutchings <ben@decadent.org.uk>  Thu, 19 Jan 2012 04:17:19 +0000

linux-tools (3.2~rc4-1~experimental.1) experimental; urgency=low

  * New upstream release candidate

 -- Ben Hutchings <ben@decadent.org.uk>  Wed, 07 Dec 2011 01:53:15 +0000

linux-tools (3.1.1-3) unstable; urgency=low

  * Fix s390x support.

 -- Aurelien Jarno <aurel32@debian.org>  Sun, 18 Dec 2011 19:32:12 +0100

linux-tools (3.1.1-2) unstable; urgency=low

  * Change the check for stale debian/control to tolerate binNMUs
    (Closes: #649005)
  * Rebuild with perl 5.14 (Closes: #649006)

 -- Ben Hutchings <ben@decadent.org.uk>  Thu, 17 Nov 2011 03:18:03 +0000

linux-tools (3.1.1-1) unstable; urgency=low

  * New upstream release

  [ Bastian Blank ]
  * Rename to linux-tools.
  * Use 3.0 (quilt) source format.
  * Properly patch modpost symbol prefix setting.
  * Build linux-tools binary package.

 -- Ben Hutchings <ben@decadent.org.uk>  Mon, 14 Nov 2011 04:57:47 +0000

linux-kbuild-2.6 (3.0.0-2) unstable; urgency=low

  * Include new script depmod.sh (Closes: #635539)

 -- Ben Hutchings <ben@decadent.org.uk>  Fri, 29 Jul 2011 01:00:20 +0200

linux-kbuild-2.6 (3.0.0-1) unstable; urgency=low

  * New upstream release

 -- Ben Hutchings <ben@decadent.org.uk>  Sun, 24 Jul 2011 15:38:35 +0200

linux-kbuild-2.6 (3.0.0~rc5-1~experimental.1) experimental; urgency=low

  * New upstream release candidate

 -- Ben Hutchings <ben@decadent.org.uk>  Wed, 29 Jun 2011 02:32:31 +0100

linux-kbuild-2.6 (3.0.0~rc1-1~experimental.1) experimental; urgency=low

  * New upstream release candidate
  * Remove docproc, no longer required for module builds

 -- Ben Hutchings <ben@decadent.org.uk>  Wed, 01 Jun 2011 10:21:01 +0100

linux-kbuild-2.6 (2.6.39-1) unstable; urgency=low

  * New upstream release

 -- Ben Hutchings <ben@decadent.org.uk>  Fri, 20 May 2011 04:53:57 +0100

linux-kbuild-2.6 (2.6.38-1) unstable; urgency=low

  * New upstream release

 -- Ben Hutchings <ben@decadent.org.uk>  Wed, 16 Mar 2011 13:45:58 +0000

linux-kbuild-2.6 (2.6.37-1) unstable; urgency=low

  * Upload to unstable

 -- Ben Hutchings <ben@decadent.org.uk>  Tue, 15 Feb 2011 14:15:36 +0000

linux-kbuild-2.6 (2.6.37-1~experimental.1) experimental; urgency=low

  * New upstream version
  * Include new script gcc-goto.sh

 -- Ben Hutchings <ben@decadent.org.uk>  Sun, 16 Jan 2011 15:14:34 +0000

linux-kbuild-2.6 (2.6.36-1~experimental.1) experimental; urgency=low

  * New upstream version

 -- Ben Hutchings <ben@decadent.org.uk>  Mon, 15 Nov 2010 00:20:33 +0000

linux-kbuild-2.6 (2.6.35-1~experimental.1) experimental; urgency=low

  * New upstream version
  * Update policy version to 3.9.1; no changes required
  * Fix minor issues reported by lintian:
    - Add ${misc:Depends} to dependencies
    - Add debian/source/format file
    - Remove redundant priority and section fields

 -- Ben Hutchings <ben@decadent.org.uk>  Sun, 08 Aug 2010 22:31:47 +0100

linux-kbuild-2.6 (2.6.34-1~experimental.1) experimental; urgency=low

  * New upstream version

 -- Ben Hutchings <ben@decadent.org.uk>  Thu, 20 May 2010 01:19:43 +0100

linux-kbuild-2.6 (2.6.32-1) unstable; urgency=low

  [ Ben Hutchings ]
  * New upstream version. (closes: #560090)
  * Include new script module-common.lds, thanks to Zoran Dzelajlija.

  [ Bastian Blank ]
  * Move contents of linux-kbuild package to /usr/lib.

 -- Bastian Blank <waldi@debian.org>  Fri, 11 Dec 2009 16:16:12 +0100

linux-kbuild-2.6 (2.6.31.2-1) unstable; urgency=low

  * Upload to unstable.

 -- Ben Hutchings <ben@decadent.org.uk>  Sun, 25 Oct 2009 18:38:44 +0000

linux-kbuild-2.6 (2.6.31.2-1~experimental.1) experimental; urgency=low

  [ Bastian Blank ]
  * New upstream version.

  [ Ben Hutchings ]
  * Include new script gcc-x86_32-has-stack-protector.sh.
  * Add myself to Uploaders.
  * New upstream version (2.6.31.2).

 -- Ben Hutchings <ben@decadent.org.uk>  Sat, 17 Oct 2009 23:05:27 +0100

linux-kbuild-2.6 (2.6.30-1) unstable; urgency=low

  * New upstream version.

 -- Bastian Blank <waldi@debian.org>  Wed, 17 Jun 2009 16:49:57 +0200

linux-kbuild-2.6 (2.6.29-1) unstable; urgency=low

  * New upstream version. 
  * Autogenerate list of supported options in modpost. (closes: #518961)
    - Build-depend against python.
  * Use debhelper compat level 7.

 -- Bastian Blank <waldi@debian.org>  Thu, 26 Mar 2009 12:54:47 +0100

linux-kbuild-2.6 (2.6.28-1) unstable; urgency=low

  * New upstream version.

 -- Bastian Blank <waldi@debian.org>  Sun, 22 Feb 2009 13:45:39 +0100

linux-kbuild-2.6 (2.6.26-3) unstable; urgency=low

  * Fix recursive installation. (closes: #494435)

 -- Bastian Blank <waldi@debian.org>  Sun, 10 Aug 2008 13:01:41 +0200

linux-kbuild-2.6 (2.6.26-2) unstable; urgency=low

  * Include new scripts. (closes: #494435)

 -- Bastian Blank <waldi@debian.org>  Sat, 09 Aug 2008 20:45:12 +0200

linux-kbuild-2.6 (2.6.26-1) unstable; urgency=low

  * New upstream version.
  * modpost: Support new parameters.

 -- Bastian Blank <waldi@debian.org>  Sat, 02 Aug 2008 13:09:54 +0200

linux-kbuild-2.6 (2.6.25-2) unstable; urgency=low

  * modpost: Support new parameters. (closes: #479271)

 -- Bastian Blank <waldi@debian.org>  Mon, 05 May 2008 19:58:40 +0200

linux-kbuild-2.6 (2.6.25-1) unstable; urgency=low

  * New upstream version.

 -- Bastian Blank <waldi@debian.org>  Fri, 02 May 2008 10:32:13 +0200

linux-kbuild-2.6 (2.6.24-1) unstable; urgency=low

  * New upstream version.

 -- Bastian Blank <waldi@debian.org>  Tue, 29 Jan 2008 14:03:06 +0100

linux-kbuild-2.6 (2.6.23-1) unstable; urgency=low

  * New upstream version.
  * modpost: Support -s.

 -- Bastian Blank <waldi@debian.org>  Wed, 05 Dec 2007 08:23:28 +0100

linux-kbuild-2.6 (2.6.22-1) unstable; urgency=low

  * New upstream version.
  * Don't fail if no module is specified.

 -- Bastian Blank <waldi@debian.org>  Tue, 17 Jul 2007 23:14:23 +0200

linux-kbuild-2.6 (2.6.21-1) unstable; urgency=low

  * New upstream version.

 -- Bastian Blank <waldi@debian.org>  Fri, 18 May 2007 23:45:14 +0200

linux-kbuild-2.6 (2.6.20-1) unstable; urgency=low

  * New upstream version.
  * modpost: Support -w.

 -- Bastian Blank <waldi@debian.org>  Thu, 12 Apr 2007 06:53:00 +0200

linux-kbuild-2.6 (2.6.18-1) unstable; urgency=low

  * New upstream version.
  * Use included headers. (closes: #382286, #384211)

 -- Bastian Blank <waldi@debian.org>  Mon, 25 Sep 2006 21:45:50 +0200

linux-kbuild-2.6 (2.6.17-3) unstable; urgency=low

  * Replace own modpost with original one.

 -- Bastian Blank <waldi@debian.org>  Tue,  1 Aug 2006 11:01:18 +0200

linux-kbuild-2.6 (2.6.17-2) unstable; urgency=low

  * Fix uninitialied variable. (closes: #377656)

 -- Bastian Blank <waldi@debian.org>  Tue, 11 Jul 2006 10:10:24 +0200

linux-kbuild-2.6 (2.6.17-1) unstable; urgency=low

  * Initial release. (closes: #368544)

 -- Bastian Blank <waldi@debian.org>  Sat,  1 Jul 2006 19:10:07 +0200<|MERGE_RESOLUTION|>--- conflicted
+++ resolved
@@ -1,10 +1,9 @@
-<<<<<<< HEAD
 linux-tools (4.3~rc3-1~exp1) UNRELEASED; urgency=medium
 
   * New upstream release candidate
 
  -- Ben Hutchings <ben@decadent.org.uk>  Mon, 28 Sep 2015 01:54:21 +0100
-=======
+
 linux-tools (4.2-2) unstable; urgency=medium
 
   * [x32] Don't attempt to build linux-perf (fixes FTBFS)
@@ -12,7 +11,6 @@
   * [alpha] uapi: Add support for __SANE_USERSPACE_TYPES__(fixes FTBFS)
 
  -- Ben Hutchings <ben@decadent.org.uk>  Fri, 02 Oct 2015 18:41:22 +0100
->>>>>>> c24544ee
 
 linux-tools (4.2-1) unstable; urgency=medium
 
