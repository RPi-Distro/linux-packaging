--- conflicted
+++ resolved
@@ -12,20 +12,8 @@
 %.real-$(TYPE).o: $(SOURCEDIR)/%.c real-$(TYPE)/devicetable-offsets.h
 	$(CC) -I real-$(TYPE) $(CFLAGS) -c -o $@ $<
 
-<<<<<<< HEAD
-WORD_SIZE := $(subst lsb-,,$(subst msb-,,$(TYPE)))
-
-# XXX This doesn't quite work, because if we cross-build between 64-bit
-# architectures they may have different alignment for pointers (aka
-# kernel_ulong_t).  This particularly affects i2c_device_id and
-# platform_device_id.
-
-real-$(TYPE)/devicetable-offsets.s: $(SOURCEDIR)/devicetable-offsets.c
-	$(CC) $(CFLAGS) -include linux/types.h -Dkernel_ulong_t=__u$(WORD_SIZE) -S -o $@ $<
-=======
 real-$(TYPE)/devicetable-offsets.s: $(SOURCEDIR)/devicetable-offsets.c
 	$(CC) -include real-$(TYPE)/types.h $(CFLAGS) -S -o $@ $<
->>>>>>> fa0ad3f1
 
 real-$(TYPE)/devicetable-offsets.h: real-$(TYPE)/devicetable-offsets.s
 	echo >$@ "#define __DEVICEVTABLE_OFFSETS_H__"
