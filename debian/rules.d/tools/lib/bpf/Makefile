include $(top_rulesdir)/Makefile.inc

DEB_HOST_MULTIARCH := $(shell dpkg-architecture -qDEB_HOST_MULTIARCH)

# Catch use of missing kernel APIs early
CFLAGS += -Werror=implicit-function-declaration

<<<<<<< HEAD
# Don't let the kernel version override libbpf's version
undefine VERSION

MAKE_BPF := +$(MAKE) -C $(top_srcdir)/$(OUTDIR)
=======
MAKE_BPF := +$(MAKE) -C $(top_srcdir)/$(OUTDIR) O=$(CURDIR)
>>>>>>> a8c3d89c
MAKE_BPF += prefix=/usr
MAKE_BPF += libdir_relative=lib/$(DEB_HOST_MULTIARCH)
MAKE_BPF += V=$(KBUILD_VERBOSE)

all:
	$(MAKE_BPF)

install:
	$(MAKE_BPF) install install_headers<|MERGE_RESOLUTION|>--- conflicted
+++ resolved
@@ -5,14 +5,10 @@
 # Catch use of missing kernel APIs early
 CFLAGS += -Werror=implicit-function-declaration
 
-<<<<<<< HEAD
 # Don't let the kernel version override libbpf's version
 undefine VERSION
 
-MAKE_BPF := +$(MAKE) -C $(top_srcdir)/$(OUTDIR)
-=======
 MAKE_BPF := +$(MAKE) -C $(top_srcdir)/$(OUTDIR) O=$(CURDIR)
->>>>>>> a8c3d89c
 MAKE_BPF += prefix=/usr
 MAKE_BPF += libdir_relative=lib/$(DEB_HOST_MULTIARCH)
 MAKE_BPF += V=$(KBUILD_VERBOSE)
