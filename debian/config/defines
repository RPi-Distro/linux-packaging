[abi]
<<<<<<< HEAD
abiname: trunk
=======
abiname: 1
ignore-changes:
 module:drivers/scsi/qla2xxx/qla2xxx
 module:drivers/target/*
>>>>>>> c11335fa

[base]
arches:
 alpha
 amd64
 armel
 armhf
 hppa
 i386
 ia64
 m68k
 mips
 mipsel
 powerpc
 powerpcspe
 ppc64
 s390
 s390x
 sh4
 sparc
 sparc64
 x32
compiler: gcc-4.7
featuresets:
 none
 rt

[featureset-rt_base]
enabled: false

[description]
part-long-up: This kernel is not suitable for SMP (multi-processor,
 multi-core or hyper-threaded) systems.
part-long-xen: This kernel also runs on a Xen hypervisor.
 It supports both privileged (dom0) and unprivileged (domU) operation.

[image]
initramfs-generators: initramfs-tools initramfs-fallback
type: plain

[relations]
# compilers
gcc-4.4: gcc-4.4
gcc-4.6: gcc-4.6
gcc-4.7: gcc-4.7

# initramfs-generators
initramfs-fallback: linux-initramfs-tool
initramfs-tools: initramfs-tools (>= 0.110~)<|MERGE_RESOLUTION|>--- conflicted
+++ resolved
@@ -1,12 +1,8 @@
 [abi]
-<<<<<<< HEAD
 abiname: trunk
-=======
-abiname: 1
 ignore-changes:
  module:drivers/scsi/qla2xxx/qla2xxx
  module:drivers/target/*
->>>>>>> c11335fa
 
 [base]
 arches:
