[abi]
<<<<<<< HEAD
abiname: trunk
=======
abiname: 2
>>>>>>> 698ccd4c
ignore-changes:
 __cpuhp_*
 __xive_vm_h_*
 bpf_analyzer
 cxl_*
 dax_flush
 ieee80211_nullfunc_get
 inet_add_protocol
 inet_del_protocol
 iommu_device_*
 kvm_async_pf_task_wait
 kvmppc_*
 mm_iommu_*
 mv_mbus_*
 perf_*
 register_cxl_calls
 register_key_type
 unregister_cxl_calls
 *_hw_breakpoint
 module:arch/x86/kvm/*
 module:drivers/crypto/ccp/*
 module:drivers/hv/*
 module:drivers/gpu/drm/sun4i/*
 module:drivers/iio/**
 module:drivers/misc/cxl/*
 module:drivers/mtd/nand/*
 module:drivers/net/ethernet/**
 module:drivers/net/wireless/**
 module:drivers/nvdimm/*
 module:drivers/power/supply/bq27xxx_battery
 module:drivers/scsi/cxgbi/*
 module:drivers/scsi/libiscs*
 module:drivers/scsi/qla2xxx/qla2xxx
 module:drivers/scsi/ufs/*
 module:drivers/target/**
 module:drivers/usb/chipidea/**
 module:drivers/usb/gadget/**
 module:drivers/usb/host/**
 module:drivers/usb/musb/**
 module:fs/nfs/**
 module:net/ceph/libceph
 module:net/l2tp/**
 module:net/rxrpc/rxrpc
 module:sound/core/seq/**
 module:sound/firewire/snd-firewire-lib
 module:sound/pci/hda/*
# btree library is only selected by few drivers so not useful OOT
 btree_*
 visitor*
# Exported for related protocols only
 can_rx_register
 ip6_xmit
 module:net/dccp/dccp
 module:net/rds/rds
# devfreq is unlikely to be useful for OOT modules
 devfreq_*
 devm_devfreq_*
 update_devfreq
# Assume IB drivers are added/updated through OFED, which also updates IB core
 module:drivers/infiniband/**
# Declared in private header, not usable OOT
 acpi_ec_add_query_handler
 acpi_ec_remove_query_handler
 first_ec
# Exported for tracefs only
 debugfs_create_automount
# ignore changes to inv_mpu6050/*
 module:drivers/iio/imu/inv_mpu6050/*
 drm_crtc_accurate_vblank_count
# ignore acpi_nfit_init, acpi_nfit_desc_init
 acpi_nfit_desc_init
 acpi_nfit_init
# ignore loop_register_transfer (used by cryptoloop, nothing OOT)
 loop_register_transfer

[base]
arches:
 alpha
 amd64
 arm64
 arm64ilp32
 armel
 armhf
 hppa
 i386
 ia64
 m68k
 mips
 mips64
 mips64el
 mips64r6
 mips64r6el
 mipsel
 mipsn32
 mipsn32el
 mipsn32r6
 mipsn32r6el
 mipsr6
 mipsr6el
 powerpc
 powerpcspe
 ppc64
 ppc64el
 riscv64
 s390
 s390x
 sh3
 sh4
 sparc
 sparc64
 x32
compiler: gcc-8
featuresets:
 none
 rt

[build]
debug-info: true
# Disable code signing by default; this can be overridden per-architecture
signed-code: false

[featureset-rt_base]
enabled: false

[description]
part-long-up: This kernel is not suitable for SMP (multi-processor,
 multi-core or hyper-threaded) systems.

[image]
initramfs-generators: initramfs-tools initramfs-fallback
recommends: apparmor

[relations]
# compilers
gcc-8: gcc-8 <!stage1 !cross>, gcc-8-@gnu-type-package@ <!stage1 cross>

# initramfs-generators
initramfs-fallback: linux-initramfs-tool
initramfs-tools: initramfs-tools (>= 0.120+deb8u2)<|MERGE_RESOLUTION|>--- conflicted
+++ resolved
@@ -1,9 +1,5 @@
 [abi]
-<<<<<<< HEAD
 abiname: trunk
-=======
-abiname: 2
->>>>>>> 698ccd4c
 ignore-changes:
  __cpuhp_*
  __xive_vm_h_*
