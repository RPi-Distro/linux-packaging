[abi]
<<<<<<< HEAD
abiname: trunk
=======
abiname: 3
>>>>>>> fb9c5429
ignore-changes:
 __cpuhp_*
 bpf_analyzer
 cxl_*
 mm_iommu_*
 register_cxl_calls
 unregister_cxl_calls
 module:arch/x86/kvm/*
 module:drivers/hv/*
 module:drivers/iio/common/st_sensors/**
 module:drivers/net/wireless/**
 module:drivers/nvdimm/*
 module:drivers/power/supply/bq27xxx_battery
 module:drivers/scsi/cxgbi/*
 module:drivers/scsi/libiscs*
 module:drivers/scsi/qla2xxx/qla2xxx
 module:drivers/scsi/ufs/*
 module:drivers/target/**
 module:drivers/usb/host/**
 module:drivers/usb/musb/**
 module:net/ceph/libceph
# btree library is only selected by few drivers so not useful OOT
 btree_*
 visitor*
# Exported for related protocols only
 can_rx_register
 ip6_xmit
 module:net/dccp/dccp
 module:net/rds/rds
# devfreq is unlikely to be useful for OOT modules
 devfreq_*
 devm_devfreq_*
 update_devfreq
# Assume IB drivers are added/updated through OFED, which also updates IB core
 module:drivers/infiniband/**
# Declared in private header, not usable OOT
 acpi_ec_add_query_handler
 acpi_ec_remove_query_handler
 first_ec
# Exported for tracefs only
 debugfs_create_automount

[base]
arches:
 alpha
 amd64
 arm64
 armel
 armhf
 hppa
 i386
 m68k
 mips
 mipsel
 mipsn32
 mipsn32el
 mips64
 mips64el
# Disabled until dak accepts them in the control file
# mipsr6
# mipsr6el
# mipsn32r6
# mipsn32r6el
# mips64r6
# mips64r6el
 powerpc
 powerpcspe
 ppc64
 ppc64el
 s390
 s390x
 sh3
 sh4
 sparc
 sparc64
 tilegx
 x32
compiler: gcc-6
featuresets:
 none
 rt

[build]
debug-info: true
# Disable module signing for now
signed-modules: false

[featureset-rt_base]
enabled: false

[description]
part-long-up: This kernel is not suitable for SMP (multi-processor,
 multi-core or hyper-threaded) systems.
part-long-xen: This kernel also runs on a Xen hypervisor.
 It supports both privileged (dom0) and unprivileged (domU) operation.

[image]
initramfs-generators: initramfs-tools initramfs-fallback

[relations]
# compilers
gcc-6: gcc-6 <!stage1 !cross>, gcc-6-@gnu-type-package@ <!stage1 cross>

# initramfs-generators
initramfs-fallback: linux-initramfs-tool
initramfs-tools: initramfs-tools (>= 0.120+deb8u2)<|MERGE_RESOLUTION|>--- conflicted
+++ resolved
@@ -1,9 +1,5 @@
 [abi]
-<<<<<<< HEAD
 abiname: trunk
-=======
-abiname: 3
->>>>>>> fb9c5429
 ignore-changes:
  __cpuhp_*
  bpf_analyzer
