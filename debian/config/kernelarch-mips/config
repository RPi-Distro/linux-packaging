##
## file: arch/mips/Kconfig
##
CONFIG_SECCOMP=y

##
## file: drivers/net/ethernet/sun/Kconfig
##
# CONFIG_NIU is not set

##
<<<<<<< HEAD
## file: drivers/scsi/Kconfig
##
CONFIG_SCSI=y
CONFIG_BLK_DEV_SD=y
=======
## file: drivers/video/console/Kconfig
##
# CONFIG_VGA_CONSOLE is not set
>>>>>>> 60f5e869

##
## file: fs/ext2/Kconfig
##
# CONFIG_EXT2_FS is not set

##
## file: fs/ext3/Kconfig
##
# CONFIG_EXT3_FS is not set

##
## file: fs/ext4/Kconfig
##
CONFIG_EXT4_FS=y
CONFIG_EXT4_USE_FOR_EXT23=y
<|MERGE_RESOLUTION|>--- conflicted
+++ resolved
@@ -9,16 +9,15 @@
 # CONFIG_NIU is not set
 
 ##
-<<<<<<< HEAD
 ## file: drivers/scsi/Kconfig
 ##
 CONFIG_SCSI=y
 CONFIG_BLK_DEV_SD=y
-=======
+
+##
 ## file: drivers/video/console/Kconfig
 ##
 # CONFIG_VGA_CONSOLE is not set
->>>>>>> 60f5e869
 
 ##
 ## file: fs/ext2/Kconfig
