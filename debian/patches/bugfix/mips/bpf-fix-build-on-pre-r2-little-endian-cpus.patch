From: Aurelien Jarno <aurelien@aurel32.net>
Date: Sat, 5 Sep 2015 17:02:59 +0200
Subject: [2/2] MIPS: BPF: Fix build on pre-R2 little endian CPUs
<<<<<<< HEAD
Forwarded: http://www.linux-mips.org/archives/linux-mips/2015-09/msg00041.html
=======
Origin: https://git.kernel.org/linus/b259e51f2e29390518021f9b8df55a3de42f371b
>>>>>>> 6df52e8f

The rotr, seh and wsbh instructions have been introduced with the R2
ISA. Thus the current BPF code fails to build on pre-R2 little endian
CPUs:

    CC      arch/mips/net/bpf_jit.o
    AS      arch/mips/net/bpf_jit_asm.o
  /home/aurel32/linux-4.2/arch/mips/net/bpf_jit_asm.S: Assembler messages:
  /home/aurel32/linux-4.2/arch/mips/net/bpf_jit_asm.S:67: Error: opcode not supported on this processor: mips32 (mips32) `wsbh $8,$19'
  /home/aurel32/linux-4.2/arch/mips/net/bpf_jit_asm.S:68: Error: opcode not supported on this processor: mips32 (mips32) `rotr $19,$8,16'
  /home/aurel32/linux-4.2/arch/mips/net/bpf_jit_asm.S:83: Error: opcode not supported on this processor: mips32 (mips32) `wsbh $8,$19'
  /home/aurel32/linux-4.2/arch/mips/net/bpf_jit_asm.S:84: Error: opcode not supported on this processor: mips32 (mips32) `seh $19,$8'
  /home/aurel32/linux-4.2/arch/mips/net/bpf_jit_asm.S:151: Error: opcode not supported on this processor: mips32 (mips32) `wsbh $8,$12'
  /home/aurel32/linux-4.2/arch/mips/net/bpf_jit_asm.S:153: Error: opcode not supported on this processor: mips32 (mips32) `rotr $19,$8,16'
  /home/aurel32/linux-4.2/arch/mips/net/bpf_jit_asm.S:164: Error: opcode not supported on this processor: mips32 (mips32) `wsbh $19,$12'
  /home/aurel32/linux-4.2/scripts/Makefile.build:294: recipe for target 'arch/mips/net/bpf_jit_asm.o' failed

Fix that by providing equivalent code for these CPUs.

Cc: Ralf Baechle <ralf@linux-mips.org>
Cc: Markos Chandras <markos.chandras@imgtec.com>
Cc: stable@vger.kernel.org # v4.2+
Signed-off-by: Aurelien Jarno <aurelien@aurel32.net>
---
 arch/mips/net/bpf_jit_asm.S | 42 ++++++++++++++++++++++++++++++++++++++++++
 1 file changed, 42 insertions(+)

diff --git a/arch/mips/net/bpf_jit_asm.S b/arch/mips/net/bpf_jit_asm.S
index 4f54cb1..dabf417 100644
--- a/arch/mips/net/bpf_jit_asm.S
+++ b/arch/mips/net/bpf_jit_asm.S
@@ -64,8 +64,20 @@ sk_load_word_positive:
 	PTR_ADDU t1, $r_skb_data, offset
 	lw	$r_A, 0(t1)
 #ifdef CONFIG_CPU_LITTLE_ENDIAN
+# if defined(__mips_isa_rev) && (__mips_isa_rev >= 2)
 	wsbh	t0, $r_A
 	rotr	$r_A, t0, 16
+# else
+	sll	t0, $r_A, 24
+	srl	t1, $r_A, 24
+	srl	t2, $r_A, 8
+	or	t0, t0, t1
+	andi	t2, t2, 0xff00
+	andi	t1, $r_A, 0xff00
+	or	t0, t0, t2
+	sll	t1, t1, 8
+	or	$r_A, t0, t1
+# endif
 #endif
 	jr	$r_ra
 	 move	$r_ret, zero
@@ -80,8 +92,16 @@ sk_load_half_positive:
 	PTR_ADDU t1, $r_skb_data, offset
 	lh	$r_A, 0(t1)
 #ifdef CONFIG_CPU_LITTLE_ENDIAN
+# if defined(__mips_isa_rev) && (__mips_isa_rev >= 2)
 	wsbh	t0, $r_A
 	seh	$r_A, t0
+# else
+	sll	t0, $r_A, 24
+	andi	t1, $r_A, 0xff00
+	sra	t0, t0, 16
+	srl	t1, t1, 8
+	or	$r_A, t0, t1
+# endif
 #endif
 	jr	$r_ra
 	 move	$r_ret, zero
@@ -148,9 +168,22 @@ sk_load_byte_positive:
 NESTED(bpf_slow_path_word, (6 * SZREG), $r_sp)
 	bpf_slow_path_common(4)
 #ifdef CONFIG_CPU_LITTLE_ENDIAN
+# if defined(__mips_isa_rev) && (__mips_isa_rev >= 2)
 	wsbh	t0, $r_s0
 	jr	$r_ra
 	 rotr	$r_A, t0, 16
+# else
+	sll	t0, $r_s0, 24
+	srl	t1, $r_s0, 24
+	srl	t2, $r_s0, 8
+	or	t0, t0, t1
+	andi	t2, t2, 0xff00
+	andi	t1, $r_s0, 0xff00
+	or	t0, t0, t2
+	sll	t1, t1, 8
+	jr	$r_ra
+	 or	$r_A, t0, t1
+# endif
 #else
 	jr	$r_ra
 	 move	$r_A, $r_s0
@@ -161,8 +194,17 @@ NESTED(bpf_slow_path_word, (6 * SZREG), $r_sp)
 NESTED(bpf_slow_path_half, (6 * SZREG), $r_sp)
 	bpf_slow_path_common(2)
 #ifdef CONFIG_CPU_LITTLE_ENDIAN
+# if defined(__mips_isa_rev) && (__mips_isa_rev >= 2)
 	jr	$r_ra
 	 wsbh	$r_A, $r_s0
+# else
+	sll	t0, $r_s0, 8
+	andi	t1, $r_s0, 0xff00
+	andi	t0, t0, 0xff00
+	srl	t1, t1, 8
+	jr	$r_ra
+	 or	$r_A, t0, t1
+# endif
 #else
 	jr	$r_ra
 	 move	$r_A, $r_s0
-- 
2.1.4
<|MERGE_RESOLUTION|>--- conflicted
+++ resolved
@@ -1,11 +1,7 @@
 From: Aurelien Jarno <aurelien@aurel32.net>
 Date: Sat, 5 Sep 2015 17:02:59 +0200
 Subject: [2/2] MIPS: BPF: Fix build on pre-R2 little endian CPUs
-<<<<<<< HEAD
-Forwarded: http://www.linux-mips.org/archives/linux-mips/2015-09/msg00041.html
-=======
 Origin: https://git.kernel.org/linus/b259e51f2e29390518021f9b8df55a3de42f371b
->>>>>>> 6df52e8f
 
 The rotr, seh and wsbh instructions have been introduced with the R2
 ISA. Thus the current BPF code fails to build on pre-R2 little endian
