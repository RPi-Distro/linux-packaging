--- conflicted
+++ resolved
@@ -83,11 +83,7 @@
 ifneq ($(DO_TOOLS_VERSIONED),False)
   build-arch-arch: $(STAMPS_DIR)/build-tools
   binary-arch-arch: install-kbuild
-<<<<<<< HEAD
-  ifneq ($(filter alpha amd64 arm64 armel armhf hppa i386 mips mips64 mips64el mipsel mipsr6 mipsr6el mips64r6 mips64r6el mipsn32 mipsn32el mipsn32r6 mipsn32r6el powerpc powerpcspe ppc64 ppc64el s390 s390x sh4 sparc sparc64,$(DEB_HOST_ARCH)),)
-=======
-  ifneq ($(filter alpha amd64 arm64 armel armhf hppa i386 mips mips64 mips64el mipsel powerpc ppc64 ppc64el s390 s390x sh4 sparc sparc64,$(DEB_HOST_ARCH)),)
->>>>>>> f9073244
+  ifneq ($(filter alpha amd64 arm64 armel armhf hppa i386 mips mips64 mips64el mipsel mipsr6 mipsr6el mips64r6 mips64r6el mipsn32 mipsn32el mipsn32r6 mipsn32r6el powerpc ppc64 ppc64el s390 s390x sh4 sparc sparc64,$(DEB_HOST_ARCH)),)
     ifeq ($(filter nopython,$(DEB_BUILD_PROFILES)),)
       binary-arch-arch: install-perf
     endif
