--- conflicted
+++ resolved
@@ -6,11 +6,7 @@
 Standards-Version: 3.9.4
 Build-Depends:
  debhelper (>> 7), python,
-<<<<<<< HEAD
- asciidoc, bison, flex, libaudit-dev, libc-bin, libdw-dev, libelf-dev, libiberty-dev | binutils-dev (<< 2.23.91.20131123-1), libnewt-dev, libnuma-dev [amd64 arm64 hppa i386 mips mips64 mips64el mipsel powerpc powerpcspe ppc64 ppc64el sparc x32], libperl-dev, libunwind8-dev [amd64 armel armhf arm64 i386], python-dev, xmlto,
-=======
- asciidoc, bison, flex, libaudit-dev, libdw-dev, libelf-dev, libiberty-dev | binutils-dev (<< 2.23.91.20131123-1), libnewt-dev, libnuma-dev [amd64 arm64 i386 powerpc ppc64 ppc64el], libperl-dev, libunwind8-dev [amd64 arm64 i386], python-dev, xmlto,
->>>>>>> ad1d9784
+ asciidoc, bison, flex, libaudit-dev, libdw-dev, libelf-dev, libiberty-dev | binutils-dev (<< 2.23.91.20131123-1), libnewt-dev, libnuma-dev [amd64 arm64 hppa i386 mips mips64 mips64el mipsel powerpc powerpcspe ppc64 ppc64el sparc x32], libperl-dev, libunwind8-dev [amd64 armel armhf arm64 i386], python-dev, xmlto,
  autoconf, automake, libtool, libglib2.0-dev, libudev-dev, libwrap0-dev
 Vcs-Svn: svn://svn.debian.org/svn/kernel/dists/trunk/linux-tools/
 Vcs-Browser: http://anonscm.debian.org/viewvc/kernel/dists/trunk/linux-tools/