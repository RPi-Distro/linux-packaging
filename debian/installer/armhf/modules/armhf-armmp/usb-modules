#include <usb-modules>
phy-sun4i-usb
dwc3-exynos
dwc3-omap
ohci-exynos
ohci-omap3
ehci-exynos
ehci-omap
ehci-orion
ehci-tegra
ci_hdrc_imx

# USB PHYs
phy-am335x ?
phy-am335x-control ?
phy-exynos-usb2
phy-exynos5-usbdrd ?
phy-generic ?
phy-mxs-usb
phy-omap-usb2
<<<<<<< HEAD
ci_hdrc_imx
phy-mxs-usb
dwc2
=======
phy-sun4i-usb ?
phy-sun9i-usb ?
phy-tegra-usb ?
phy-twl4030-usb ?
phy-twl6030-usb ?
>>>>>>> 2f8b0469
<|MERGE_RESOLUTION|>--- conflicted
+++ resolved
@@ -9,6 +9,7 @@
 ehci-orion
 ehci-tegra
 ci_hdrc_imx
+dwc2
 
 # USB PHYs
 phy-am335x ?
@@ -18,14 +19,8 @@
 phy-generic ?
 phy-mxs-usb
 phy-omap-usb2
-<<<<<<< HEAD
-ci_hdrc_imx
-phy-mxs-usb
-dwc2
-=======
 phy-sun4i-usb ?
 phy-sun9i-usb ?
 phy-tegra-usb ?
 phy-twl4030-usb ?
-phy-twl6030-usb ?
->>>>>>> 2f8b0469
+phy-twl6030-usb ?